##############################TESTS ON ORBITS##################################
from __future__ import print_function, division
import warnings
import os, os.path
import sys
import platform
WIN32= platform.system() == 'Windows'
MACOS= platform.system() == 'Darwin'
import time
import signal
import subprocess
import pytest
import numpy
import astropy
PY2= sys.version < '3'
_APY3= astropy.__version__ > '3'
from galpy import potential
from galpy.potential.Potential import  _check_c
from galpy.util import galpyWarning
from galpy.util.coords import _K
from test_actionAngle import reset_warning_registry
from test_potential import testplanarMWPotential, testMWPotential, \
    testlinearMWPotential, \
    mockFlatEllipticalDiskPotential, \
    mockFlatLopsidedDiskPotential, \
    mockFlatCosmphiDiskPotential, \
    mockFlatCosmphiDiskwBreakPotential, \
    mockSlowFlatEllipticalDiskPotential, \
    mockFlatDehnenBarPotential, \
    mockSlowFlatDehnenBarPotential, \
    mockFlatSteadyLogSpiralPotential, \
    mockSlowFlatSteadyLogSpiralPotential, \
    mockFlatTransientLogSpiralPotential, \
    mockCombLinearPotential, \
    mockSimpleLinearPotential, \
    mockMovingObjectLongIntPotential, \
    mockSCFZeeuwPotential, \
    mockSCFNFWPotential, \
    mockSCFAxiDensity1Potential, \
    mockSCFAxiDensity2Potential, \
    mockSCFDensityPotential, \
    specialFlattenedPowerPotential, \
    specialMiyamotoNagaiPotential, \
    BurkertPotentialNoC, \
    oblateHernquistPotential, \
    oblateNFWPotential, \
    prolateNFWPotential, \
    prolateJaffePotential, \
    triaxialNFWPotential, \
    NFWTwoPowerTriaxialPotential, \
    fullyRotatedTriaxialNFWPotential, \
    sech2DiskSCFPotential, \
    expwholeDiskSCFPotential, \
    altExpwholeDiskSCFPotential, \
    mockFlatSpiralArmsPotential, \
    mockRotatingFlatSpiralArmsPotential, \
    mockSpecialRotatingFlatSpiralArmsPotential, \
    expwholeDiskSCFPotential, \
    mockFlatDehnenSmoothBarPotential, \
    mockSlowFlatDehnenSmoothBarPotential, \
    mockSlowFlatDecayingDehnenSmoothBarPotential, \
    mockFlatSolidBodyRotationSpiralArmsPotential, \
    mockFlatSolidBodyRotationPlanarSpiralArmsPotential, \
    triaxialLogarithmicHaloPotential, \
    testorbitHenonHeilesPotential, \
    mockFlatCorotatingRotationSpiralArmsPotential, \
    mockFlatTrulyCorotatingRotationSpiralArmsPotential, \
    mockFlatGaussianAmplitudeBarPotential, \
    mockFlatTrulyGaussianAmplitudeBarPotential, \
    testorbitHenonHeilesPotential, \
    nestedListPotential, \
    mockInterpSphericalPotential, \
    mockAdiabaticContractionMWP14WrapperPotential, \
    mockRotatedAndTiltedMWP14WrapperPotential
_GHACTIONS= bool(os.getenv('GITHUB_ACTIONS'))
if not _GHACTIONS:
    _QUICKTEST= True #Run a more limited set of tests
else:
    _QUICKTEST= True #Also do this for GH Actions, bc otherwise it takes too long
_NOLONGINTEGRATIONS= False
# Don't show all warnings, to reduce log output
warnings.simplefilter("always",galpyWarning)

# Test whether the energy of simple orbits is conserved for different
# integrators; tests 3D and 2D orbits, 1D orbits done separately below
def test_energy_jacobi_conservation():
    if _NOLONGINTEGRATIONS: return None
    #Basic parameters for the test
    times= numpy.linspace(0.,210.,5001) #~7.5 Gyr at the Solar circle
    growtimes= numpy.linspace(0.,280.,5001) # for pots that grow slowly
    fasttimes= numpy.linspace(0.,14.,501) #~0.5 Gyr at the Solar circle
    integrators= ['dopr54_c', #first, because we do it for all potentials
                  'odeint', #direct python solver
                  'dop853', 'dop853_c',
                  'leapfrog','leapfrog_c',
                  'rk4_c','rk6_c',
                  'symplec4_c','symplec6_c']
    #Grab all of the potentials
    pots= [p for p in dir(potential)
           if ('Potential' in p and not 'plot' in p and not 'RZTo' in p
               and not 'FullTo' in p and not 'toPlanar' in p
               and not 'evaluate' in p and not 'Wrapper' in p
               and not 'toVertical' in p)]
    pots.append('mockFlatEllipticalDiskPotential')
    pots.append('mockFlatLopsidedDiskPotential')
    pots.append('mockFlatCosmphiDiskPotential')
    pots.append('mockFlatCosmphiDiskwBreakPotential')
    pots.append('mockSlowFlatEllipticalDiskPotential')
    pots.append('mockFlatDehnenBarPotential')
    pots.append('mockSlowFlatDehnenBarPotential')
    pots.append('mockFlatSteadyLogSpiralPotential')
    pots.append('mockSlowFlatSteadyLogSpiralPotential')
    pots.append('mockFlatTransientLogSpiralPotential')
    pots.append('specialMiyamotoNagaiPotential')
    pots.append('specialFlattenedPowerPotential')
    pots.append('BurkertPotentialNoC')
    pots.append('testMWPotential')
    pots.append('testplanarMWPotential')
    pots.append('mockMovingObjectLongIntPotential')
    pots.append('oblateHernquistPotential')
    pots.append('oblateNFWPotential')
    pots.append('prolateNFWPotential')
    pots.append('prolateJaffePotential')
    pots.append('triaxialNFWPotential')
    pots.append('fullyRotatedTriaxialNFWPotential')
    pots.append('NFWTwoPowerTriaxialPotential') # for planar-from-full
    pots.append('mockSCFZeeuwPotential')
    pots.append('mockSCFNFWPotential')
    pots.append('mockSCFAxiDensity1Potential')
    pots.append('mockSCFAxiDensity2Potential')
    pots.append('mockSCFDensityPotential')
    pots.append('sech2DiskSCFPotential')
    pots.append('expwholeDiskSCFPotential')
    pots.append('altExpwholeDiskSCFPotential')
    pots.append('mockFlatSpiralArmsPotential')
    pots.append('mockRotatingFlatSpiralArmsPotential')
    pots.append('mockSpecialRotatingFlatSpiralArmsPotential')
    pots.append('mockFlatDehnenSmoothBarPotential')
    pots.append('mockSlowFlatDehnenSmoothBarPotential')
    pots.append('mockSlowFlatDecayingDehnenSmoothBarPotential')
    pots.append('mockFlatSolidBodyRotationSpiralArmsPotential')
    pots.append('mockFlatSolidBodyRotationPlanarSpiralArmsPotential')
    pots.append('triaxialLogarithmicHaloPotential')
    pots.append('testorbitHenonHeilesPotential')
    pots.append('mockFlatCorotatingRotationSpiralArmsPotential')
    pots.append('mockFlatGaussianAmplitudeBarPotential')
    pots.append('nestedListPotential')
    pots.append('mockInterpSphericalPotential')
    pots.append('mockAdiabaticContractionMWP14WrapperPotential')
    pots.append('mockRotatedAndTiltedMWP14WrapperPotential')
    rmpots= ['Potential','MWPotential','MWPotential2014',
             'MovingObjectPotential',
             'interpRZPotential', 'linearPotential', 'planarAxiPotential',
             'planarPotential', 'verticalPotential','PotentialError',
             'SnapshotRZPotential','InterpSnapshotRZPotential',
             'EllipsoidalPotential','NumericalPotentialDerivativesMixin',
             'SphericalPotential','interpSphericalPotential']
    rmpots.append('SphericalShellPotential')
    rmpots.append('RingPotential')
    if _GHACTIONS and (WIN32 or MACOS):
        # Fails on GH Windows/Mac for some reason and I don't care...
        rmpots.append('AnyAxisymmetricRazorThinDiskPotential')
    if False: #_GHACTIONS:
        rmpots.append('DoubleExponentialDiskPotential')
        rmpots.append('RazorThinExponentialDiskPotential')
    for p in rmpots:
        pots.remove(p)
    #tolerances in log10
    tol= {}
    tol['default']= -10.
    tol['DoubleExponentialDiskPotential']= -6. #these are more difficult
    jactol= {}
    jactol['default']= -10.
    jactol['RazorThinExponentialDiskPotential']= -9. #these are more difficult
    jactol['DoubleExponentialDiskPotential']= -6. #these are more difficult
    jactol['mockFlatDehnenBarPotential']= -8. #these are more difficult
    jactol['mockFlatDehnenSmoothBarPotential']= -8. #these are more difficult
    jactol['mockMovingObjectLongIntPotential']= -8. #these are more difficult
    jactol['mockSlowFlatEllipticalDiskPotential']= -6. #these are more difficult (and also not quite conserved)
    jactol['mockSlowFlatSteadyLogSpiralPotential']= -8. #these are more difficult (and also not quite conserved)
    jactol['mockSlowFlatDehnenSmoothBarPotential']= -8. #these are more difficult (and also not quite conserved)
    jactol['mockSlowFlatDecayingDehnenSmoothBarPotential']= -8. #these are more difficult (and also not quite conserved)
    firstTest= True
    for p in pots:
        #Setup instance of potential
        if p in list(tol.keys()): ttol= tol[p]
        else: ttol= tol['default']
        if p in list(jactol.keys()): tjactol= jactol[p]
        else: tjactol= jactol['default']
        try:
            tclass= getattr(potential,p)
        except AttributeError:
            tclass= getattr(sys.modules[__name__],p)
        #if not p == 'NFWPotential' and not p == 'mockSlowFlatDecayingDehnenSmoothBarPotential': continue
        tp= tclass()
        if not hasattr(tp,'normalize'): continue #skip these
        tp.normalize(1.)
        if hasattr(tp,'toPlanar'):
            ptp= tp.toPlanar()
        else:
            ptp= None
        print(p)
        for integrator in integrators:
            if integrator == 'dopr54_c' \
                    and ('Spiral' in p or 'Lopsided' in p \
                             or 'Dehnen' in p or 'Cosmphi' in p):
                ttimes= growtimes
            elif integrator == 'dopr54_c' \
                    and not 'MovingObject' in p \
                    and not p == 'FerrersPotential': ttimes= times
            else: ttimes= fasttimes
            #First track azimuth
            o= setup_orbit_energy(tp,axi=False,henon='Henon' in p)
            if isinstance(tp,testMWPotential):
                o.integrate(ttimes,tp._potlist,method=integrator)
            elif isinstance(tp,testplanarMWPotential):
                o.integrate(ttimes,tp._potlist,method=integrator)
            else:
                o.integrate(ttimes,tp,method=integrator)
            tEs= o.E(ttimes)
            #print(p, integrator, (numpy.std(tEs)/numpy.mean(tEs))**2.)
            if not 'Bar' in p and not 'Spiral' in p \
                    and not 'MovingObject' in p and not 'Slow' in p:
                assert (numpy.std(tEs)/numpy.mean(tEs))**2. < 10.**ttol, \
                    "Energy conservation during the orbit integration fails for potential %s and integrator %s by %g" %(p,integrator,(numpy.std(tEs)/numpy.mean(tEs)))
            #Jacobi
            if 'Elliptical' in p or 'Lopsided' in p \
                    or 'DehnenSmoothBar' in p  \
                    or 'SolidBodyRotation' in p \
                    or 'CorotatingRotation' in p \
                    or 'GaussianAmplitudeBar' in p  \
                    or p == 'mockMovingObjectLongIntPotential' \
                    or 'Cosmphi' in p or 'triaxialLog' in p \
                    or 'RotatedAndTilted' in p \
                    or 'Henon' in p:
                tJacobis= o.Jacobi(ttimes,pot=tp)
            else:
                tJacobis= o.Jacobi(ttimes)
#            print(p, (numpy.std(tJacobis)/numpy.mean(tJacobis))**2.)
            assert (numpy.std(tJacobis)/numpy.mean(tJacobis))**2. < 10.**tjactol, \
                "Jacobi integral conservation during the orbit integration fails for potential %s and integrator %s at the %g level" %(p,integrator,(numpy.std(tJacobis)/numpy.mean(tJacobis))**2.)
            if firstTest or 'testMWPotential' in p:
                #Some basic checking of the energy and Jacobi functions
                assert (o.E(pot=None)-o.E(pot=tp))**2. < 10.**ttol, \
                    "Energy calculated with pot=None and pot=the Potential the orbit was integrated with do not agree"
                assert (o.E()-o.E(0.))**2. < 10.**ttol, \
                    "Energy calculated with o.E() and o.E(0.) do not agree"
                assert (o.Jacobi(OmegaP=None)-o.Jacobi())**2. < 10.**ttol, \
                    "o.Jacobi calculated with OmegaP=None is not equal to o.Jacobi"
                assert (o.Jacobi(pot=None)-o.Jacobi(pot=tp))**2. < 10.**ttol, \
                    "o.Jacobi calculated with pot=None is not equal to o.Jacobi with pot=the Potential the orbit was integrated with do not agree"
                assert (o.Jacobi(pot=None)-o.Jacobi(pot=[tp]))**2. < 10.**ttol, \
                    "o.Jacobi calculated with pot=None is not equal to o.Jacobi with pot=[the Potential the orbit was integrated with] do not agree"
                if not tp.isNonAxi:
                    assert (o.Jacobi(OmegaP=1.)-o.Jacobi())**2. < 10.**ttol, \
                        "o.Jacobi calculated with OmegaP=1. for axisymmetric potential is not equal to o.Jacobi (OmegaP=1 is the default for potentials without a pattern speed"
                    assert (o.Jacobi(OmegaP=[0.,0.,1.])-o.Jacobi(OmegaP=1.))**2. < 10.**ttol, \
                        "o.Jacobi calculated with OmegaP=[0,0,1] for axisymmetric potential is not equal to o.Jacobi with OmegaP=1"
                    assert (o.Jacobi(OmegaP=numpy.array([0.,0.,1.]))-o.Jacobi(OmegaP=1.))**2. < 10.**ttol, \
                        "o.Jacobi calculated with OmegaP=[0,0,1] for axisymmetric potential is not equal to o.Jacobi with OmegaP=1"
                o= setup_orbit_energy(tp,axi=False,henon='Henon' in p)
                try:
                    o.E()
                except AttributeError:
                    pass
                else:
                    raise AssertionError("o.E() before the orbit was integrated did not throw an AttributeError")
                if not isinstance(tp,potential.linearPotential):
                    try:
                        o.Jacobi()
                    except AttributeError:
                        pass
                    else:
                        raise AssertionError("o.Jacobi() before the orbit was integrated did not throw an AttributeError")
            if 'MovingObject' in p:
                if _QUICKTEST \
                        and not (('NFW' in p and not tp.isNonAxi and 'SCF' not in p)
                                 or 'linearMWPotential' in p \
                                     or ('Burkert' in p and not tp.hasC)):
                    break
                else: continue
            # AnyAxisymmetricRazorThinDiskPot has bad behavior for odeint and isn't really meant for orbit integration
            if 'AnyAxisymmetricRazorThinDiskPotential' in p: break
            #Now do axisymmetric
            if not tp.isNonAxi:
                o= setup_orbit_energy(tp,axi=True,henon='Henon' in p)
                if isinstance(tp,testMWPotential) \
                        or isinstance(tp,testplanarMWPotential):
                    o.integrate(ttimes,tp._potlist,method=integrator)
                else:
                    o.integrate(ttimes,tp,method=integrator)
                tEs= o.E(ttimes)
    #            print p, integrator, (numpy.std(tEs)/numpy.mean(tEs))**2.
                assert (numpy.std(tEs)/numpy.mean(tEs))**2. < 10.**ttol, \
                    "Energy conservation during the orbit integration fails for potential %s and integrator %s by %g" %(p,integrator,(numpy.std(tEs)/numpy.mean(tEs))**2.)
                #Jacobi
                tJacobis= o.Jacobi(ttimes)
                assert (numpy.std(tJacobis)/numpy.mean(tJacobis))**2. < 10.**tjactol, \
                    "Jacobi integral conservation during the orbit integration fails for potential %s and integrator %s" %(p,integrator)
                if firstTest or 'MWPotential' in p:
                    #Some basic checking of the energy function
                    assert (o.E(pot=None)-o.E(pot=tp))**2. < 10.**ttol, \
                        "Energy calculated with pot=None and pot=the Potential the orbit was integrated with do not agree"
                    assert (o.E()-o.E(0.))**2. < 10.**ttol, \
                        "Energy calculated with o.E() and o.E(0.) do not agree"
                    assert (o.Jacobi(OmegaP=None)-o.Jacobi())**2. < 10.**ttol, \
                        "o.Jacobi calculated with OmegaP=None is not equal to o.Jacobi"
                    assert (o.Jacobi(pot=None)-o.Jacobi(pot=tp))**2. < 10.**ttol, \
                        "o.Jacobi calculated with pot=None is not equal to o.Jacobi with pot=the Potential the orbit was integrated with do not agree"
                    assert (o.Jacobi(pot=None)-o.Jacobi(pot=[tp]))**2. < 10.**ttol, \
                        "o.Jacobi calculated with pot=None is not equal to o.Jacobi with pot=the Potential the orbit was integrated with do not agree"
                    assert (o.Jacobi(OmegaP=1.)-o.Jacobi())**2. < 10.**ttol, \
                        "o.Jacobi calculated with OmegaP=1. for axisymmetric potential is not equal to o.Jacobi (OmegaP=1 is the default for potentials without a pattern speed"
                    o= setup_orbit_energy(tp,axi=True,henon='Henon' in p)
                    try:
                        o.E()
                    except AttributeError:
                        pass
                    else:
                        raise AssertionError("o.E() before the orbit was integrated did not throw an AttributeError")
                    try:
                        o.Jacobi()
                    except AttributeError:
                        pass
                    else:
                        raise AssertionError("o.Jacobi() before the orbit was integrated did not throw an AttributeError")
            if ptp is None:
                if _QUICKTEST and not (('NFW' in p and not tp.isNonAxi and 'SCF' not in p) \
                                           or ('Burkert' in p and not tp.hasC)): break
                else: continue
            #Same for a planarPotential
            if p == 'mockRotatedAndTiltedMWP14WrapperPotential': break
#            print integrator
            if not ptp is None and not ptp.isNonAxi:
                o= setup_orbit_energy(ptp,axi=True)
                if isinstance(tp,testMWPotential) \
                        or isinstance(tp,testplanarMWPotential):
                    o.integrate(ttimes,
                                potential.toPlanarPotential(tp._potlist),
                                method=integrator)
                else:
                    o.integrate(ttimes,ptp,method=integrator)
                tEs= o.E(ttimes)
#                print(p, integrator, (numpy.std(tEs)/numpy.mean(tEs))**2.)
                assert (numpy.std(tEs)/numpy.mean(tEs))**2. < 10.**ttol, \
                    "Energy conservation during the orbit integration fails for potential %s and integrator %s" %(p,integrator)
                #Jacobi
                tJacobis= o.Jacobi(ttimes)
                assert (numpy.std(tJacobis)/numpy.mean(tJacobis))**2. < 10.**tjactol, \
                    "Jacobi integral conservation during the orbit integration fails for potential %s and integrator %s" %(p,integrator)
                if firstTest or 'MWPotential' in p:
                    #Some basic checking of the energy function
                    assert (o.E(pot=None)-o.E(pot=ptp))**2. < 10.**ttol, \
                        "Energy calculated with pot=None and pot=the planarPotential the orbit was integrated with do not agree for planarPotential"
                    assert (o.E(pot=None)-o.E(pot=tp))**2. < 10.**ttol, \
                        "Energy calculated with pot=None and pot=the Potential the orbit was integrated with do not agree for planarPotential"
                    assert (o.E()-o.E(0.))**2. < 10.**ttol, \
                        "Energy calculated with o.E() and o.E(0.) do not agree"
                    assert (o.Jacobi(OmegaP=None)-o.Jacobi())**2. < 10.**ttol, \
                        "o.Jacobi calculated with OmegaP=None is not equal to o.Jacobi"
                    assert (o.Jacobi(pot=None)-o.Jacobi(pot=tp))**2. < 10.**ttol, \
                        "o.Jacobi calculated with pot=None is not equal to o.Jacobi with pot=the Potential the orbit was integrated with do not agree"
                    assert (o.Jacobi(pot=None)-o.Jacobi(pot=[tp]))**2. < 10.**ttol, \
                        "o.Jacobi calculated with pot=None is not equal to o.Jacobi with pot=the Potential the orbit was integrated with do not agree"
                    assert (o.Jacobi(OmegaP=1.)-o.Jacobi())**2. < 10.**ttol, \
                        "o.Jacobi calculated with OmegaP=1. for axisymmetric potential is not equal to o.Jacobi (OmegaP=1 is the default for potentials without a pattern speed"
                    o= setup_orbit_energy(ptp,axi=True)
                    try:
                        o.E()
                    except AttributeError:
                        pass
                    else:
                        raise AssertionError("o.E() before the orbit was integrated did not throw an AttributeError")
                    try:
                        o.Jacobi()
                    except AttributeError:
                        pass
                    else:
                        raise AssertionError("o.Jacobi() before the orbit was integrated did not throw an AttributeError")
            #Same for a planarPotential, track azimuth
            o= setup_orbit_energy(ptp,axi=False)
            if isinstance(tp,testMWPotential) \
                    or isinstance(tp,testplanarMWPotential):
                o.integrate(ttimes,
                            potential.toPlanarPotential(tp._potlist),
                            method=integrator)
            else:
                o.integrate(ttimes,ptp,method=integrator)
            tEs= o.E(ttimes)
            #print(p, integrator, (numpy.std(tEs)/numpy.mean(tEs))**2.)
            if not 'Bar' in p and not 'Spiral' in p:
                assert (numpy.std(tEs)/numpy.mean(tEs))**2. < 10.**ttol, \
                    "Energy conservation during the orbit integration fails for potential %s and integrator %s by %g" %(p,integrator,(numpy.std(tEs)/numpy.mean(tEs))**2.)
            #Jacobi
            if 'DehnenSmoothBar' in p or 'SolidBodyRotation' in p \
                    or 'CorotatingRotation' in p \
                    or 'GaussianAmplitudeBar' in p:
                tJacobis= o.Jacobi(ttimes,pot=tp)
            else:
                tJacobis= o.Jacobi(ttimes)
            assert (numpy.std(tJacobis)/numpy.mean(tJacobis))**2. < 10.**tjactol, \
                "Jacobi integral conservation during the orbit integration fails by %g for potential %s and integrator %s" %((numpy.std(tJacobis)/numpy.mean(tJacobis))**2.,p,integrator)
            if firstTest or 'MWPotential' in p:
                #Some basic checking of the energy function
                assert (o.E(pot=None)-o.E(pot=ptp))**2. < 10.**ttol, \
                    "Energy calculated with pot=None and pot=the planarPotential the orbit was integrated with do not agree for planarPotential"
                assert (o.E(pot=None)-o.E(pot=tp))**2. < 10.**ttol, \
                    "Energy calculated with pot=None and pot=the Potential the orbit was integrated with do not agree for planarPotential"
                assert (o.E()-o.E(0.))**2. < 10.**ttol, \
                    "Energy calculated with o.E() and o.E(0.) do not agree"
                assert (o.Jacobi(OmegaP=None)-o.Jacobi())**2. < 10.**ttol, \
                    "o.Jacobi calculated with OmegaP=None is not equal to o.Jacobi"
                assert (o.Jacobi(pot=None)-o.Jacobi(pot=tp))**2. < 10.**ttol, \
                    "o.Jacobi calculated with pot=None is not equal to o.Jacobi with pot=the Potential the orbit was integrated with do not agree"
                assert (o.Jacobi(pot=None)-o.Jacobi(pot=[tp]))**2. < 10.**ttol, \
                    "o.Jacobi calculated with pot=None is not equal to o.Jacobi with pot=the Potential the orbit was integrated with do not agree"
                assert (o.Jacobi(OmegaP=1.)-o.Jacobi())**2. < 10.**ttol, \
                    "o.Jacobi calculated with OmegaP=1. for axisymmetric potential is not equal to o.Jacobi (OmegaP=1 is the default for potentials without a pattern speed"
                o= setup_orbit_energy(ptp,axi=False)
                try:
                    o.E()
                except AttributeError:
                    pass
                else:
                    raise AssertionError("o.E() before the orbit was integrated did not throw an AttributeError")
                try:
                    o.Jacobi()
                except AttributeError:
                    pass
                else:
                    raise AssertionError("o.Jacobi() before the orbit was integrated did not throw an AttributeError")
                firstTest= False
            #Same for a planarPotential, but integrating w/ the potential directly, rather than the toPlanar instance; this tests that those potential attributes are passed to C correctly
#            print integrator
            if not ptp is None and not ptp.isNonAxi:
                o= setup_orbit_energy(ptp,axi=True)
                if isinstance(tp,testMWPotential) \
                        or isinstance(tp,testplanarMWPotential):
                    o.integrate(ttimes,tp._potlist,method=integrator)
                else:
                    o.integrate(ttimes,tp,method=integrator)
                tEs= o.E(ttimes)
                #print(p, integrator, (numpy.std(tEs)/numpy.mean(tEs))**2.)
                assert (numpy.std(tEs)/numpy.mean(tEs))**2. < 10.**ttol, \
                    "Energy conservation during the orbit integration fails for potential %s and integrator %s by %g" %(p,integrator,(numpy.std(tEs)/numpy.mean(tEs))**2.)
                #Jacobi
                if 'DehnenSmoothBar' in p or 'SolidBodyRotation' in p \
                        or 'CorotatingRotation' in p \
                        or 'GaussianAmplitudeBar' in p:
                    tJacobis= o.Jacobi(ttimes,pot=tp)
                else:
                    tJacobis= o.Jacobi(ttimes)
                assert (numpy.std(tJacobis)/numpy.mean(tJacobis))**2. < 10.**tjactol, \
                    "Jacobi integral conservation during the orbit integration fails for potential %s and integrator %s" %(p,integrator)
            #Same for a planarPotential, track azimuth
            o= setup_orbit_energy(ptp,axi=False)
            if isinstance(tp,testMWPotential) \
                    or isinstance(tp,testplanarMWPotential):
                o.integrate(ttimes,tp._potlist,method=integrator)
            else:
                o.integrate(ttimes,tp,method=integrator)
            tEs= o.E(ttimes)
#            print p, integrator, (numpy.std(tEs)/numpy.mean(tEs))**2.
            if not 'Bar' in p and not 'Spiral' in p:
                assert (numpy.std(tEs)/numpy.mean(tEs))**2. < 10.**ttol, \
                    "Energy conservation during the orbit integration fails for potential %s and integrator %s" %(p,integrator)
            #Jacobi
            if 'DehnenSmoothBar' in p or 'SolidBodyRotation' in p \
                    or 'CorotatingRotation' in p \
                    or 'GaussianAmplitudeBar' in p:
                tJacobis= o.Jacobi(ttimes,pot=tp)
            else:
                tJacobis= o.Jacobi(ttimes)
            assert (numpy.std(tJacobis)/numpy.mean(tJacobis))**2. < 10.**tjactol, \
                "Jacobi integral conservation during the orbit integration fails for potential %s and integrator %s" %(p,integrator)
            if _QUICKTEST and not (('NFW' in p and not tp.isNonAxi and 'SCF' not in p) \
                                     or ('Burkert' in p and not tp.hasC)): break
    #raise AssertionError
    return None

# Test whether the energy of 1D orbits is conserved for different integrators
def test_energy_conservation_linear():
    if _NOLONGINTEGRATIONS: return None
    #Basic parameters for the test
    times= numpy.linspace(0.,210.,5001) #~7.5 Gyr at the Solar circle
    growtimes= numpy.linspace(0.,280.,5001) # for pots that grow slowly
    fasttimes= numpy.linspace(0.,14.,501) #~0.5 Gyr at the Solar circle
    integrators= ['dopr54_c', #first, because we do it for all potentials
                  'odeint', #direct python solver
                  'dop853', 'dop853_c',
                  'leapfrog','leapfrog_c',
                  'rk4_c','rk6_c',
                  'symplec4_c','symplec6_c']
    #Grab all of the potentials
    pots= [p for p in dir(potential)
           if ('Potential' in p and not 'plot' in p and not 'RZTo' in p
               and not 'FullTo' in p and not 'toPlanar' in p
               and not 'evaluate' in p and not 'Wrapper' in p
               and not 'toVertical' in p)]
    pots.append('specialMiyamotoNagaiPotential')
    pots.append('specialFlattenedPowerPotential')
    pots.append('BurkertPotentialNoC')
    pots.append('testMWPotential')
    pots.append('testplanarMWPotential')
    pots.append('testlinearMWPotential')
    pots.append('mockCombLinearPotential')
    pots.append('mockSimpleLinearPotential')
    pots.append('oblateNFWPotential')
    pots.append('prolateNFWPotential')
    pots.append('triaxialNFWPotential')
    pots.append('fullyRotatedTriaxialNFWPotential')
    pots.append('NFWTwoPowerTriaxialPotential') # for planar-from-full
    pots.append('mockSCFZeeuwPotential')
    pots.append('mockSCFNFWPotential')
    pots.append('mockSCFAxiDensity1Potential')
    pots.append('mockSCFAxiDensity2Potential')
    pots.append('sech2DiskSCFPotential')
    pots.append('expwholeDiskSCFPotential')
    pots.append('altExpwholeDiskSCFPotential')
    pots.append('triaxialLogarithmicHaloPotential')
    pots.append('nestedListPotential')
    pots.append('mockInterpSphericalPotential')
    pots.append('mockAdiabaticContractionMWP14WrapperPotential')
    pots.append('mockRotatedAndTiltedMWP14WrapperPotential')
    rmpots= ['Potential','MWPotential','MWPotential2014',
             'MovingObjectPotential',
             'interpRZPotential', 'linearPotential', 'planarAxiPotential',
             'planarPotential', 'verticalPotential','PotentialError',
             'SnapshotRZPotential','InterpSnapshotRZPotential',
             'EllipsoidalPotential','NumericalPotentialDerivativesMixin',
             'SphericalPotential','interpSphericalPotential']
    rmpots.append('SphericalShellPotential')
    rmpots.append('RingPotential')
    rmpots.append('SoftenedNeedleBarPotential')
    if False: #_GHACTIONS:
        rmpots.append('DoubleExponentialDiskPotential')
        rmpots.append('RazorThinExponentialDiskPotential')
    for p in rmpots:
        pots.remove(p)
    #tolerances in log10
    tol= {}
    tol['default']= -10.
    tol['DoubleExponentialDiskPotential']= -6. #these are more difficult
    firstTest= True
    for p in pots:
        #Setup instance of potential
        if p in list(tol.keys()): ttol= tol[p]
        else: ttol= tol['default']
        try:
            tclass= getattr(potential,p)
        except AttributeError:
            tclass= getattr(sys.modules[__name__],p)
        #if not p == 'NFWPotential' and not p == 'mockFlatGaussianAmplitudeBarPotential': continue
        tp= tclass()
        if hasattr(tp,'toVertical'):
            if not hasattr(tp,'normalize'): continue #skip these
            tp.normalize(1.)
            tp= tp.toVertical(1.2,phi=0.3)
        elif isinstance(tp,potential.linearPotential):
            pass
        else: # not 3D --> 1D or 1D, so skip
            continue
        for integrator in integrators:
            if integrator == 'dopr54_c' \
                    and ('Spiral' in p or 'Lopsided' in p \
                             or 'Dehnen' in p or 'Cosmphi' in p):
                ttimes= growtimes
            elif integrator == 'dopr54_c' \
                    and not 'MovingObject' in p \
                    and not p == 'FerrersPotential' \
                    and not p == 'AnyAxisymmetricRazorThinDiskPotential': ttimes= times
            else: ttimes= fasttimes
            #First track azimuth
            o= setup_orbit_energy(tp)
            if isinstance(tp,testMWPotential):
                o.integrate(ttimes,tp._potlist,method=integrator)
            elif isinstance(tp,testplanarMWPotential):
                o.integrate(ttimes,tp._potlist,method=integrator)
            elif isinstance(tp,testlinearMWPotential):
                o.integrate(ttimes,tp._potlist,method=integrator)
            else:
                o.integrate(ttimes,tp,method=integrator)
            tEs= o.E(ttimes)
            #print(p, integrator, (numpy.std(tEs)/numpy.mean(tEs))**2.)
            if not 'Bar' in p and not 'Spiral' in p \
                    and not 'MovingObject' in p and not 'Slow' in p:
                assert (numpy.std(tEs)/numpy.mean(tEs))**2. < 10.**ttol, \
                    "Energy conservation during the orbit integration fails for potential %s and integrator %s by %g" %(p,integrator,(numpy.std(tEs)/numpy.mean(tEs)))
            if firstTest or 'testMWPotential' in p or 'linearMWPotential' in p:
                #Some basic checking of the energy function
                assert (o.E(pot=None)-o.E(pot=tp))**2. < 10.**ttol, \
                    "Energy calculated with pot=None and pot=the Potential the orbit was integrated with do not agree"
                assert (o.E()-o.E(0.))**2. < 10.**ttol, \
                    "Energy calculated with o.E() and o.E(0.) do not agree"
                o= setup_orbit_energy(tp,axi=False,henon='Henon' in p)
                try:
                    o.E()
                except AttributeError:
                    pass
                else:
                    raise AssertionError("o.E() before the orbit was integrated did not throw an AttributeError")
            if _QUICKTEST and not (p == 'NFWPotential' \
                                  or ('Burkert' in p and not tp.hasC)): break
    return None

# Test some long-term integrations for the symplectic integrators
def test_energy_symplec_longterm():
    if _NOLONGINTEGRATIONS: return None
    #Basic parameters for the test
    times= numpy.linspace(0.,10000.,100001) #~360 Gyr at the Solar circle
    integrators= ['leapfrog_c', #don't do leapfrog, because it takes too long
                  'symplec4_c','symplec6_c']
    #Only use KeplerPotential
    pots= ['KeplerPotential']
    #tolerances in log10
    tol= {}
    tol['default']= -20.
    tol['leapfrog_c']= -16.
    tol['leapfrog']= -16.
    for p in pots:
        #Setup instance of potential
        try:
            tclass= getattr(potential,p)
        except AttributeError:
            tclass= getattr(sys.modules[__name__],p)
        tp= tclass()
        if not hasattr(tp,'normalize'): continue #skip these
        tp.normalize(1.)
        for integrator in integrators:
            if integrator in list(tol.keys()): ttol= tol[integrator]
            else: ttol= tol['default']
            o= setup_orbit_energy(tp)
            o.integrate(times,tp,method=integrator)
            tEs= o.E(times)
#            print p, integrator, (numpy.std(tEs)/numpy.mean(tEs))**2.
#            print p, ((numpy.mean(o.E(times[0:20]))-numpy.mean(o.E(times[-20:-1])))/numpy.mean(tEs))**2.
            assert (numpy.std(tEs)/numpy.mean(tEs))**2. < 10.**ttol, \
                "Energy conservation during the orbit integration fails for potential %s and integrator %s by %.20f" %(p,integrator,(numpy.std(tEs)/numpy.mean(tEs))**2)
            #Check whether there is a trend
            linfit= numpy.polyfit(times,tEs,1)
#            print p
            assert linfit[0]**2. < 10.**ttol, \
                "Absence of secular trend in energy conservation fails for potential %s and symplectic integrator %s" %(p,integrator)
    #raise AssertionError
    return None

def test_liouville_planar():
    if _NOLONGINTEGRATIONS: return None
    #Basic parameters for the test
    times= numpy.linspace(0.,28.,1001) #~1 Gyr at the Solar circle
    integrators= ['dopr54_c', #first, because we do it for all potentials
                  'dop853_c', 'dop853',
                  'odeint', #direct python solver
                  'rk4_c','rk6_c']
    #Grab all of the potentials
    pots= [p for p in dir(potential)
           if ('Potential' in p and not 'plot' in p and not 'RZTo' in p
               and not 'FullTo' in p and not 'toPlanar' in p
               and not 'evaluate' in p and not 'Wrapper' in p
               and not 'toVertical' in p)]
    pots.append('mockFlatEllipticalDiskPotential')
    pots.append('mockFlatLopsidedDiskPotential')
    pots.append('mockFlatCosmphiDiskPotential')
    pots.append('mockFlatCosmphiDiskwBreakPotential')
    pots.append('mockSlowFlatEllipticalDiskPotential')
    pots.append('mockFlatDehnenBarPotential')
    pots.append('mockFlatDehnenBarPotential')
    pots.append('mockSlowFlatDehnenBarPotential')
    pots.append('specialFlattenedPowerPotential')
    pots.append('BurkertPotentialNoC')
    pots.append('NFWTwoPowerTriaxialPotential') # for planar-from-full
    pots.append('mockSCFZeeuwPotential')
    pots.append('mockSCFNFWPotential')
    pots.append('mockSCFAxiDensity1Potential')
    pots.append('mockSCFAxiDensity2Potential')
    pots.append('mockSCFDensityPotential')
    pots.append('mockFlatSpiralArmsPotential')
    pots.append('mockRotatingFlatSpiralArmsPotential')
    pots.append('mockSpecialRotatingFlatSpiralArmsPotential')
    #pots.append('mockFlatSteadyLogSpiralPotential')
    #pots.append('mockFlatTransientLogSpiralPotential')
    pots.append('mockFlatDehnenSmoothBarPotential')
    pots.append('mockSlowFlatDehnenSmoothBarPotential')
    pots.append('mockSlowFlatDecayingDehnenSmoothBarPotential')
    pots.append('mockFlatSolidBodyRotationSpiralArmsPotential')
    pots.append('triaxialLogarithmicHaloPotential')
    pots.append('testorbitHenonHeilesPotential')
    pots.append('mockFlatTrulyCorotatingRotationSpiralArmsPotential')
    pots.append('mockFlatTrulyGaussianAmplitudeBarPotential')
    pots.append('nestedListPotential')
    pots.append('mockInterpSphericalPotential')
    pots.append('mockAdiabaticContractionMWP14WrapperPotential')
    rmpots= ['Potential','MWPotential','MWPotential2014',
             'MovingObjectPotential',
             'interpRZPotential', 'linearPotential', 'planarAxiPotential',
             'planarPotential', 'verticalPotential','PotentialError',
             'SnapshotRZPotential','InterpSnapshotRZPotential',
             'EllipsoidalPotential','NumericalPotentialDerivativesMixin',
             'SphericalPotential','interpSphericalPotential']
    #rmpots.append('BurkertPotential')
    #Don't have C implementations of the relevant 2nd derivatives
    rmpots.append('DoubleExponentialDiskPotential')
    rmpots.append('RazorThinExponentialDiskPotential')
    # Doesn't have C at all
    rmpots.append('AnyAxisymmetricRazorThinDiskPotential')
    #rmpots.append('PowerSphericalPotentialwCutoff')
    #Doesn't have the R2deriv
    rmpots.append('TwoPowerSphericalPotential')
    rmpots.append('TwoPowerTriaxialPotential')
    rmpots.append('TriaxialHernquistPotential')
    rmpots.append('TriaxialJaffePotential')
    rmpots.append('SoftenedNeedleBarPotential')
    rmpots.append('DiskSCFPotential')
    rmpots.append('SphericalShellPotential')
    rmpots.append('RingPotential')
    rmpots.append('PerfectEllipsoidPotential')
    rmpots.append('TriaxialGaussianPotential')
    rmpots.append('PowerTriaxialPotential')
    for p in rmpots:
        pots.remove(p)
    #tolerances in log10
    tol= {}
    tol['default']= -8.
    tol['KeplerPotential']= -7. #more difficult
    tol['NFWPotential']= -6. #more difficult for rk4_c, only one that does this
    tol['TriaxialNFWPotential']= -4. #more difficult
    tol['triaxialLogarithmicHaloPotential']= -7. #more difficult
    tol['FerrersPotential']= -2.
    tol['HomogeneousSpherePotential']= -4.
    tol['KingPotential']= -6.
    tol['mockInterpSphericalPotential']= -4. # == HomogeneousSpherePotential
    tol['mockFlatCosmphiDiskwBreakPotential']= -7. # more difficult
    tol['mockFlatTrulyCorotatingRotationSpiralArmsPotential']= -5. # more difficult
    firstTest= True
    for p in pots:
        #Setup instance of potential
        try:
            tclass= getattr(potential,p)
        except AttributeError:
            tclass= getattr(sys.modules[__name__],p)
        tp= tclass()
        if not hasattr(tp,'normalize'): continue #skip these
        tp.normalize(1.)
        #if not p == 'NFWPotential' and not p == 'mockSlowFlatDecayingDehnenSmoothBarPotential': continue
        if hasattr(tp,'toPlanar'):
            ptp= tp.toPlanar()
        for integrator in integrators:
            if p in list(tol.keys()): ttol= tol[p]
            else: ttol= tol['default']
            if isinstance(tp,testMWPotential) \
                        or isinstance(tp,testplanarMWPotential):
                thasC= _check_c(tp._potlist)
            else:
                thasC= _check_c(tp)
            if (integrator == 'odeint' or not thasC) \
                and not p == 'FerrersPotential' : ttol= -4.
            if True: ttimes= times
            o= setup_orbit_liouville(ptp,axi=False,henon='Henon' in p)
            #Calculate the Jacobian d x / d x
            if hasattr(tp,'_potlist'):
                if isinstance(tp,testMWPotential):
                    plist= potential.toPlanarPotential(tp._potlist)
                else:
                    plist= tp._potlist
                o.integrate_dxdv([1.,0.,0.,0.],ttimes,plist,
                                 method=integrator,
                                 rectIn=True,rectOut=True)
                dx= o.getOrbit_dxdv()[-1,:]
                o.integrate_dxdv([0.,1.,0.,0.],ttimes,plist,
                                 method=integrator,
                                 rectIn=True,rectOut=True)
                dy= o.getOrbit_dxdv()[-1,:]
                o.integrate_dxdv([0.,0.,1.,0.],ttimes,plist,
                                 method=integrator,
                                 rectIn=True,rectOut=True)
                dvx= o.getOrbit_dxdv()[-1,:]
                o.integrate_dxdv([0.,0.,0.,1.],ttimes,plist,
                                 method=integrator,
                                 rectIn=True,rectOut=True)
                dvy= o.getOrbit_dxdv()[-1,:]
            else:
                o.integrate_dxdv([1.,0.,0.,0.],ttimes,ptp,method=integrator,
                                 rectIn=True,rectOut=True)
                dx= o.getOrbit_dxdv()[-1,:]
                o.integrate_dxdv([0.,1.,0.,0.],ttimes,ptp,method=integrator,
                                 rectIn=True,rectOut=True)
                dy= o.getOrbit_dxdv()[-1,:]
                o.integrate_dxdv([0.,0.,1.,0.],ttimes,ptp,method=integrator,
                                 rectIn=True,rectOut=True)
                dvx= o.getOrbit_dxdv()[-1,:]
                o.integrate_dxdv([0.,0.,0.,1.],ttimes,ptp,method=integrator,
                                 rectIn=True,rectOut=True)
                dvy= o.getOrbit_dxdv()[-1,:]
            tjac= numpy.linalg.det(numpy.array([dx,dy,dvx,dvy]))
            #print(p, integrator, numpy.fabs(tjac-1.),ttol)
            assert numpy.fabs(tjac-1.) < 10.**ttol, 'Liouville theorem jacobian differs from one by %g for %s and integrator %s' % (numpy.fabs(tjac-1.),p,integrator)
            if firstTest or ('Burkert' in p and not ptp.hasC):
                #Some one time tests
                #Test non-rectangular in- and output
                try:
                    o.integrate_dxdv([0.,0.,0.,1.],ttimes,ptp,
                                     method='leapfrog',
                                     rectIn=True,rectOut=True)
                except ValueError: pass
                else: raise AssertionError("integrate_dxdv with symplectic integrator should have raised ValueError, but didn't")
                firstTest= False
            if _QUICKTEST and not (('NFW' in p and not ptp.isNonAxi and 'SCF' not in p) \
                                       or ('Burkert' in p and not ptp.hasC)): break
    return None

# Test that the eccentricity of circular orbits is zero
def test_eccentricity():
    #return None
    #Basic parameters for the test
    times= numpy.linspace(0.,7.,251) #~10 Gyr at the Solar circle
    integrators= ['dopr54_c', #first, because we do it for all potentials
                  'odeint', #direct python solver
                  'dop853', 'dop853_c',
                  'leapfrog','leapfrog_c',
                  'rk4_c','rk6_c',
                  'symplec4_c','symplec6_c']
    #Grab all of the potentials
    pots= [p for p in dir(potential)
           if ('Potential' in p and not 'plot' in p and not 'RZTo' in p
               and not 'FullTo' in p and not 'toPlanar' in p
               and not 'evaluate' in p and not 'Wrapper' in p
               and not 'toVertical' in p)]
    pots.append('testMWPotential')
    pots.append('testplanarMWPotential')
    pots.append('mockInterpSphericalPotential')
    rmpots= ['Potential','MWPotential','MWPotential2014',
             'MovingObjectPotential',
             'interpRZPotential', 'linearPotential', 'planarAxiPotential',
             'planarPotential', 'verticalPotential','PotentialError',
             'SnapshotRZPotential','InterpSnapshotRZPotential',
             'EllipsoidalPotential','NumericalPotentialDerivativesMixin',
             'SphericalPotential','interpSphericalPotential']
    rmpots.append('SphericalShellPotential')
    rmpots.append('RingPotential')
    if False: #_GHACTIONS:
        rmpots.append('DoubleExponentialDiskPotential')
        rmpots.append('RazorThinExponentialDiskPotential')
    for p in rmpots:
        pots.remove(p)
    #tolerances in log10
    tol= {}
    tol['default']= -16.
    tol['DoubleExponentialDiskPotential']= -6. #these are more difficult
    tol['NFWPotential']= -12. #these are more difficult
    tol['TriaxialNFWPotential']= -12. #these are more difficult
    firstTest= True
    for p in pots:
        #Setup instance of potential
        if p in list(tol.keys()): ttol= tol[p]
        else: ttol= tol['default']
        try:
            tclass= getattr(potential,p)
        except AttributeError:
            tclass= getattr(sys.modules[__name__],p)
        tp= tclass()
        if hasattr(tp,'isNonAxi') and tp.isNonAxi:
            continue # skip, bc eccentricity of circ. =/= 0
        if not hasattr(tp,'normalize'): continue #skip these
        tp.normalize(1.)
        if hasattr(tp,'toPlanar'):
            ptp= tp.toPlanar()
        else:
            ptp= None
        for integrator in integrators:
            #First do axi
            o= setup_orbit_eccentricity(tp,axi=True)
            if firstTest:
                try:
                    o.e() #This should throw an AttributeError
                except AttributeError:
                    pass
                else:
                    raise AssertionError("o.e() before the orbit was integrated did not throw an AttributeError")
            if isinstance(tp,testplanarMWPotential) \
                    or isinstance(tp,testMWPotential):
                o.integrate(times,tp._potlist,method=integrator)
            else:
                o.integrate(times,tp,method=integrator)
            tecc= o.e()
#            print p, integrator, tecc
            assert tecc**2. < 10.**ttol, \
                "Eccentricity of a circular orbit is not equal to zero by %g for potential %s and integrator %s" %(tecc**2.,p,integrator)
            #add tracking azimuth
            o= setup_orbit_eccentricity(tp,axi=False)
            if firstTest:
                try:
                    o.e() #This should throw an AttributeError
                except AttributeError:
                    pass
                else:
                    raise AssertionError("o.e() before the orbit was integrated did not throw an AttributeError")
            o.integrate(times,tp,method=integrator)
            tecc= o.e()
#            print p, integrator, tecc
            assert tecc**2. < 10.**ttol, \
                "Eccentricity of a circular orbit is not equal to zero for potential %s and integrator %s" %(p,integrator)
            if ptp is None:
                if _QUICKTEST and (not 'NFW' in p or tp.isNonAxi): break
            #Same for a planarPotential
#            print integrator
            o= setup_orbit_eccentricity(ptp,axi=True)
            if firstTest:
                try:
                    o.e() #This should throw an AttributeError
                except AttributeError:
                    pass
                else:
                    raise AssertionError("o.e() before the orbit was integrated did not throw an AttributeError")
            o.integrate(times,ptp,method=integrator)
            tecc= o.e()
#            print p, integrator, tecc
            assert tecc**2. < 10.**ttol, \
                "Eccentricity of a circular orbit is not equal to zero for potential %s and integrator %s" %(p,integrator)
            #Same for a planarPotential, track azimuth
            o= setup_orbit_eccentricity(ptp,axi=False)
            if firstTest:
                try:
                    o.e() #This should throw an AttributeError
                except AttributeError:
                    pass
                else:
                    raise AssertionError("o.e() before the orbit was integrated did not throw an AttributeError")
                firstTest= True
            o.integrate(times,ptp,method=integrator)
            tecc= o.e()
#            print p, integrator, tecc
            assert tecc**2. < 10.**ttol, \
                "Eccentricity of a circular orbit is not equal to zero for potential %s and integrator %s" %(p,integrator)
            if _QUICKTEST and (not 'NFW' in p or tp.isNonAxi): break
    #raise AssertionError
    return None

# Test that the pericenter of orbits launched with vR=0 and vT > vc is the starting radius
def test_pericenter():
    #return None
    #Basic parameters for the test
    times= numpy.linspace(0.,7.,251) #~10 Gyr at the Solar circle
    integrators= ['dopr54_c', #first, because we do it for all potentials
                  'odeint', #direct python solver
                  'dop853', 'dop853_c',
                  'leapfrog','leapfrog_c',
                  'rk4_c','rk6_c',
                  'symplec4_c','symplec6_c']
    #Grab all of the potentials
    pots= [p for p in dir(potential)
           if ('Potential' in p and not 'plot' in p and not 'RZTo' in p
               and not 'FullTo' in p and not 'toPlanar' in p
               and not 'evaluate' in p and not 'Wrapper' in p
               and not 'toVertical' in p)]
    pots.append('testMWPotential')
    pots.append('testplanarMWPotential')
    pots.append('mockInterpSphericalPotential')
    rmpots= ['Potential','MWPotential','MWPotential2014',
             'MovingObjectPotential',
             'interpRZPotential', 'linearPotential', 'planarAxiPotential',
             'planarPotential', 'verticalPotential','PotentialError',
             'SnapshotRZPotential','InterpSnapshotRZPotential',
             'EllipsoidalPotential','NumericalPotentialDerivativesMixin',
             'SphericalPotential','interpSphericalPotential']
    rmpots.append('SphericalShellPotential')
    rmpots.append('RingPotential')
    if False: #_GHACTIONS:
        rmpots.append('DoubleExponentialDiskPotential')
        rmpots.append('RazorThinExponentialDiskPotential')
    for p in rmpots:
        pots.remove(p)
    #tolerances in log10
    tol= {}
    tol['default']= -16.
#    tol['DoubleExponentialDiskPotential']= -6. #these are more difficult
#    tol['NFWPotential']= -12. #these are more difficult
    firstTest= True
    for p in pots:
        #Setup instance of potential
        if p in list(tol.keys()): ttol= tol[p]
        else: ttol= tol['default']
        try:
            tclass= getattr(potential,p)
        except AttributeError:
            tclass= getattr(sys.modules[__name__],p)
        tp= tclass()
        if hasattr(tp,'isNonAxi') and tp.isNonAxi:
            continue # skip, bc eccentricity of circ. =/= 0
        if not hasattr(tp,'normalize'): continue #skip these
        tp.normalize(1.)
        if hasattr(tp,'toPlanar'):
            ptp= tp.toPlanar()
        else:
            ptp= None
        for integrator in integrators:
            #First do axi
            o= setup_orbit_pericenter(tp,axi=True)
            if firstTest:
                try:
                    o.rperi() #This should throw an AttributeError
                except AttributeError:
                    pass
                else:
                    raise AssertionError("o.rperi() before the orbit was integrated did not throw an AttributeError")
            if isinstance(tp,testplanarMWPotential) \
                    or isinstance(tp,testMWPotential):
                o.integrate(times,tp._potlist,method=integrator)
            else:
                o.integrate(times,tp,method=integrator)
            tperi= o.rperi()
#               print p, integrator, tperi
            assert (tperi-o.R())**2. < 10.**ttol, \
                "Pericenter radius for an orbit launched with vR=0 and vT > Vc is not equal to the initial radius for potential %s and integrator %s" %(p,integrator)
            #add tracking azimuth
            o= setup_orbit_pericenter(tp,axi=False)
            if firstTest:
                try:
                    o.rperi() #This should throw an AttributeError
                except AttributeError:
                    pass
                else:
                    raise AssertionError("o.rperi() before the orbit was integrated did not throw an AttributeError")
            o.integrate(times,tp,method=integrator)
            tperi= o.rperi()
#            print p, integrator, tperi
            assert (tperi-o.R())**2. < 10.**ttol, \
                "Pericenter radius for an orbit launched with vR=0 and vT > Vc is not equal to the initial radius for potential %s and integrator %s" %(p,integrator)
            if ptp is None:
                if _QUICKTEST and (not 'NFW' in p or tp.isNonAxi): break
            #Same for a planarPotential
#            print integrator
            o= setup_orbit_pericenter(ptp,axi=True)
            if firstTest:
                try:
                    o.rperi() #This should throw an AttributeError
                except AttributeError:
                    pass
                else:
                    raise AssertionError("o.rperi() before the orbit was integrated did not throw an AttributeError")
            o.integrate(times,ptp,method=integrator)
            tperi= o.rperi()
#            print p, integrator, tperi
            assert (tperi-o.R())**2. < 10.**ttol, \
                "Pericenter radius for an orbit launched with vR=0 and vT > Vc is not equal to the initial radius for potential %s and integrator %s" %(p,integrator)
            #Same for a planarPotential, track azimuth
            o= setup_orbit_pericenter(ptp,axi=False)
            if firstTest:
                try:
                    o.rperi() #This should throw an AttributeError
                except AttributeError:
                    pass
                else:
                    raise AssertionError("o.rperi() before the orbit was integrated did not throw an AttributeError")
                firstTest= False
            o.integrate(times,ptp,method=integrator)
            tperi= o.rperi()
#            print p, integrator, tperi
            assert (tperi-o.R())**2. < 10.**ttol, \
                "Pericenter radius for an orbit launched with vR=0 and vT > Vc is not equal to the initial radius for potential %s and integrator %s" %(p,integrator)
            if _QUICKTEST and (not 'NFW' in p or tp.isNonAxi): break
    #raise AssertionError
    return None

# Test that the apocenter of orbits launched with vR=0 and vT < vc is the starting radius
def test_apocenter():
    #return None
    #Basic parameters for the test
    times= numpy.linspace(0.,7.,251) #~10 Gyr at the Solar circle
    integrators= ['dopr54_c', #first, because we do it for all potentials
                  'odeint', #direct python solver
                  'dop853', 'dop853_c',
                  'leapfrog','leapfrog_c',
                  'rk4_c','rk6_c',
                  'symplec4_c','symplec6_c']
    #Grab all of the potentials
    pots= [p for p in dir(potential)
           if ('Potential' in p and not 'plot' in p and not 'RZTo' in p
               and not 'FullTo' in p and not 'toPlanar' in p
               and not 'evaluate' in p and not 'Wrapper' in p
               and not 'toVertical' in p)]
    pots.append('testMWPotential')
    pots.append('testplanarMWPotential')
    pots.append('mockInterpSphericalPotential')
    rmpots= ['Potential','MWPotential','MWPotential2014',
             'MovingObjectPotential',
             'interpRZPotential', 'linearPotential', 'planarAxiPotential',
             'planarPotential', 'verticalPotential','PotentialError',
             'SnapshotRZPotential','InterpSnapshotRZPotential',
             'EllipsoidalPotential','NumericalPotentialDerivativesMixin',
             'SphericalPotential','interpSphericalPotential']
    rmpots.append('SphericalShellPotential')
    rmpots.append('RingPotential')
    if False: #_GHACTIONS:
        rmpots.append('DoubleExponentialDiskPotential')
        rmpots.append('RazorThinExponentialDiskPotential')
    for p in rmpots:
        pots.remove(p)
    #tolerances in log10
    tol= {}
    tol['default']= -16.
    tol['FlattenedPowerPotential']= -14. #these are more difficult
#    tol['DoubleExponentialDiskPotential']= -6. #these are more difficult
#    tol['NFWPotential']= -12. #these are more difficult
    firstTest= True
    for p in pots:
        #Setup instance of potential
        if p in list(tol.keys()): ttol= tol[p]
        else: ttol= tol['default']
        try:
            tclass= getattr(potential,p)
        except AttributeError:
            tclass= getattr(sys.modules[__name__],p)
        tp= tclass()
        if hasattr(tp,'isNonAxi') and tp.isNonAxi:
            continue # skip, bc eccentricity of circ. =/= 0
        if not hasattr(tp,'normalize'): continue #skip these
        tp.normalize(1.)
        if hasattr(tp,'toPlanar'):
            ptp= tp.toPlanar()
        else:
            ptp= None
        for integrator in integrators:
            #First do axi
            o= setup_orbit_apocenter(tp,axi=True)
            if firstTest:
                try:
                    o.rap() #This should throw an AttributeError
                except AttributeError:
                    pass
                else:
                    raise AssertionError("o.rap() before the orbit was integrated did not throw an AttributeError")
            if isinstance(tp,testplanarMWPotential) \
                    or isinstance(tp,testMWPotential):
                o.integrate(times,tp._potlist,method=integrator)
            else:
                o.integrate(times,tp,method=integrator)
            tapo= o.rap()
            #print p, integrator, tapo, (tapo-o.R())**2.
            assert (tapo-o.R())**2. < 10.**ttol, \
                "Apocenter radius for an orbit launched with vR=0 and vT > Vc is not equal to the initial radius for potential %s and integrator %s" %(p,integrator)
            #add tracking azimuth
            o= setup_orbit_apocenter(tp,axi=False)
            if firstTest:
                try:
                    o.rap() #This should throw an AttributeError
                except AttributeError:
                    pass
                else:
                    raise AssertionError("o.rap() before the orbit was integrated did not throw an AttributeError")
            o.integrate(times,tp,method=integrator)
            tapo= o.rap()
#            print p, integrator, tapo
            assert (tapo-o.R())**2. < 10.**ttol, \
                "Apocenter radius for an orbit launched with vR=0 and vT > Vc is not equal to the initial radius for potential %s and integrator %s" %(p,integrator)
            if ptp is None:
                if _QUICKTEST and (not 'NFW' in p or tp.isNonAxi): break
            #Same for a planarPotential
#            print integrator
            o= setup_orbit_apocenter(ptp,axi=True)
            if firstTest:
                try:
                    o.rap() #This should throw an AttributeError
                except AttributeError:
                    pass
                else:
                    raise AssertionError("o.rap() before the orbit was integrated did not throw an AttributeError")
            o.integrate(times,ptp,method=integrator)
            tapo= o.rap()
#            print p, integrator, tapo
            assert (tapo-o.R())**2. < 10.**ttol, \
                "Apocenter radius for an orbit launched with vR=0 and vT > Vc is not equal to the initial radius for potential %s and integrator %s" %(p,integrator)
            #Same for a planarPotential, track azimuth
            o= setup_orbit_apocenter(ptp,axi=False)
            if firstTest:
                try:
                    o.rap() #This should throw an AttributeError
                except AttributeError:
                    pass
                else:
                    raise AssertionError("o.rap() before the orbit was integrated did not throw an AttributeError")
                firstTest= False
            o.integrate(times,ptp,method=integrator)
            tapo= o.rap()
#            print p, integrator, tapo
            assert (tapo-o.R())**2. < 10.**ttol, \
                "Apocenter radius for an orbit launched with vR=0 and vT > Vc is not equal to the initial radius for potential %s and integrator %s" %(p,integrator)
            if _QUICKTEST and (not 'NFW' in p or tp.isNonAxi): break
    #raise AssertionError
    return None

# Test that the zmax of orbits launched with vz=0 is the starting height
def test_zmax():
    #return None
    #Basic parameters for the test
    times= numpy.linspace(0.,7.,251) #~10 Gyr at the Solar circle
    integrators= ['dopr54_c', #first, because we do it for all potentials
                  'odeint', #direct python solver
                  'dop853', 'dop853_c',
                  'leapfrog','leapfrog_c',
                  'rk4_c','rk6_c',
                  'symplec4_c','symplec6_c']
    #Grab all of the potentials
    pots= [p for p in dir(potential)
           if ('Potential' in p and not 'plot' in p and not 'RZTo' in p
               and not 'FullTo' in p and not 'toPlanar' in p
               and not 'evaluate' in p and not 'Wrapper' in p
               and not 'toVertical' in p)]
    pots.append('testMWPotential')
    pots.append('mockInterpSphericalPotential')
    rmpots= ['Potential','MWPotential','MWPotential2014',
             'MovingObjectPotential',
             'interpRZPotential', 'linearPotential', 'planarAxiPotential',
             'planarPotential', 'verticalPotential','PotentialError',
             'SnapshotRZPotential','InterpSnapshotRZPotential',
             'EllipsoidalPotential','NumericalPotentialDerivativesMixin',
             'SphericalPotential','interpSphericalPotential']
    rmpots.append('SphericalShellPotential')
    rmpots.append('RingPotential')
    # No C and therefore annoying
    rmpots.append('AnyAxisymmetricRazorThinDiskPotential')
    if False: #_GHACTIONS:
        rmpots.append('DoubleExponentialDiskPotential')
        rmpots.append('RazorThinExponentialDiskPotential')
    for p in rmpots:
        pots.remove(p)
    #tolerances in log10
    tol= {}
    tol['default']= -16.
    tol['RazorThinExponentialDiskPotential']= -6. #these are more difficult
    tol['KuzminDiskPotential']= -6. #these are more difficult
#    tol['DoubleExponentialDiskPotential']= -6. #these are more difficult
    firstTest= True
    for p in pots:
        #Setup instance of potential
        if p in list(tol.keys()): ttol= tol[p]
        else: ttol= tol['default']
        try:
            tclass= getattr(potential,p)
        except AttributeError:
            tclass= getattr(sys.modules[__name__],p)
        tp= tclass()
        if hasattr(tp,'isNonAxi') and tp.isNonAxi:
            continue # skip, bc eccentricity of circ. =/= 0
        if not hasattr(tp,'normalize'): continue #skip these
        tp.normalize(1.)
        if hasattr(tp,'toPlanar'):
            ptp= tp.toPlanar()
        else:
            ptp= None
        for integrator in integrators:
            #First do axi
            o= setup_orbit_zmax(tp,axi=True)
            if firstTest:
                try:
                    o.zmax() #This should throw an AttributeError
                except AttributeError:
                    pass
                else:
                    raise AssertionError("o.zmax() before the orbit was integrated did not throw an AttributeError")
            if isinstance(tp,testMWPotential):
                o.integrate(times,tp._potlist,method=integrator)
            else:
                o.integrate(times,tp,method=integrator)
            tzmax= o.zmax()
#            print p, integrator, tzmax
            assert (tzmax-o.z())**2. < 10.**ttol, \
                "Zmax for an orbit launched with vR=0 and vT > Vc is not equal to the initial height for potential %s and integrator %s" %(p,integrator)
            #add tracking azimuth
            o= setup_orbit_zmax(tp,axi=False)
            if firstTest:
                try:
                    o.zmax() #This should throw an AttributeError
                except AttributeError:
                    pass
                else:
                    raise AssertionError("o.zmax() before the orbit was integrated did not throw an AttributeError")
            o.integrate(times,tp,method=integrator)
            tzmax= o.zmax()
#            print p, integrator, tzmax
            assert (tzmax-o.z())**2. < 10.**ttol, \
                "Zmax for an orbit launched with vR=0 and vT > Vc is not equal to the initial height for potential %s and integrator %s" %(p,integrator)
            if firstTest:
                ptp= tp.toPlanar()
                o= setup_orbit_energy(ptp,axi=False)
                try:
                    o.zmax() #This should throw an AttributeError, bc there is no zmax
                except AttributeError:
                    pass
                else:
                    raise AssertionError("o.zmax() for a planarOrbit did not throw an AttributeError")
                o= setup_orbit_energy(ptp,axi=True)
                try:
                    o.zmax() #This should throw an AttributeError, bc there is no zmax
                except AttributeError:
                    pass
                else:
                    raise AssertionError("o.zmax() for a planarROrbit did not throw an AttributeError")
            if _QUICKTEST and (not 'NFW' in p or tp.isNonAxi): break
    #raise AssertionError
    return None

# Test that vR of circular orbits is always zero

# Test the vT of circular orbits is always vc

# Test that the eccentricity, apo-, and pericenters of orbits calculated analytically agrees with the numerical calculation
def test_analytic_ecc_rperi_rap():
    #Basic parameters for the test
    times= numpy.linspace(0.,20.,251) #~10 Gyr at the Solar circle
    integrators= ['dopr54_c', #first, because we do it for all potentials
                  'odeint', #direct python solver
                  'dop853', 'dop853_c',
                  'leapfrog','leapfrog_c',
                  'rk4_c','rk6_c',
                  'symplec4_c','symplec6_c']
    #Grab all of the potentials
    pots= [p for p in dir(potential)
           if ('Potential' in p and not 'plot' in p and not 'RZTo' in p
               and not 'FullTo' in p and not 'toPlanar' in p
               and not 'evaluate' in p and not 'Wrapper' in p
               and not 'toVertical' in p)]
    pots.append('testMWPotential')
    pots.append('testplanarMWPotential')
    rmpots= ['Potential','MWPotential','MWPotential2014',
             'MovingObjectPotential',
             'interpRZPotential', 'linearPotential', 'planarAxiPotential',
             'planarPotential', 'verticalPotential','PotentialError',
             'SnapshotRZPotential','InterpSnapshotRZPotential',
             'EllipsoidalPotential','NumericalPotentialDerivativesMixin',
             'SphericalPotential','interpSphericalPotential']
    rmpots.append('SphericalShellPotential')
    rmpots.append('RingPotential')
    rmpots.append('HomogeneousSpherePotential') # fails currently, because delta esimation gives a NaN due to a 0/0; delta should just be zero, but don't want to special-case
    # No C and therefore annoying
    rmpots.append('AnyAxisymmetricRazorThinDiskPotential')
    if False: #_GHACTIONS:
        rmpots.append('DoubleExponentialDiskPotential')
        rmpots.append('RazorThinExponentialDiskPotential')
    for p in rmpots:
        pots.remove(p)
    #tolerances in log10
    tol= {}
    tol['default']= -10.
    tol['NFWPotential']= -9. #these are more difficult
    tol['PlummerPotential']= -9. #these are more difficult
    tol['DoubleExponentialDiskPotential']= -6. #these are more difficult
    tol['RazorThinExponentialDiskPotential']= -8. #these are more difficult
    tol['IsochronePotential']= -6. #these are more difficult
    tol['DehnenSphericalPotential']= -8. #these are more difficult
    tol['DehnenCoreSphericalPotential']= -8. #these are more difficult
    tol['JaffePotential']= -6. #these are more difficult
    tol['TriaxialHernquistPotential']= -8. #these are more difficult
    tol['TriaxialJaffePotential']= -8. #these are more difficult
    tol['TriaxialNFWPotential']= -8. #these are more difficult
    tol['PowerSphericalPotential']= -8. #these are more difficult
    tol['PowerSphericalPotentialwCutoff']= -8. #these are more difficult
    tol['FlattenedPowerPotential']= -8. #these are more difficult
    tol['KeplerPotential']= -8. #these are more difficult
    tol['PseudoIsothermalPotential']= -7. #these are more difficult
    tol['KuzminDiskPotential'] = -8.  #these are more difficult
    tol['DiskSCFPotential'] = -8.  #these are more difficult
    tol['PowerTriaxialPotential'] = -8.  #these are more difficult
    for p in pots:
        #Setup instance of potential
        if p in list(tol.keys()): ttol= tol[p]
        else: ttol= tol['default']
        if p == 'MWPotential':
            tp= potential.MWPotential
            ptp= [ttp.toPlanar() for ttp in tp]
        else:
            try:
                tclass= getattr(potential,p)
            except AttributeError:
                tclass= getattr(sys.modules[__name__],p)
            tp= tclass()
            if hasattr(tp,'isNonAxi') and tp.isNonAxi:
                continue # skip, bc eccentricity of circ. =/= 0
            if not hasattr(tp,'normalize'): continue #skip these
            tp.normalize(1.)
            if hasattr(tp,'toPlanar'):
                ptp= tp.toPlanar()
            else:
                ptp= None
        for integrator in integrators:
            for ii in range(4):
                if ii == 0: #axi, full
                    #First do axi
                    o= setup_orbit_analytic(tp,axi=True)
                    if isinstance(tp,testplanarMWPotential) \
                            or isinstance(tp,testMWPotential):
                        o.integrate(times,tp._potlist,method=integrator)
                    else:
                        o.integrate(times,tp,method=integrator)
                elif ii == 1: #track azimuth, full
                    #First do axi
                    o= setup_orbit_analytic(tp,axi=False)
                    if isinstance(tp,testplanarMWPotential) \
                            or isinstance(tp,testMWPotential):
                        o.integrate(times,tp._potlist,method=integrator)
                    else:
                        o.integrate(times,tp,method=integrator)
                elif ii == 2: #axi, planar
                    if ptp is None: continue
                    #First do axi
                    o= setup_orbit_analytic(ptp,axi=True)
                    if isinstance(ptp,testplanarMWPotential) \
                            or isinstance(ptp,testMWPotential):
                        o.integrate(times,ptp._potlist,method=integrator)
                    else:
                        o.integrate(times,ptp,method=integrator)
                elif ii == 3: #track azimuth, full
                    if ptp is None: continue
                    #First do axi
                    o= setup_orbit_analytic(ptp,axi=False)
                    if isinstance(ptp,testplanarMWPotential) \
                            or isinstance(ptp,testMWPotential):
                        o.integrate(times,ptp._potlist,method=integrator)
                    else:
                        o.integrate(times,ptp,method=integrator)
                #Eccentricity
                tecc= o.e()
                if ii < 2 and (p == 'BurkertPotential'
                               or 'SCFPotential' in p
                               or 'FlattenedPower' in p
                               or 'RazorThinExponential' in p
                               or 'TwoPowerSpherical' in p): # no Rzderiv currently
                    tecc_analytic= o.e(analytic=True,type='adiabatic')
                else:
                    tecc_analytic= o.e(analytic=True)
                #print p, integrator, tecc, tecc_analytic, (tecc-tecc_analytic)**2.
                assert (tecc-tecc_analytic)**2. < 10.**ttol, \
                    "Analytically computed eccentricity does not agree with numerical estimate for potential %s and integrator %s, by %g" %(p,integrator,(tecc-tecc_analytic)**2.)
                #Pericenter radius
                trperi= o.rperi()
                if ii < 2 and (p == 'BurkertPotential'
                               or 'SCFPotential' in p
                               or 'FlattenedPower' in p
                               or 'RazorThinExponential' in p
                               or 'TwoPowerSpherical' in p): # no Rzderiv currently
                    trperi_analytic= o.rperi(analytic=True,type='adiabatic')
                else:
                    trperi_analytic= o.rperi(analytic=True)
                #print p, integrator, trperi, trperi_analytic, (trperi-trperi_analytic)**2.
                assert (trperi-trperi_analytic)**2. < 10.**ttol, \
                    "Analytically computed pericenter radius does not agree with numerical estimate for potential %s and integrator %s" %(p,integrator)
                assert (o.rperi(ro=8.)/8.-trperi_analytic)**2. < 10.**ttol, \
                    "Pericenter in physical coordinates does not agree with physical-scale times pericenter in normalized coordinates for potential %s and integrator %s" %(p,integrator)
                #Apocenter radius
                trap= o.rap()
                if ii < 2 and (p == 'BurkertPotential'
                               or 'SCFPotential' in p
                               or 'FlattenedPower' in p
                               or 'RazorThinExponential' in p
                               or 'TwoPowerSpherical' in p): # no Rzderiv currently
                    trap_analytic= o.rap(analytic=True,type='adiabatic')
                else:
                    trap_analytic= o.rap(analytic=True)
                #print p, integrator, trap, trap_analytic, (trap-trap_analytic)**2.
                assert (trap-trap_analytic)**2. < 10.**ttol, \
                    "Analytically computed apocenter radius does not agree with numerical estimate for potential %s and integrator %s by %g" %(p,integrator,(trap-trap_analytic)**2.)
                assert (o.rap(ro=8.)/8.-trap_analytic)**2. < 10.**ttol, \
                    "Apocenter in physical coordinates does not agree with physical-scale times apocenter in normalized coordinates for potential %s and integrator %s" %(p,integrator)
                #Do this also for an orbit starting at pericenter
                if ii == 0: #axi, full
                    #First do axi
                    o= setup_orbit_pericenter(tp,axi=True)
                    o.integrate(times,tp,method=integrator)
                elif ii == 1: #track azimuth, full
                    #First do axi
                    o= setup_orbit_pericenter(tp,axi=False)
                    o.integrate(times,tp,method=integrator)
                elif ii == 2: #axi, planar
                    #First do axi
                    o= setup_orbit_pericenter(ptp,axi=True)
                    o.integrate(times,ptp,method=integrator)
                elif ii == 3: #track azimuth, full
                    #First do axi
                    o= setup_orbit_pericenter(ptp,axi=False)
                    o.integrate(times,ptp,method=integrator)
                #Eccentricity
                tecc= o.e()
                if ii < 2 and (p == 'BurkertPotential'
                               or 'SCFPotential' in p
                               or 'FlattenedPower' in p
                               or 'RazorThinExponential' in p
                               or 'TwoPowerSpherical' in p): # no Rzderiv currently
                    tecc_analytic= o.e(analytic=True,type='adiabatic')
                else:
                    tecc_analytic= o.e(analytic=True)
                #print p, integrator, tecc, tecc_analytic, (tecc-tecc_analytic)**2.
                assert (tecc-tecc_analytic)**2. < 10.**ttol, \
                    "Analytically computed eccentricity does not agree with numerical estimate for potential %s and integrator %s" %(p,integrator)
                #Pericenter radius
                trperi= o.rperi()
                if ii < 2 and (p == 'BurkertPotential'
                               or 'SCFPotential' in p
                               or 'FlattenedPower' in p
                               or 'RazorThinExponential' in p
                               or 'TwoPowerSpherical' in p): # no Rzderiv currently
                    trperi_analytic= o.rperi(analytic=True,type='adiabatic')
                else:
                    trperi_analytic= o.rperi(analytic=True)
                #print p, integrator, trperi, trperi_analytic, (trperi-trperi_analytic)**2.
                assert (trperi-trperi_analytic)**2. < 10.**ttol, \
                    "Analytically computed pericenter radius does not agree with numerical estimate for potential %s and integrator %s" %(p,integrator)
                assert (o.rperi(ro=8.)/8.-trperi_analytic)**2. < 10.**ttol, \
                    "Pericenter in physical coordinates does not agree with physical-scale times pericenter in normalized coordinates for potential %s and integrator %s" %(p,integrator)
                #Apocenter radius
                trap= o.rap()
                if ii < 2 and (p == 'BurkertPotential'
                               or 'SCFPotential' in p
                               or 'FlattenedPower' in p
                               or 'RazorThinExponential' in p
                               or 'TwoPowerSpherical' in p): # no Rzderiv currently
                    trap_analytic= o.rap(analytic=True,type='adiabatic')
                else:
                    trap_analytic= o.rap(analytic=True)
                #print p, integrator, trap, trap_analytic, (trap-trap_analytic)**2.
                assert (trap-trap_analytic)**2. < 10.**ttol, \
                    "Analytically computed apocenter radius does not agree with numerical estimate for potential %s and integrator %s by %g" %(p,integrator,(trap-trap_analytic))
                assert (o.rap(ro=8.)/8.-trap_analytic)**2. < 10.**ttol, \
                    "Apocenter in physical coordinates does not agree with physical-scale times apocenter in normalized coordinates for potential %s and integrator %s" %(p,integrator)
                #Do this also for an orbit starting at apocenter
                if ii == 0: #axi, full
                    #First do axi
                    o= setup_orbit_apocenter(tp,axi=True)
                    o.integrate(times,tp,method=integrator)
                elif ii == 1: #track azimuth, full
                    #First do axi
                    o= setup_orbit_apocenter(tp,axi=False)
                    o.integrate(times,tp,method=integrator)
                elif ii == 2: #axi, planar
                    #First do axi
                    o= setup_orbit_apocenter(ptp,axi=True)
                    o.integrate(times,ptp,method=integrator)
                elif ii == 3: #track azimuth, full
                    #First do axi
                    o= setup_orbit_apocenter(ptp,axi=False)
                    o.integrate(times,ptp,method=integrator)
                #Eccentricity
                tecc= o.e()
                if ii < 2 and (p == 'BurkertPotential'
                               or 'SCFPotential' in p
                               or 'FlattenedPower' in p
                               or 'RazorThinExponential' in p
                               or 'TwoPowerSpherical' in p): # no Rzderiv currently
                    tecc_analytic= o.e(analytic=True,type='adiabatic')
                else:
                    tecc_analytic= o.e(analytic=True)
                #print p, integrator, tecc, tecc_analytic, (tecc-tecc_analytic)**2.
                assert (tecc-tecc_analytic)**2. < 10.**ttol, \
                    "Analytically computed eccentricity does not agree with numerical estimate by %g for potential %s and integrator %s" %((tecc-tecc_analytic)**2.,p,integrator)
                #Pericenter radius
                trperi= o.rperi()
                if ii < 2 and (p == 'BurkertPotential'
                               or 'SCFPotential' in p
                               or 'FlattenedPower' in p
                               or 'RazorThinExponential' in p
                               or 'TwoPowerSpherical' in p): # no Rzderiv currently
                    trperi_analytic= o.rperi(analytic=True,type='adiabatic')
                else:
                    trperi_analytic= o.rperi(analytic=True)
                #print p, integrator, trperi, trperi_analytic, (trperi-trperi_analytic)**2.
                assert (trperi-trperi_analytic)**2. < 10.**ttol, \
                    "Analytically computed pericenter radius does not agree with numerical estimate for potential %s and integrator %s" %(p,integrator)
                assert (o.rperi(ro=8.)/8.-trperi_analytic)**2. < 10.**ttol, \
                    "Pericenter in physical coordinates does not agree with physical-scale times pericenter in normalized coordinates for potential %s and integrator %s" %(p,integrator)
                #Apocenter radius
                trap= o.rap()
                if ii < 2 and (p == 'BurkertPotential'
                               or 'SCFPotential' in p
                               or 'FlattenedPower' in p
                               or 'RazorThinExponential' in p
                               or 'TwoPowerSpherical' in p): # no Rzderiv currently
                    trap_analytic= o.rap(analytic=True,type='adiabatic')
                else:
                    trap_analytic= o.rap(analytic=True)
                #print p, integrator, trap, trap_analytic, (trap-trap_analytic)**2.
                assert (trap-trap_analytic)**2. < 10.**ttol, \
                    "Analytically computed apocenter radius does not agree with numerical estimate for potential %s and integrator %s" %(p,integrator)
                assert (o.rap(ro=8.)/8.-trap_analytic)**2. < 10.**ttol, \
                    "Apocenter in physical coordinates does not agree with physical-scale times apocenter in normalized coordinates for potential %s and integrator %s" %(p,integrator)

            if _QUICKTEST and (not 'NFW' in p or tp.isNonAxi): break
    #raise AssertionError
    return None

def test_orbit_rguiding():
    from galpy.potential import LogarithmicHaloPotential, MWPotential2014, \
        TriaxialNFWPotential, rl
    from galpy.orbit import Orbit
    # For a single potential
    lp= LogarithmicHaloPotential(normalize=1.)
    R,Lz= 1.,1.4
    o= Orbit([R,0.4,Lz/R,0.,0.1,0.])
    assert numpy.fabs(o.rguiding(pot=lp)-rl(lp,Lz)) < 1e-10, 'Guiding center radius returned by Orbit interface rguiding is different from that returned by potential interface rl'
    # For a list of potentials
    R,Lz= 1.4,0.9
    o= Orbit([R,0.4,Lz/R,0.,0.1,0.])
    assert numpy.fabs(o.rguiding(pot=MWPotential2014)-rl(MWPotential2014,Lz)) < 1e-10, 'Guiding center radius returned by Orbit interface rguiding is different from that returned by potential interface rl'
    # For an orbit integrated in a non-axisymmetric potential, such that Lz varies
    np= TriaxialNFWPotential(amp=20.,c=0.8,b=0.7)
    npaxi= TriaxialNFWPotential(amp=20.,c=0.8)
    R,Lz= 1.2,2.4
    o= Orbit([R,0.4,Lz/R,0.,0.1,0.])
    ts= numpy.linspace(0.,10.,101)
    o.integrate(ts,np)
    assert numpy.amax(numpy.fabs(o.rguiding(ts,pot=npaxi)-numpy.array([rl(npaxi,o.Lz(t)) for t in ts]))) < 1e-10, 'Guiding center radius returned by Orbit interface rguiding is different from that returned by potential interface rl for integrated orbit'
    return None

def test_orbit_rguiding_planar():
    from galpy.potential import LogarithmicHaloPotential, MWPotential2014, \
        TriaxialNFWPotential, rl
    from galpy.orbit import Orbit
    # For a single potential
    lp= LogarithmicHaloPotential(normalize=1.)
    R,Lz= 1.,1.4
    o= Orbit([R,0.4,Lz/R,0.])
    assert numpy.fabs(o.rguiding(pot=lp)-rl(lp,Lz)) < 1e-10, 'Guiding center radius returned by Orbit interface rguiding is different from that returned by potential interface rl'
    # For a list of potentials
    R,Lz= 1.4,0.9
    o= Orbit([R,0.4,Lz/R,0.])
    assert numpy.fabs(o.rguiding(pot=MWPotential2014)-rl(MWPotential2014,Lz)) < 1e-10, 'Guiding center radius returned by Orbit interface rguiding is different from that returned by potential interface rl'
    # For an orbit integrated in a non-axisymmetric potential, such that Lz varies
    np= TriaxialNFWPotential(amp=20.,c=0.8,b=0.7)
    npaxi= TriaxialNFWPotential(amp=20.,c=0.8)
    R,Lz= 1.2,2.4
    o= Orbit([R,0.4,Lz/R,0.])
    ts= numpy.linspace(0.,10.,101)
    o.integrate(ts,np)
    assert numpy.amax(numpy.fabs(o.rguiding(ts,pot=npaxi)-numpy.array([rl(npaxi,o.Lz(t)) for t in ts]))) < 1e-10, 'Guiding center radius returned by Orbit interface rguiding is different from that returned by potential interface rl for integrated orbit'
    return None

# Check that zmax calculated analytically agrees with numerical calculation
def test_analytic_zmax():
    #Basic parameters for the test
    times= numpy.linspace(0.,20.,251) #~10 Gyr at the Solar circle
    integrators= ['dopr54_c', #first, because we do it for all potentials
                  'odeint', #direct python solver
                  'dop853', 'dop853_c',
                  'leapfrog','leapfrog_c',
                  'rk4_c','rk6_c',
                  'symplec4_c','symplec6_c']
    #Grab all of the potentials
    pots= [p for p in dir(potential)
           if ('Potential' in p and not 'plot' in p and not 'RZTo' in p
               and not 'FullTo' in p and not 'toPlanar' in p
               and not 'evaluate' in p and not 'Wrapper' in p
               and not 'toVertical' in p)]
    pots.append('testMWPotential')
    rmpots= ['Potential','MWPotential','MWPotential2014',
             'MovingObjectPotential',
             'interpRZPotential', 'linearPotential', 'planarAxiPotential',
             'planarPotential', 'verticalPotential','PotentialError',
             'SnapshotRZPotential','InterpSnapshotRZPotential',
             'EllipsoidalPotential','NumericalPotentialDerivativesMixin',
             'SphericalPotential','interpSphericalPotential']
    rmpots.append('SphericalShellPotential')
    rmpots.append('RingPotential')
    rmpots.append('HomogeneousSpherePotential') # fails currently, because delta esimation gives a NaN due to a 0/0; delta should just be zero, but don't want to special-case
    # No C and therefore annoying
    rmpots.append('AnyAxisymmetricRazorThinDiskPotential')
    if False: #_GHACTIONS:
        rmpots.append('DoubleExponentialDiskPotential')
        rmpots.append('RazorThinExponentialDiskPotential')
    for p in rmpots:
        pots.remove(p)
    #tolerances in log10
    tol= {}
    tol['default']= -9.
    tol['IsochronePotential']= -4. #these are more difficult
    tol['DoubleExponentialDiskPotential']= -6. #these are more difficult
    tol['RazorThinExponentialDiskPotential']= -4. #these are more difficult
    tol['KuzminKutuzovStaeckelPotential']= -4. #these are more difficult
    tol['PlummerPotential']= -4. #these are more difficult
    tol['PseudoIsothermalPotential']= -4. #these are more difficult
    tol['DehnenSphericalPotential']= -8. #these are more difficult
    tol['DehnenCoreSphericalPotential']= -8. #these are more difficult
    tol['HernquistPotential']= -8. #these are more difficult
    tol['TriaxialHernquistPotential']= -8. #these are more difficult
    tol['JaffePotential']= -8. #these are more difficult
    tol['TriaxialJaffePotential']= -8. #these are more difficult
    tol['TriaxialNFWPotential']= -8. #these are more difficult
    tol['MiyamotoNagaiPotential']= -7. #these are more difficult
    tol['MN3ExponentialDiskPotential']= -6. #these are more difficult
    tol['LogarithmicHaloPotential']= -7. #these are more difficult
    tol['KeplerPotential']= -7. #these are more difficult
    tol['PowerSphericalPotentialwCutoff']= -8. #these are more difficult
    tol['FlattenedPowerPotential']= -8. #these are more difficult
    tol['testMWPotential']= -6. #these are more difficult
    tol['KuzminDiskPotential']=-4 #these are more difficult
    tol['SCFPotential']= -8. #these are more difficult
    tol['DiskSCFPotential']= -6. #these are more difficult
    for p in pots:
        #Setup instance of potential
        if p in list(tol.keys()): ttol= tol[p]
        else: ttol= tol['default']
        if p == 'MWPotential':
            tp= potential.MWPotential
        else:
            try:
                tclass= getattr(potential,p)
            except AttributeError:
                tclass= getattr(sys.modules[__name__],p)
            tp= tclass()
            if hasattr(tp,'isNonAxi') and tp.isNonAxi:
                continue # skip, bc eccentricity of circ. =/= 0
            if not hasattr(tp,'normalize'): continue #skip these
            tp.normalize(1.)
        for integrator in integrators:
            for ii in range(2):
                if ii == 0: #axi, full
                    #First do axi
                    o= setup_orbit_analytic_zmax(tp,axi=True)
                elif ii == 1: #track azimuth, full
                    #First do axi
                    o= setup_orbit_analytic_zmax(tp,axi=False)
                if isinstance(tp,testMWPotential):
                    o.integrate(times,tp._potlist,method=integrator)
                else:
                    o.integrate(times,tp,method=integrator)
                tzmax= o.zmax()
                if ii < 2 and (p == 'BurkertPotential'
                               or 'SCFPotential' in p
                               or 'FlattenedPower' in p
                               or 'RazorThinExponential' in p
                               or 'TwoPowerSpherical' in p): # no Rzderiv currently
                    tzmax_analytic= o.zmax(analytic=True,type='adiabatic')
                else:
                    tzmax_analytic= o.zmax(analytic=True)
                #print(p, integrator, tzmax, tzmax_analytic, (tzmax-tzmax_analytic)**2.)
                assert (tzmax-tzmax_analytic)**2. < 10.**ttol, \
                    "Analytically computed zmax does not agree by %g with numerical estimate for potential %s and integrator %s" %(numpy.fabs(tzmax-tzmax_analytic),p,integrator)
                assert (o.zmax(ro=8.)/8.-tzmax_analytic)**2. < 10.**ttol, \
                    "Zmax in physical coordinates does not agree with physical-scale times zmax in normalized coordinates for potential %s and integrator %s" %(p,integrator)
            if _QUICKTEST and (not 'NFW' in p or tp.isNonAxi): break
    #raise AssertionError
    return None

# Test the error for when explicit stepsize does not divide the output stepsize
def test_check_integrate_dt():
    from galpy.orbit import Orbit
    from galpy.potential import LogarithmicHaloPotential
    lp= LogarithmicHaloPotential(normalize=1.,q=0.9)
    o= Orbit([1.,0.1,1.2,0.3,0.2,2.])
    times= numpy.linspace(0.,7.,251)
    # This shouldn't work
    try:
        o.integrate(times,lp,dt=(times[1]-times[0])/4.*1.1)
    except ValueError: pass
    else: raise AssertionError('dt that is not an integer divisor of the output step size does not raise a ValueError')
    # This should
    try:
        o.integrate(times,lp,dt=(times[1]-times[0])/4.)
    except ValueError:
        raise AssertionError('dt that is an integer divisor of the output step size raises a ValueError')
    return None

# Test that fixing the stepsize works, issue #207
def test_fixedstepsize():
    if WIN32: return None # skip on appveyor, because fails for reason that I can't figure out (runtimes[0] == 0.) and not that important
    from galpy.potential import LogarithmicHaloPotential
    import time
    # Integrators for which it should work
    integrators= ['leapfrog_c','rk4_c','rk6_c','symplec4_c','symplec6_c']
    # Somewhat long time
    times= numpy.linspace(0.,100.,30001)
    # Test the following multiples
    mults= [1.,10.]
    # Just do this for LogarithmicHaloPotential
    pot= LogarithmicHaloPotential(normalize=1.)
    planarpot= pot.toPlanar()
    types= ['full','rz','planar','r']
    # Loop through integrators and different types of orbits
    for integrator in integrators:
        for type in types:
            if type == 'full':
                o= setup_orbit_energy(pot,axi=False)
            elif type == 'rz':
                o= setup_orbit_energy(pot,axi=True)
            elif type == 'planar':
                o= setup_orbit_energy(planarpot,axi=False)
            elif type == 'r':
                o= setup_orbit_energy(planarpot,axi=True)
            runtimes= numpy.empty(len(mults))
            for ii,mult in enumerate(mults):
                start= time.time()
                o.integrate(times,pot,dt=(times[1]-times[0])/mult,
                            method=integrator)
                runtimes[ii]= time.time()-start
            for ii,mult in enumerate(mults):
                if ii == 0: continue
                # Pretty loose test, because hard to get exactly right with overhead
                assert numpy.fabs(runtimes[ii]/runtimes[0]/mults[ii]*mults[0]-1.) < 0.85, 'Runtime of integration with fixed stepsize for integrator %s, type or orbit %s, stepsize reduction %i is not %i times less (residual is %g, times %g and %g)' % (integrator,type,mults[ii],mults[ii],
numpy.fabs(runtimes[ii]/runtimes[0]/mults[ii]*mults[0]-1.),mults[ii]/mults[0],runtimes[ii]/runtimes[0])
    return None

# Test that fixing the stepsize works for integrate_dxdv
def test_fixedstepsize_dxdv():
    if WIN32: return None # skip on appveyor, because test_fixedstepsize fails for reason that I can't figure out (runtimes[0] == 0.) and not that important
    from galpy.potential import LogarithmicHaloPotential
    import time
    # Integrators for which it should work
    integrators= ['rk4_c','rk6_c']
    # Somewhat long time
    from astropy import units
    times= numpy.linspace(0.,100.,90001)/280.*units.Gyr
    # Test the following multiples
    mults= [1.,10.]
    # Just do this for LogarithmicHaloPotential
    pot= LogarithmicHaloPotential(normalize=1.)
    planarpot= pot.toPlanar()
    # Loop through integrators and different types of orbits
    for integrator in integrators:
        o= setup_orbit_energy(planarpot,axi=False)
        runtimes= numpy.empty(len(mults))
        for ii,mult in enumerate(mults):
            start= time.time()
            o.integrate_dxdv(1e-2*numpy.ones(4),
                             times,planarpot,dt=(times[1]-times[0])/mult,
                             method=integrator)
            runtimes[ii]= time.time()-start
        for ii,mult in enumerate(mults):
            if ii == 0: continue
            # Pretty loose test, because hard to get exactly right with overhead
            assert numpy.fabs(runtimes[ii]/runtimes[0]/mults[ii]*mults[0]-1.) < 0.85, 'Runtime of integration with fixed stepsize for integrator %s, type or orbit %s, stepsize reduction %i is not %i times less (residual is %g, times %g and %g)' % (integrator,type,mults[ii],mults[ii],
numpy.fabs(runtimes[ii]/runtimes[0]/mults[ii]*mults[0]-1.),mults[ii]/mults[0],runtimes[ii]/runtimes[0])
    return None

# Check that adding a linear orbit to a planar orbit gives a FullOrbit
@pytest.mark.skip(reason="Not implemented for Orbits currently")
def test_add_linear_planar_orbit():
    from galpy.orbit import FullOrbit, RZOrbit
    kg= potential.KGPotential()
    ol= setup_orbit_energy(kg)
    #w/ azimuth
    plp= potential.NFWPotential().toPlanar()
    op= setup_orbit_energy(plp)
    of= ol+op
    assert isinstance(of._orb,FullOrbit.FullOrbit), \
        "Sum of linearOrbit and planarOrbit does not give a FullOrbit"
    of= op+ol
    assert isinstance(of._orb,FullOrbit.FullOrbit), \
        "Sum of linearOrbit and planarOrbit does not give a FullOrbit"
    #w/o azimuth
    op= setup_orbit_energy(plp,axi=True)
    of= ol+op
    assert isinstance(of._orb,RZOrbit.RZOrbit), \
        "Sum of linearOrbit and planarROrbit does not give a FullOrbit"
    of= op+ol
    assert isinstance(of._orb,RZOrbit.RZOrbit), \
        "Sum of linearOrbit and planarROrbit does not give a FullOrbit"
    # op + op shouldn't work
    try:
        of= op+op
    except AttributeError:
        pass
    else:
        raise AssertionError('Adding a planarOrbit to a planarOrbit did not raise AttributeError')
    #w/ physical scale and coordinate-transformation parameters
    ro,vo,zo,solarmotion= 10.,300.,0.01,'dehnen'
    op= setup_orbit_flip(plp,ro,vo,zo,solarmotion,axi=True)
    of= op+ol
    assert isinstance(of._orb,RZOrbit.RZOrbit), \
        "Sum of linearOrbit and planarROrbit does not give a FullOrbit"
    assert numpy.fabs(op._orb._ro-of._orb._ro) < 10.**-15., 'Sum of orbits does not properly propagate physical scales and coordinate-transformation parameters'
    assert numpy.fabs(op._orb._vo-of._orb._vo) < 10.**-15., 'Sum of orbits does not properly propagate physical scales and coordinate-transformation parameters'
    assert numpy.fabs(op._orb._zo-of._orb._zo) < 10.**-15., 'Sum of orbits does not properly propagate physical scales and coordinate-transformation parameters'
    assert numpy.all(numpy.fabs(op._orb._solarmotion-of._orb._solarmotion) < 10.**-15.), 'Sum of orbits does not properly propagate physical scales and coordinate-transformation parameters'
    assert op._orb._roSet == of._orb._roSet, 'Sum of orbits does not properly propagate physical scales and coordinate-transformation parameters'
    assert op._orb._voSet == of._orb._voSet, 'Sum of orbits does not properly propagate physical scales and coordinate-transformation parameters'
    return None

# Check that pickling orbits works
def test_pickle():
    import pickle
    from galpy.orbit import Orbit
    o= Orbit([1.,0.1,1.1,0.1,0.2,2.])
    po= pickle.dumps(o)
    upo= pickle.loads(po)
    assert o.R() == upo.R(), "Pickled/unpickled orbit does not agree with original orbut for R"
    assert o.vR() == upo.vR(), "Pickled/unpickled orbit does not agree with original orbut for vR"
    assert o.vT() == upo.vT(), "Pickled/unpickled orbit does not agree with original orbut for vT"
    assert o.z() == upo.z(), "Pickled/unpickled orbit does not agree with original orbut for z"
    assert o.vz() == upo.vz(), "Pickled/unpickled orbit does not agree with original orbut for vz"
    assert o.phi() == upo.phi(), "Pickled/unpickled orbit does not agree with original orbut for phi"
    assert (True^o._roSet)*(True^upo._roSet), "Pickled/unpickled orbit does not agree with original orbut for roSet"
    assert (True^o._voSet)*(True^upo._voSet), "Pickled/unpickled orbit does not agree with original orbut for voSet"
    # w/ physical scales etc.
    o= Orbit([1.,0.1,1.1,0.1,0.2,2.],ro=10.,vo=300.)
    po= pickle.dumps(o)
    upo= pickle.loads(po)
    assert o.R() == upo.R(), "Pickled/unpickled orbit does not agree with original orbut for R"
    assert o.vR() == upo.vR(), "Pickled/unpickled orbit does not agree with original orbut for vR"
    assert o.vT() == upo.vT(), "Pickled/unpickled orbit does not agree with original orbut for vT"
    assert o.z() == upo.z(), "Pickled/unpickled orbit does not agree with original orbut for z"
    assert o.vz() == upo.vz(), "Pickled/unpickled orbit does not agree with original orbut for vz"
    assert o.phi() == upo.phi(), "Pickled/unpickled orbit does not agree with original orbut for phi"
    assert o._ro == upo._ro, "Pickled/unpickled orbit does not agree with original orbut for ro"
    assert o._vo == upo._vo, "Pickled/unpickled orbit does not agree with original orbut for vo"
    assert o._zo == upo._zo, "Pickled/unpickled orbit does not agree with original orbut for zo"
    assert numpy.all(o._solarmotion == upo._solarmotion), "Pickled/unpickled orbit does not agree with original orbut for solarmotion"
    assert (o._roSet)*(upo._roSet), "Pickled/unpickled orbit does not agree with original orbut for roSet"
    assert (o._voSet)*(upo._voSet), "Pickled/unpickled orbit does not agree with original orbut for voSet"
    return None

# Basic checks of the angular momentum function
def test_angularmomentum():
    from galpy.orbit import Orbit
    # Shouldn't work for a 1D orbit
    o= Orbit([1.,0.1])
    try:
        o.L()
    except AttributeError:
        pass
    else:
        raise AssertionError('Orbit.L() for linearOrbit did not raise AttributeError')
    # Also shouldn't work for an RZOrbit
    o= Orbit([1.,0.1,1.1,0.1,0.2])
    try:
        o.L()
    except AttributeError:
        pass
    else:
        raise AssertionError('Orbit.L() for RZOrbit did not raise AttributeError')
    # For a planarROrbit, should return Lz
    o= Orbit([1.,0.1,1.1])
    assert numpy.ndim(o.L()) == 0, "planarOrbit's angular momentum isn't 1D"
    assert o.L() == 1.1, "planarOrbit's angular momentum isn't correct"
    if False:
        #JB 5/23/2019 isn'tn sure why he ever implemented the Omega
        # keyword for L, so decided not to support this in new Orbits
        # If Omega is given, then it should be subtracted
        times= numpy.linspace(0.,2.,51)
        from galpy.potential import MWPotential
        o.integrate(times,MWPotential)
        assert numpy.fabs(o.L(t=1.,Omega=1.)-0.1) < 10.**-16., 'o.L() w/ Omega does not work'
    # For a FullOrbit, angular momentum should be 3D
    o= Orbit([1.,0.1,1.1,0.1,0.,numpy.pi/2.])
    assert o.L().shape[0] == 3, "FullOrbit's angular momentum is not 3D"
    assert numpy.fabs(o.L()[2]-1.1) < 10.**-16., "FullOrbit's Lz is not correct"
    assert numpy.fabs(o.L()[0]+0.01) < 10.**-16., "FullOrbit's Lx is not correct"
    assert numpy.fabs(o.L()[1]+0.11) < 10.**-16., "FullOrbit's Ly is not correct"
    return None

# Check that ER + Ez = E and that ER and EZ are separately conserved for orbits that stay close to the plane for the MWPotential
def test_ER_EZ():
    from galpy.potential import MWPotential
    ona= setup_orbit_analytic_EREz(MWPotential,axi=False)
    oa= setup_orbit_analytic_EREz(MWPotential,axi=True)
    os= [ona,oa]
    for o in os:
        times= numpy.linspace(0.,7.,251) #~10 Gyr at the Solar circle
        o.integrate(times,MWPotential)
        ERs= o.ER(times)
        Ezs= o.Ez(times)
        ERdiff= numpy.fabs(numpy.std(ERs-numpy.mean(ERs))/numpy.mean(ERs))
        assert ERdiff < 10.**-4., \
            'ER conservation for orbits close to the plane in MWPotential fails at %g%%' % (100.*ERdiff)
        Ezdiff= numpy.fabs(numpy.std(Ezs-numpy.mean(Ezs))/numpy.mean(Ezs))
        assert Ezdiff < 10.**-1.7, \
            'Ez conservation for orbits close to the plane in MWPotential fails at %g%%' % (100.*Ezdiff)
        #Some basic checking
        assert numpy.fabs(o.ER()-o.ER(pot=MWPotential)) < 10.**-16., \
            'o.ER() not equal to o.ER(pot=)'
        assert numpy.fabs(o.Ez()-o.Ez(pot=MWPotential)) < 10.**-16., \
            'o.ER() not equal to o.Ez(pot=)'
        assert numpy.fabs(o.ER(pot=None)-o.ER(pot=MWPotential)) < 10.**-16., \
            'o.ER() not equal to o.ER(pot=)'
        assert numpy.fabs(o.Ez(pot=None)-o.Ez(pot=MWPotential)) < 10.**-16., \
            'o.ER() not equal to o.Ez(pot=)'
    o= setup_orbit_analytic_EREz(MWPotential,axi=False)
    try:
        o.Ez()
    except AttributeError:
        pass
    else:
        raise AssertionError('o.Ez() w/o potential before the orbit was integrated did not raise AttributeError')
    try:
        o.ER()
    except AttributeError:
        pass
    else:
        raise AssertionError('o.ER() w/o potential before the orbit was integrated did not raise AttributeError')
    o= setup_orbit_analytic_EREz(MWPotential,axi=True)
    try:
        o.Ez()
    except AttributeError:
        pass
    else:
        raise AssertionError('o.Ez() w/o potential before the orbit was integrated did not raise AttributeError')
    try:
        o.ER()
    except AttributeError:
        pass
    else:
        raise AssertionError('o.ER() w/o potential before the orbit was integrated did not raise AttributeError')
    return None

# Check that the different setups work
def test_orbit_setup_linear():
    from galpy.orbit import Orbit
    # linearOrbit
    o= Orbit([1.,0.1])
    assert o.dim() == 1, 'linearOrbit does not have dim == 1'
    assert numpy.fabs(o.x()-1.) < 10.**-16., 'linearOrbit x setup does not agree with o.x()'
    assert numpy.fabs(o.vx()-0.1) < 10.**-16., 'linearOrbit vx setup does not agree with o.vx()'
    assert numpy.fabs(o.vr()-0.1) < 10.**-16., 'linearOrbit vx setup does not agree with o.vr()'
    if False:
        # setphi was deprecated when moving to Orbits
        try:
            o.setphi(3.)
        except AttributeError:
            pass
        else:
            raise AssertionError('setphi applied to linearOrbit did not raise AttributeError')
    return None

def test_orbit_setup_planar():
    from galpy.orbit import Orbit
    o= Orbit([1.,0.1,1.1])
    assert o.dim() == 2, 'planarROrbit does not have dim == 2'
    assert numpy.fabs(o.R()-1.) < 10.**-16., 'planarOrbit R setup does not agree with o.R()'
    assert numpy.fabs(o.vR()-0.1) < 10.**-16., 'planarOrbit vR setup does not agree with o.vR()'
    assert numpy.fabs(o.vT()-1.1) < 10.**-16., 'planarOrbit vT setup does not agree with o.vT()'
    if False:
        # setphi was deprecated when moving to Orbits
        o.setphi(3.)
        assert numpy.fabs(o.phi()-3.) < 10.**-16., 'Orbit setphi does not agree with o.phi()'
        # planarROrbit no longer exists after moving to Orbits
        #assert not isinstance(o._orb,planarROrbit), 'After applying setphi, planarROrbit did not become planarOrbit'
    o= Orbit([1.,0.1,1.1,2.])
    assert o.dim() == 2, 'planarOrbit does not have dim == 2'
    assert numpy.fabs(o.R()-1.) < 10.**-16., 'planarOrbit R setup does not agree with o.R()'
    assert numpy.fabs(o.vR()-0.1) < 10.**-16., 'planarOrbit vR setup does not agree with o.vR()'
    assert numpy.fabs(o.vT()-1.1) < 10.**-16., 'planarOrbit vT setup does not agree with o.vT()'
    assert numpy.fabs(o.phi()-2.) < 10.**-16., 'planarOrbit phi setup does not agree with o.phi()'
    if False:
        # setphi was deprecated when moving to Orbits
        o.setphi(3.)
        assert numpy.fabs(o.phi()-3.) < 10.**-16., 'Orbit setphi does not agree with o.phi()'
    #lb, plane w/ default
    o= Orbit([120.,2.,0.5,30.],lb=True,zo=0.,solarmotion=[-10.,10.,0.])
    obs= [8.,0.]
    assert numpy.fabs(o.ll(obs=obs)-120.) < 10.**-10., 'Orbit ll setup does not agree with o.ll()'
    assert numpy.fabs(o.bb(obs=obs)-0.) < 10.**-10., 'Orbit bb setup does not agree with o.bb()'
    assert numpy.fabs(o.dist(obs=obs)-2.) < 10.**-10., 'Orbit dist setup does not agree with o.dist()'
    obs= [8.,0.,-10.,230.]
    assert numpy.fabs(o.pmll(obs=obs)-0.5) < 10.**-10., 'Orbit pmll setup does not agree with o.pmbb()'
    assert numpy.fabs(o.pmbb(obs=obs)-0.) < 10.**-5.5, 'Orbit pmbb setup does not agree with o.pmbb()'
    assert numpy.fabs(o.vlos(obs=obs)-30.) < 10.**-10., 'Orbit vlos setup does not agree with o.vlos()'
    #also check that the ro,vo,solarmotion values are stored and used properly (issue #158 solution)
    o= Orbit([120.,2.,0.5,30.],lb=True,zo=0.,solarmotion=[-10.,10.,0.],
             ro=7.5)
    assert numpy.fabs(o.ll()-120.) < 10.**-10., 'Orbit ll setup does not agree with o.ll()'
    assert numpy.fabs(o.bb()-0.) < 10.**-10., 'Orbit bb setup does not agree with o.bb()'
    assert numpy.fabs(o.dist()-2.) < 10.**-10., 'Orbit dist setup does not agree with o.dist()'
    obs= [8.5,0.,-10.,245.]
    assert numpy.fabs(o.pmll()-0.5) < 10.**-10., 'Orbit pmll setup does not agree with o.pmbb()'
    assert numpy.fabs(o.pmbb()-0.) < 10.**-5.5, 'Orbit pmbb setup does not agree with o.pmbb()'
    assert numpy.fabs(o.vlos()-30.) < 10.**-10., 'Orbit vlos setup does not agree with o.vlos()'
    #lb in plane and obs=Orbit
    o= Orbit([120.,2.,0.5,30.],lb=True,zo=0.,solarmotion=[-10.1,4.,0.])
    obs= Orbit([1.,-10.1/220.,224./220,0.],solarmotion='hogg')
    assert numpy.fabs(o.ll(obs=obs)-120.) < 10.**-10., 'Orbit ll setup does not agree with o.ll()'
    assert numpy.fabs(o.bb(obs=obs)-0.) < 10.**-10., 'Orbit bb setup does not agree with o.bb()'
    assert numpy.fabs(o.dist(obs=obs)-2.) < 10.**-10., 'Orbit dist setup does not agree with o.dist()'
    assert numpy.fabs(o.pmll(obs=obs)-0.5) < 10.**-10., 'Orbit pmll setup does not agree with o.pmll()'
    assert numpy.fabs(o.pmbb(obs=obs)-0.) < 10.**-5.5, 'Orbit pmbb setup does not agree with o.pmbb()'
    assert numpy.fabs(o.vlos(obs=obs)-30.) < 10.**-10., 'Orbit vlos setup does not agree with o.vlos()'
    #lb in plane and obs=Orbit in the plane
    o= Orbit([120.,2.,0.5,30.],lb=True,zo=0.,solarmotion=[-10.1,4.,0.])
    obs= Orbit([1.,-10.1/220.,224./220,0.,0.,0.],solarmotion='hogg')
    assert numpy.fabs(o.ll(obs=obs)-120.) < 10.**-10., 'Orbit ll setup does not agree with o.ll()'
    assert numpy.fabs(o.bb(obs=obs)-0.) < 10.**-10., 'Orbit bb setup does not agree with o.bb()'
    assert numpy.fabs(o.dist(obs=obs)-2.) < 10.**-10., 'Orbit dist setup does not agree with o.dist()'
    assert numpy.fabs(o.pmll(obs=obs)-0.5) < 10.**-10., 'Orbit pmll setup does not agree with o.pmll()'
    assert numpy.fabs(o.pmbb(obs=obs)-0.) < 10.**-5.5, 'Orbit pmbb setup does not agree with o.pmbb()'
    assert numpy.fabs(o.vlos(obs=obs)-30.) < 10.**-10., 'Orbit vlos setup does not agree with o.vlos()'
    return None

def test_orbit_setup():
    from galpy.orbit import Orbit
    o= Orbit([1.,0.1,1.1,0.2,0.3])
    assert o.dim() == 3, 'RZOrbitOrbit does not have dim == 3'
    assert numpy.fabs(o.R()-1.) < 10.**-16., 'Orbit R setup does not agree with o.R()'
    assert numpy.fabs(o.vR()-0.1) < 10.**-16., 'Orbit vR setup does not agree with o.vR()'
    assert numpy.fabs(o.vT()-1.1) < 10.**-16., 'Orbit vT setup does not agree with o.vT()'
    assert numpy.fabs(o.vphi()-1.1) < 10.**-16., 'Orbit vT setup does not agree with o.vphi()'
    assert numpy.fabs(o.z()-0.2) < 10.**-16., 'Orbit z setup does not agree with o.z()'
    assert numpy.fabs(o.vz()-0.3) < 10.**-16., 'Orbit vz setup does not agree with o.vz()'
    if False:
        # setphi was deprecated when moving to Orbits
        o.setphi(3.)
        assert numpy.fabs(o.phi()-3.) < 10.**-16., 'Orbit setphi does not agree with o.phi()'
        # FullOrbit no longer exists after switch to Orbits
        #assert isinstance(o._orb,FullOrbit), 'After applying setphi, RZOrbit did not become FullOrbit'
    o= Orbit((1.,0.1,1.1,0.2,0.3,2.))  # also testing tuple input
    assert o.dim() == 3, 'FullOrbit does not have dim == 3'
    assert numpy.fabs(o.R()-1.) < 10.**-16., 'Orbit R setup does not agree with o.R()'
    assert numpy.fabs(o.vR()-0.1) < 10.**-16., 'Orbit vR setup does not agree with o.vR()'
    assert numpy.fabs(o.vT()-1.1) < 10.**-16., 'Orbit vT setup does not agree with o.vT()'
    assert numpy.fabs(o.z()-0.2) < 10.**-16., 'Orbit z setup does not agree with o.z()'
    assert numpy.fabs(o.vz()-0.3) < 10.**-16., 'Orbit vz setup does not agree with o.vz()'
    assert numpy.fabs(o.phi()-2.) < 10.**-16., 'Orbit phi setup does not agree with o.phi()'
    if False:
        # setphi was deprecated when moving to Orbits
        o.setphi(3.)
        assert numpy.fabs(o.phi()-3.) < 10.**-16., 'Orbit setphi does not agree with o.phi()'
    #Radec w/ default
    o= Orbit([120.,60.,2.,0.5,0.4,30.],radec=True)
    assert numpy.fabs(o.ra()-120.) < 10.**-12., 'Orbit ra setup does not agree with o.ra()'
    assert numpy.fabs(o.dec()-60.) < 10.**-13., 'Orbit dec setup does not agree with o.dec()'
    assert numpy.fabs(o.dist()-2.) < 10.**-13., 'Orbit dist setup does not agree with o.dist()'
    assert numpy.fabs(o.pmra()-0.5) < 10.**-13., 'Orbit pmra setup does not agree with o.pmra()'
    assert numpy.fabs(o.pmdec()-0.4) < 10.**-13., 'Orbit pmdec setup does not agree with o.pmdec()'
    assert numpy.fabs(o.vlos()-30.) < 10.**-13., 'Orbit vlos setup does not agree with o.vlos()'
    #Radec w/ hogg
    o= Orbit([120.,60.,2.,0.5,0.4,30.],radec=True,solarmotion='hogg')
    assert numpy.fabs(o.ra()-120.) < 10.**-12., 'Orbit ra setup does not agree with o.ra()'
    assert numpy.fabs(o.dec()-60.) < 10.**-13., 'Orbit dec setup does not agree with o.dec()'
    assert numpy.fabs(o.dist()-2.) < 10.**-13., 'Orbit dist setup does not agree with o.dist()'
    assert numpy.fabs(o.pmra()-0.5) < 10.**-13., 'Orbit pmra setup does not agree with o.pmra()'
    assert numpy.fabs(o.pmdec()-0.4) < 10.**-13., 'Orbit pmdec setup does not agree with o.pmdec()'
    assert numpy.fabs(o.vlos()-30.) < 10.**-13., 'Orbit vlos setup does not agree with o.vlos()'
    #Radec w/ dehnen and diff ro,vo
    o= Orbit([120.,60.,2.,0.5,0.4,30.],radec=True,solarmotion='dehnen',vo=240.,
             ro=7.5,zo=0.01)
    obs= [7.5,0.,0.01,-10.,245.25,7.17]
    assert numpy.fabs(o.ra(obs=obs,ro=7.5)-120.) < 10.**-13., 'Orbit ra setup does not agree with o.ra()'
    assert numpy.fabs(o.dec(obs=obs,ro=7.5)-60.) < 10.**-13., 'Orbit dec setup does not agree with o.dec()'
    assert numpy.fabs(o.dist(obs=obs,ro=7.5)-2.) < 10.**-13., 'Orbit dist setup does not agree with o.dist()'
    assert numpy.fabs(o.pmra(obs=obs,ro=7.5,vo=240.)-0.5) < 10.**-13., 'Orbit pmra setup does not agree with o.pmra()'
    assert numpy.fabs(o.pmdec(obs=obs,ro=7.5,vo=240.)-0.4) < 10.**-13., 'Orbit pmdec setup does not agree with o.pmdec()'
    assert numpy.fabs(o.vlos(obs=obs,ro=7.5,vo=240.)-30.) < 10.**-13., 'Orbit vlos setup does not agree with o.vlos()'
    #also check that the ro,vo,solarmotion values are stored and used properly (issue #158 solution)
    assert numpy.fabs(o.ra()-120.) < 10.**-13., 'Orbit ra setup does not agree with o.ra()'
    assert numpy.fabs(o.dec()-60.) < 10.**-13., 'Orbit dec setup does not agree with o.dec()'
    assert numpy.fabs(o.dist()-2.) < 10.**-13., 'Orbit dist setup does not agree with o.dist()'
    assert numpy.fabs(o.pmra()-0.5) < 10.**-13., 'Orbit pmra setup does not agree with o.pmra()'
    assert numpy.fabs(o.pmdec()-0.4) < 10.**-13., 'Orbit pmdec setup does not agree with o.pmdec()'
    assert numpy.fabs(o.vlos()-30.) < 10.**-13., 'Orbit vlos setup does not agree with o.vlos()'
    #Radec w/ schoenrich and diff ro,vo
    o= Orbit([120.,60.,2.,0.5,0.4,30.],radec=True,solarmotion='schoenrich',
             vo=240.,ro=7.5,zo=0.035)
    obs= [7.5,0.,0.035,-11.1,252.24,7.25]
    assert numpy.fabs(o.ra(obs=obs,ro=7.5)-120.) < 10.**-13., 'Orbit ra setup does not agree with o.ra()'
    assert numpy.fabs(o.dec(obs=obs,ro=7.5)-60.) < 10.**-13., 'Orbit dec setup does not agree with o.dec()'
    assert numpy.fabs(o.dist(obs=obs,ro=7.5)-2.) < 10.**-13., 'Orbit dist setup does not agree with o.dist()'
    assert numpy.fabs(o.pmra(obs=obs,ro=7.5,vo=240.)-0.5) < 10.**-13., 'Orbit pmra setup does not agree with o.pmra()'
    assert numpy.fabs(o.pmdec(obs=obs,ro=7.5,vo=240.)-0.4) < 10.**-13., 'Orbit pmdec setup does not agree with o.pmdec()'
    assert numpy.fabs(o.vlos(obs=obs,ro=7.5,vo=240.)-30.) < 10.**-13., 'Orbit vlos setup does not agree with o.vlos()'
    #Radec w/ custom solarmotion and diff ro,vo
    o= Orbit([120.,60.,2.,0.5,0.4,30.],radec=True,solarmotion=[10.,20.,15.],
             vo=240.,ro=7.5,zo=0.035)
    obs= [7.5,0.,0.035,10.,260.,15.]
    assert numpy.fabs(o.ra(obs=obs,ro=7.5)-120.) < 10.**-13., 'Orbit ra setup does not agree with o.ra()'
    assert numpy.fabs(o.dec(obs=obs,ro=7.5)-60.) < 10.**-13., 'Orbit dec setup does not agree with o.dec()'
    assert numpy.fabs(o.dist(obs=obs,ro=7.5)-2.) < 10.**-13., 'Orbit dist setup does not agree with o.dist()'
    assert numpy.fabs(o.pmra(obs=obs,ro=7.5,vo=240.)-0.5) < 10.**-13., 'Orbit pmra setup does not agree with o.pmra()'
    assert numpy.fabs(o.pmdec(obs=obs,ro=7.5,vo=240.)-0.4) < 10.**-13., 'Orbit pmdec setup does not agree with o.pmdec()'
    assert numpy.fabs(o.vlos(obs=obs,ro=7.5,vo=240.)-30.) < 10.**-13., 'Orbit vlos setup does not agree with o.vlos()'
    #lb w/ default
    o= Orbit([120.,60.,2.,0.5,0.4,30.],lb=True)
    assert numpy.fabs(o.ll()-120.) < 10.**-10., 'Orbit ll setup does not agree with o.ll()'
    assert numpy.fabs(o.bb()-60.) < 10.**-10., 'Orbit bb setup does not agree with o.bb()'
    assert numpy.fabs(o.dist()-2.) < 10.**-10., 'Orbit dist setup does not agree with o.dist()'
    assert numpy.fabs(o.pmll()-0.5) < 10.**-10., 'Orbit pmll setup does not agree with o.pmbb()'
    assert numpy.fabs(o.vll()-_K) < 10.**-10., 'Orbit pmll setup does not agree with o.vll()'
    assert numpy.fabs(o.pmbb()-0.4) < 10.**-10., 'Orbit pmbb setup does not agree with o.pmbb()'
    assert numpy.fabs(o.vbb()-0.8*_K) < 10.**-10., 'Orbit pmbb setup does not agree with o.vbb()'
    assert numpy.fabs(o.vlos()-30.) < 10.**-10., 'Orbit vlos setup does not agree with o.vlos()'
    #lb w/ default at the Sun
    o= Orbit([120.,60.,0.,10.,20.,30.],uvw=True,lb=True,zo=0.)
    assert numpy.fabs(o.dist()-0.) < 10.**-2., 'Orbit dist setup does not agree with o.dist()' #because of tweak in the code to deal with at the Sun
    assert (o.U()**2.+o.V()**2.+o.W()**2.-10.**2.-20.**2.-30.**2.) < 10.**-10., 'Velocity wrt the Sun when looking at Orbit at the Sun does not agree'
    assert (o.vlos()**2.-10.**2.-20.**2.-30.**2.) < 10.**-10., 'Velocity wrt the Sun when looking at Orbit at the Sun does not agree'
    #lb w/ default and UVW
    o= Orbit([120.,60.,2.,-10.,20.,-25.],lb=True,uvw=True)
    assert numpy.fabs(o.ll()-120.) < 10.**-10., 'Orbit ll setup does not agree with o.ll()'
    assert numpy.fabs(o.bb()-60.) < 10.**-10., 'Orbit bb setup does not agree with o.bb()'
    assert numpy.fabs(o.dist()-2.) < 10.**-10., 'Orbit dist setup does not agree with o.dist()'
    assert numpy.fabs(o.U()+10.) < 10.**-10., 'Orbit U setup does not agree with o.U()'
    assert numpy.fabs(o.V()-20.) < 10.**-10., 'Orbit V setup does not agree with o.V()'
    assert numpy.fabs(o.W()+25.) < 10.**-10., 'Orbit W setup does not agree with o.W()'
    #lb w/ default and UVW, test wrt helioXYZ
    o= Orbit([180.,0.,2.,-10.,20.,-25.],lb=True,uvw=True)
    assert numpy.fabs(o.helioX()+2.) < 10.**-10., 'Orbit helioX setup does not agree with o.helioX()'
    assert numpy.fabs(o.helioY()-0.) < 10.**-10., 'Orbit helioY setup does not agree with o.helioY()'
    assert numpy.fabs(o.helioZ()-0.) < 10.**-10., 'Orbit helioZ setup does not agree with o.helioZ()'
    assert numpy.fabs(o.U()+10.) < 10.**-10., 'Orbit U setup does not agree with o.U()'
    assert numpy.fabs(o.V()-20.) < 10.**-10., 'Orbit V setup does not agree with o.V()'
    assert numpy.fabs(o.W()+25.) < 10.**-10., 'Orbit W setup does not agree with o.W()'
    #Radec w/ hogg and obs=Orbit
    o= Orbit([120.,60.,2.,0.5,0.4,30.],radec=True,solarmotion='hogg')
    obs= Orbit([1.,-10.1/220.,224./220,0.0208/8.,6.7/220.,0.],
               solarmotion='hogg')
    assert numpy.fabs(o.ra(obs=obs)-120.) < 10.**-10., 'Orbit ra setup does not agree with o.ra()'
    assert numpy.fabs(o.dec(obs=obs)-60.) < 10.**-10., 'Orbit dec setup does not agree with o.dec()'
    assert numpy.fabs(o.dist(obs=obs)-2.) < 10.**-10., 'Orbit dist setup does not agree with o.dist()'
    assert numpy.fabs(o.pmra(obs=obs)-0.5) < 10.**-10., 'Orbit pmra setup does not agree with o.pmra()'
    assert numpy.fabs(o.vra(obs=obs)-_K) < 10.**-10., 'Orbit pmra setup does not agree with o.vra()'
    assert numpy.fabs(o.pmdec(obs=obs)-0.4) < 10.**-10., 'Orbit pmdec setup does not agree with o.pmdec()'
    assert numpy.fabs(o.vdec(obs=obs)-0.8*_K) < 10.**-10., 'Orbit pmdec setup does not agree with o.vdec()'
    assert numpy.fabs(o.vlos(obs=obs)-30.) < 10.**-10., 'Orbit vlos setup does not agree with o.vlos()'
    #lb, plane w/ default
    o= Orbit([120.,0.,2.,0.5,0.,30.],lb=True,zo=0.,solarmotion=[-10.,10.,0.])
    obs= [8.,0.]
    assert numpy.fabs(o.ll(obs=obs)-120.) < 10.**-10., 'Orbit ll setup does not agree with o.ll()'
    assert numpy.fabs(o.bb(obs=obs)-0.) < 10.**-10., 'Orbit bb setup does not agree with o.bb()'
    assert numpy.fabs(o.dist(obs=obs)-2.) < 10.**-10., 'Orbit dist setup does not agree with o.dist()'
    obs= [8.,0.,-10.,230.]
    assert numpy.fabs(o.pmll(obs=obs)-0.5) < 10.**-10., 'Orbit pmll setup does not agree with o.pmll()'
    assert numpy.fabs(o.pmbb(obs=obs)-0.) < 10.**-10., 'Orbit pmbb setup does not agree with o.pmbb()'
    assert numpy.fabs(o.vlos(obs=obs)-30.) < 10.**-10., 'Orbit vlos setup does not agree with o.vlos()'
    #lb in plane and obs=Orbit
    o= Orbit([120.,0.,2.,0.5,0.,30.],lb=True,zo=0.,solarmotion=[-10.1,4.,0.])
    obs= Orbit([1.,-10.1/220.,224./220,0.],solarmotion='hogg')
    assert numpy.fabs(o.ll(obs=obs)-120.) < 10.**-10., 'Orbit ll setup does not agree with o.ll()'
    assert numpy.fabs(o.bb(obs=obs)-0.) < 10.**-10., 'Orbit bb setup does not agree with o.bb()'
    assert numpy.fabs(o.dist(obs=obs)-2.) < 10.**-10., 'Orbit dist setup does not agree with o.dist()'
    assert numpy.fabs(o.pmll(obs=obs)-0.5) < 10.**-10., 'Orbit pmll setup does not agree with o.pmll()'
    assert numpy.fabs(o.pmbb(obs=obs)-0.) < 10.**-10., 'Orbit pmbb setup does not agree with o.pmbb()'
    assert numpy.fabs(o.vlos(obs=obs)-30.) < 10.**-10., 'Orbit vlos setup does not agree with o.vlos()'
    #test galactocentric spherical coordinates
    o= Orbit([2.,2.**0.5,1.,2.,2.**0.5,0.5])
    assert numpy.fabs(o.vr()-2.) < 10.**-10., 'Orbit galactocentric spherical coordinates are not correct'
    assert numpy.fabs(o.vtheta()-0.) < 10.**-10., 'Orbit galactocentric spherical coordinates are not correct'
    assert numpy.fabs(o.theta()-numpy.pi/4) < 10.**-10.,  'Orbit galactocentric spherical coordinates are not correct'
    return None

def test_orbit_setup_SkyCoord():
    # Only run this for astropy>3
    if not _APY3: return None
    from galpy.orbit import Orbit
    import astropy.coordinates as apycoords
    import astropy.units as u
    ra= 120.*u.deg
    dec= 60.*u.deg
    distance= 2.*u.kpc
    pmra= 0.5*u.mas/u.yr
    pmdec= 0.4*u.mas/u.yr
    vlos= 30.*u.km/u.s
    c= apycoords.SkyCoord(ra=ra,dec=dec,distance=distance,
                          pm_ra_cosdec=pmra,pm_dec=pmdec,radial_velocity=vlos,
                          frame='icrs')
    #w/ default
    o= Orbit(c)
    # galpy's sky is not exactly aligned with astropy's sky, so celestials are slightly off
    assert numpy.fabs(o.ra()-120.) < 10.**-8., 'Orbit SkyCoord ra setup does not agree with o.ra()'
    assert numpy.fabs(o.dec()-60.) < 10.**-8., 'Orbit SkyCoord dec setup does not agree with o.dec()'
    assert numpy.fabs(o.dist()-2.) < 10.**-14., 'Orbit SkyCoorddist setup does not agree with o.dist()'
    assert numpy.fabs(o.pmra()-0.5) < 10.**-8., 'Orbit SkyCoordpmra setup does not agree with o.pmra()'
    assert numpy.fabs(o.pmdec()-0.4) < 10.**-8., 'Orbit SkyCoordpmdec setup does not agree with o.pmdec()'
    assert numpy.fabs(o.vlos()-30.) < 10.**-13., 'Orbit SkyCoordvlos setup does not agree with o.vlos()'
    #Radec w/ hogg
    o= Orbit(c,solarmotion='hogg')
    assert numpy.fabs(o.ra()-120.) < 10.**-8., 'Orbit SkyCoordra setup does not agree with o.ra()'
    assert numpy.fabs(o.dec()-60.) < 10.**-8., 'Orbit SkyCoorddec setup does not agree with o.dec()'
    assert numpy.fabs(o.dist()-2.) < 10.**-13., 'Orbit SkyCoorddist setup does not agree with o.dist()'
    assert numpy.fabs(o.pmra()-0.5) < 10.**-8., 'Orbit SkyCoordpmra setup does not agree with o.pmra()'
    assert numpy.fabs(o.pmdec()-0.4) < 10.**-8., 'Orbit SkyCoordpmdec setup does not agree with o.pmdec()'
    assert numpy.fabs(o.vlos()-30.) < 10.**-13., 'Orbit SkyCoordvlos setup does not agree with o.vlos()'
    #Radec w/ dehnen and diff ro,vo
    o= Orbit(c,solarmotion='dehnen',vo=240.,ro=7.5,zo=0.01)
    obs= [7.5,0.,0.01,-10.,245.25,7.17]
    assert numpy.fabs(o.ra(obs=obs,ro=7.5)-120.) < 10.**-8., 'Orbit SkyCoordra setup does not agree with o.ra()'
    assert numpy.fabs(o.dec(obs=obs,ro=7.5)-60.) < 10.**-8., 'Orbit SkyCoorddec setup does not agree with o.dec()'
    assert numpy.fabs(o.dist(obs=obs,ro=7.5)-2.) < 10.**-13., 'Orbit SkyCoorddist setup does not agree with o.dist()'
    assert numpy.fabs(o.pmra(obs=obs,ro=7.5,vo=240.)-0.5) < 10.**-8., 'Orbit SkyCoordpmra setup does not agree with o.pmra()'
    assert numpy.fabs(o.pmdec(obs=obs,ro=7.5,vo=240.)-0.4) < 10.**-8., 'Orbit SkyCoordpmdec setup does not agree with o.pmdec()'
    assert numpy.fabs(o.vlos(obs=obs,ro=7.5,vo=240.)-30.) < 10.**-13., 'Orbit SkyCoordvlos setup does not agree with o.vlos()'
    # Now specifying the coordinate conversion parameters in the SkyCoord
    v_sun= apycoords.CartesianDifferential([-11.1,215.,3.25]*u.km/u.s)
    c= apycoords.SkyCoord(ra=ra,dec=dec,distance=distance,
                          pm_ra_cosdec=pmra,pm_dec=pmdec,radial_velocity=vlos,
                          frame='icrs',
                          galcen_distance=10.*u.kpc,z_sun=1.*u.kpc,
                          galcen_v_sun=v_sun)
    o= Orbit(c)
    assert numpy.fabs(o.ra()-120.) < 10.**-8., 'Orbit SkyCoord ra setup does not agree with o.ra()'
    assert numpy.fabs(o.dec()-60.) < 10.**-8., 'Orbit SkyCoord dec setup does not agree with o.dec()'
    assert numpy.fabs(o.dist()-2.) < 10.**-14., 'Orbit SkyCoorddist setup does not agree with o.dist()'
    assert numpy.fabs(o.pmra()-0.5) < 10.**-8., 'Orbit SkyCoordpmra setup does not agree with o.pmra()'
    assert numpy.fabs(o.pmdec()-0.4) < 10.**-8., 'Orbit SkyCoordpmdec setup does not agree with o.pmdec()'
    assert numpy.fabs(o.vlos()-30.) < 10.**-13., 'Orbit SkyCoordvlos setup does not agree with o.vlos()'
    # Also test that the coordinate-transformation parameters are properly read
    assert numpy.fabs(o._ro-numpy.sqrt(10.**2.-1.**2.)) < 1e-12, 'Orbit SkyCoord setup does not properly store ro'
    assert numpy.fabs(o._ro-numpy.sqrt(10.**2.-1.**2.)) < 1e-12, 'Orbit SkyCoord setup does not properly store ro'
    assert numpy.fabs(o._zo-1.) < 1e-12, 'Orbit SkyCoord setup does not properly store zo'
    assert numpy.all(numpy.fabs(o._solarmotion-numpy.array([[11.1,-5.,3.25]])) < 1e-12), 'Orbit SkyCoord setup does not properly store solarmotion'
    # If we only specify galcen_distance, but not z_sun, zo --> 0
    # Now specifying the coordinate conversion parameters in the SkyCoord
    v_sun= apycoords.CartesianDifferential([-11.1,215.,3.25]*u.km/u.s)
    c= apycoords.SkyCoord(ra=ra,dec=dec,distance=distance,
                          pm_ra_cosdec=pmra,pm_dec=pmdec,radial_velocity=vlos,
                          frame='icrs',
                          galcen_distance=10.*u.kpc,
                          galcen_v_sun=v_sun)
    o= Orbit(c)
    assert numpy.fabs(o._zo-0.) < 1e-12, 'Orbit SkyCoord setup does not properly store zo'
    # If we specify both z_sun and zo, they need to be consistent
    c= apycoords.SkyCoord(ra=ra,dec=dec,distance=distance,
                          pm_ra_cosdec=pmra,pm_dec=pmdec,radial_velocity=vlos,
                          frame='icrs',
                          galcen_distance=10.*u.kpc,z_sun=1.*u.kpc,
                          galcen_v_sun=v_sun)
    with pytest.raises(ValueError) as excinfo:
        o= Orbit(c,zo=0.025)
    # If ro and galcen_distance are both specified, warn if they are not consistent
    c= apycoords.SkyCoord(ra=ra,dec=dec,distance=distance,
                          pm_ra_cosdec=pmra,pm_dec=pmdec,radial_velocity=vlos,
                          frame='icrs',
                          galcen_distance=10.*u.kpc,z_sun=1.*u.kpc,
                          galcen_v_sun=v_sun)
    with pytest.warns(None) as record:
        o= Orbit(c,ro=10.)
    raisedWarning= False
    for rec in record:
        # check that the message matches
        raisedWarning+= (str(rec.message.args[0]) == "Orbit's initialization normalization ro and zo are incompatible with SkyCoord's galcen_distance (should have galcen_distance^2 = ro^2 + zo^2)")
    assert raisedWarning, "Orbit initialization with SkyCoord with galcen_distance incompatible with ro should have raised a warning, but didn't"
    # If ro and galcen_distance are both specified, don't warn if they *are* consistent (issue #370)
    c= apycoords.SkyCoord(ra=ra,dec=dec,distance=distance,
                          pm_ra_cosdec=pmra,pm_dec=pmdec,radial_velocity=vlos,
                          frame='icrs',
                          galcen_distance=10.*u.kpc,z_sun=1.*u.kpc,
                          galcen_v_sun=v_sun)
    with pytest.warns(None) as record:
        o= Orbit(c,ro=numpy.sqrt(10.**2.-1.**2.))
    raisedWarning= False
    for rec in record:
        # check that the message matches
        raisedWarning+= (str(rec.message.args[0]) == "Orbit's initialization normalization ro and zo are incompatible with SkyCoord's galcen_distance (should have galcen_distance^2 = ro^2 + zo^2)")
    assert not raisedWarning, "Orbit initialization with SkyCoord with galcen_distance compatible with ro shouldn't have raised a warning, but did"
    # If we specify both v_sun and solarmotion, they need to be consistent
    v_sun= apycoords.CartesianDifferential([-11.1,215.,3.25]*u.km/u.s)
    c= apycoords.SkyCoord(ra=ra,dec=dec,distance=distance,
                          pm_ra_cosdec=pmra,pm_dec=pmdec,radial_velocity=vlos,
                          frame='icrs',
                          galcen_distance=10.*u.kpc,
                          galcen_v_sun=v_sun)
    # This should be fine
    o= Orbit(c,solarmotion=[11.1,-5.,3.25])
    # This shouldn't be
    with pytest.raises(ValueError) as excinfo:
        o= Orbit(c,solarmotion=[11.,-4.,2.25])
    # Should get error if we give a SkyCoord without velocities
    c= apycoords.SkyCoord(ra=ra,dec=dec,distance=distance,
                          frame='icrs',
                          galcen_distance=10.*u.kpc,
                          galcen_v_sun=v_sun)
    with pytest.raises(TypeError) as excinfo:
        o= Orbit(c)
    return None

# Check that toPlanar works
def test_toPlanar():
    from galpy.orbit import Orbit
    obs= Orbit([1.,0.1,1.1,0.3,0.,2.])
    obsp= obs.toPlanar()
    assert obsp.dim() == 2, 'toPlanar does not generate an Orbit w/ dim=2 for FullOrbit'
    assert obsp.R() == obs.R(), 'Planar orbit generated w/ toPlanar does not have the correct R'
    assert obsp.vR() == obs.vR(), 'Planar orbit generated w/ toPlanar does not have the correct vR'
    assert obsp.vT() == obs.vT(), 'Planar orbit generated w/ toPlanar does not have the correct vT'
    assert obsp.phi() == obs.phi(), 'Planar orbit generated w/ toPlanar does not have the correct phi'
    obs= Orbit([1.,0.1,1.1,0.3,0.])
    obsp= obs.toPlanar()
    assert obsp.dim() == 2, 'toPlanar does not generate an Orbit w/ dim=2 for RZOrbit'
    assert obsp.R() == obs.R(), 'Planar orbit generated w/ toPlanar does not have the correct R'
    assert obsp.vR() == obs.vR(), 'Planar orbit generated w/ toPlanar does not have the correct vR'
    assert obsp.vT() == obs.vT(), 'Planar orbit generated w/ toPlanar does not have the correct vT'
    ro,vo,zo,solarmotion= 10.,300.,0.01,'schoenrich'
    obs= Orbit([1.,0.1,1.1,0.3,0.],ro=ro,vo=vo,zo=zo,solarmotion=solarmotion)
    obsp= obs.toPlanar()
    assert obsp.dim() == 2, 'toPlanar does not generate an Orbit w/ dim=2 for RZOrbit'
    assert obsp.R() == obs.R(), 'Planar orbit generated w/ toPlanar does not have the correct R'
    assert obsp.vR() == obs.vR(), 'Planar orbit generated w/ toPlanar does not have the correct vR'
    assert obsp.vT() == obs.vT(), 'Planar orbit generated w/ toPlanar does not have the correct vT'
    assert numpy.fabs(obs._ro-obsp._ro) < 10.**-15., 'Planar orbit generated w/ toPlanar does not have the proper physical scale and coordinate-transformation parameters associated with it'
    assert numpy.fabs(obs._vo-obsp._vo) < 10.**-15., 'Planar orbit generated w/ toPlanar does not have the proper physical scale and coordinate-transformation parameters associated with it'
    assert numpy.fabs(obs._zo-obsp._zo) < 10.**-15., 'Planar orbit generated w/ toPlanar does not have the proper physical scale and coordinate-transformation parameters associated with it'
    assert numpy.all(numpy.fabs(obs._solarmotion-obsp._solarmotion) < 10.**-15.), 'Planar orbit generated w/ toPlanar does not have the proper physical scale and coordinate-transformation parameters associated with it'
    assert obs._roSet == obsp._roSet, 'Planar orbit generated w/ toPlanar does not have the proper physical scale and coordinate-transformation parameters associated with it'
    assert obs._voSet == obsp._voSet, 'Planar orbit generated w/ toPlanar does not have the proper physical scale and coordinate-transformation parameters associated with it'
    obs= Orbit([1.,0.1,1.1,2.])
    try:
        obs.toPlanar()
    except AttributeError:
        pass
    else:
        raise AttributeError('toPlanar() applied to a planar Orbit did not raise an AttributeError')
    return None

# Check that toLinear works
def test_toLinear():
    from galpy.orbit import Orbit
    obs= Orbit([1.,0.1,1.1,0.3,0.,2.])
    obsl= obs.toLinear()
    assert obsl.dim() == 1, 'toLinear does not generate an Orbit w/ dim=1 for FullOrbit'
    assert obsl.x() == obs.z(), 'Linear orbit generated w/ toLinear does not have the correct z'
    assert obsl.vx() == obs.vz(), 'Linear orbit generated w/ toLinear does not have the correct vx'
    obs= Orbit([1.,0.1,1.1,0.3,0.])
    obsl= obs.toLinear()
    assert obsl.dim() == 1, 'toLinear does not generate an Orbit w/ dim=1 for FullOrbit'
    assert obsl.x() == obs.z(), 'Linear orbit generated w/ toLinear does not have the correct z'
    assert obsl.vx() == obs.vz(), 'Linear orbit generated w/ toLinear does not have the correct vx'
    obs= Orbit([1.,0.1,1.1,2.])
    try:
        obs.toLinear()
    except AttributeError:
        pass
    else:
        raise AttributeError('toLinear() applied to a planar Orbit did not raise an AttributeError')
    # w/ scales
    ro,vo= 10.,300.
    obs= Orbit([1.,0.1,1.1,0.3,0.,2.],ro=ro,vo=vo)
    obsl= obs.toLinear()
    assert obsl.dim() == 1, 'toLinear does not generate an Orbit w/ dim=1 for FullOrbit'
    assert obsl.x() == obs.z(), 'Linear orbit generated w/ toLinear does not have the correct z'
    assert obsl.vx() == obs.vz(), 'Linear orbit generated w/ toLinear does not have the correct vx'
    assert numpy.fabs(obs._ro-obsl._ro) < 10.**-15., 'Linear orbit generated w/ toLinear does not have the proper physical scale and coordinate-transformation parameters associated with it'
    assert numpy.fabs(obs._vo-obsl._vo) < 10.**-15., 'Linear orbit generated w/ toLinear does not have the proper physical scale and coordinate-transformation parameters associated with it'
    assert (obsl._zo is None), 'Linear orbit generated w/ toLinear does not have the proper physical scale and coordinate-transformation parameters associated with it'
    assert (obsl._solarmotion is None), 'Linear orbit generated w/ toLinear does not have the proper physical scale and coordinate-transformation parameters associated with it'
    assert obs._roSet == obsl._roSet, 'Linear orbit generated w/ toLinear does not have the proper physical scale and coordinate-transformation parameters associated with it'
    assert obs._voSet == obsl._voSet, 'Linear orbit generated w/ toLinear does not have the proper physical scale and coordinate-transformation parameters associated with it'
    return None

# Check that some relevant errors are being raised
def test_attributeerrors():
    from galpy.orbit import Orbit
    #Vertical functions for planarOrbits
    o= Orbit([1.,0.1,1.,0.1])
    try:
        o.z()
    except AttributeError:
        pass
    else:
        raise AssertionError("o.z() for planarOrbit should have raised AttributeError, but did not")
    try:
        o.vz()
    except AttributeError:
        pass
    else:
        raise AssertionError("o.vz() for planarOrbit should have raised AttributeError, but did not")
    try:
        o.theta()
    except AttributeError:
        pass
    else:
        raise AssertionError("o.theta() for planarROrbit should have raise AttributeError, but did not")
    try:
        o.vtheta()
    except AttributeError:
        pass
    else:
        raise AssertionError("o.vtheta() for planarROrbit should have raise AttributeError, but did not")
    #phi, x, y, vx, vy for Orbits that don't track phi
    o= Orbit([1.,0.1,1.1,0.1,0.2])
    try:
        o.phi()
    except AttributeError:
        pass
    else:
        raise AssertionError("o.phi() for RZOrbit should have raised AttributeError, but did not")
    try:
        o.x()
    except AttributeError:
        pass
    else:
        raise AssertionError("o.x() for RZOrbit should have raised AttributeError, but did not")
    try:
        o.y()
    except AttributeError:
        pass
    else:
        raise AssertionError("o.y() for RZOrbit should have raised AttributeError, but did not")
    try:
        o.vx()
    except AttributeError:
        pass
    else:
        raise AssertionError("o.vx() for RZOrbit should have raised AttributeError, but did not")
    try:
        o.vy()
    except AttributeError:
        pass
    else:
        raise AssertionError("o.vy() for RZOrbit should have raised AttributeError, but did not")
    o= Orbit([1.,0.1,1.1])
    try:
        o.phi()
    except AttributeError:
        pass
    else:
        raise AssertionError("o.phi() for planarROrbit should have raised AttributeError, but did not")
    try:
        o.x()
    except AttributeError:
        pass
    else:
        raise AssertionError("o.x() for planarROrbit should have raised AttributeError, but did not")
    try:
        o.y()
    except AttributeError:
        pass
    else:
        raise AssertionError("o.y() for planarROrbit should have raised AttributeError, but did not")
    try:
        o.vx()
    except AttributeError:
        pass
    else:
        raise AssertionError("o.vx() for planarROrbit should have raised AttributeError, but did not")
    try:
        o.vy()
    except AttributeError:
        pass
    else:
        raise AssertionError("o.vy() for planarROrbit should have raised AttributeError, but did not")
    try:
        o.theta()
    except AttributeError:
        pass
    else:
        raise AssertionError("o.theta() for planarROrbit should have raise AttributeError, but did not")
    try:
        o.vtheta()
    except AttributeError:
        pass
    else:
        raise AssertionError("o.vtheta() for planarROrbit should have raise AttributeError, but did not")
    return None

# Test reversing an orbit
def test_flip():
    from galpy.potential import LogarithmicHaloPotential
    lp= LogarithmicHaloPotential(normalize=1.,q=0.9)
    plp= lp.toPlanar()
    llp= lp.toVertical(1.)
    for ii in range(5):
        #Scales to test that these are properly propagated to the new Orbit
        ro,vo,zo,solarmotion= 10.,300.,0.01,'schoenrich'
        if ii == 0: #axi, full
            o= setup_orbit_flip(lp,ro,vo,zo,solarmotion,axi=True)
        elif ii == 1: #track azimuth, full
            o= setup_orbit_flip(lp,ro,vo,zo,solarmotion,axi=False)
        elif ii == 2: #axi, planar
            o= setup_orbit_flip(plp,ro,vo,zo,solarmotion,axi=True)
        elif ii == 3: #track azimuth, full
            o= setup_orbit_flip(plp,ro,vo,zo,solarmotion,axi=False)
        elif ii == 4: #linear orbit
            o= setup_orbit_flip(llp,ro,vo,zo,solarmotion,axi=False)
        of= o.flip()
        #First check that the scales have been propagated properly
        assert numpy.fabs(o._ro-of._ro) < 10.**-15., 'o.flip() did not conserve physical scales and coordinate-transformation parameters'
        assert numpy.fabs(o._vo-of._vo) < 10.**-15., 'o.flip() did not conserve physical scales and coordinate-transformation parameters'
        if ii == 4:
            assert (o._zo is None)*(of._zo is None), 'o.flip() did not conserve physical scales and coordinate-transformation parameters'
            assert (o._solarmotion is None)*(of._solarmotion is None), 'o.flip() did not conserve physical scales and coordinate-transformation parameters'
        else:
            assert numpy.fabs(o._zo-of._zo) < 10.**-15., 'o.flip() did not conserve physical scales and coordinate-transformation parameters'
            assert numpy.all(numpy.fabs(o._solarmotion-of._solarmotion) < 10.**-15.), 'o.flip() did not conserve physical scales and coordinate-transformation parameters'
        assert o._roSet == of._roSet, 'o.flip() did not conserve physical scales and coordinate-transformation parameters'
        assert o._voSet == of._voSet, 'o.flip() did not conserve physical scales and coordinate-transformation parameters'
        if ii == 4:
            assert numpy.abs(o.x()-of.x()) < 10.**-10., 'o.flip() did not work as expected'
            assert numpy.abs(o.vx()+of.vx()) < 10.**-10., 'o.flip() did not work as expected'
        else:
            assert numpy.abs(o.R()-of.R()) < 10.**-10., 'o.flip() did not work as expected'
            assert numpy.abs(o.vR()+of.vR()) < 10.**-10., 'o.flip() did not work as expected'
            assert numpy.abs(o.vT()+of.vT()) < 10.**-10., 'o.flip() did not work as expected'
        if ii % 2 == 1:
            assert numpy.abs(o.phi()-of.phi()) < 10.**-10., 'o.flip() did not work as expected'
        if ii < 2:
            assert numpy.abs(o.z()-of.z()) < 10.**-10., 'o.flip() did not work as expected'
            assert numpy.abs(o.vz()+of.vz()) < 10.**-10., 'o.flip() did not work as expected'
    return None

# Test reversing an orbit inplace
def test_flip_inplace():
    from galpy.potential import LogarithmicHaloPotential
    lp= LogarithmicHaloPotential(normalize=1.,q=0.9)
    plp= lp.toPlanar()
    llp= lp.toVertical(1.)
    for ii in range(5):
        #Scales (not really necessary for this test)
        ro,vo,zo,solarmotion= 10.,300.,0.01,'schoenrich'
        if ii == 0: #axi, full
            o= setup_orbit_flip(lp,ro,vo,zo,solarmotion,axi=True)
        elif ii == 1: #track azimuth, full
            o= setup_orbit_flip(lp,ro,vo,zo,solarmotion,axi=False)
        elif ii == 2: #axi, planar
            o= setup_orbit_flip(plp,ro,vo,zo,solarmotion,axi=True)
        elif ii == 3: #track azimuth, full
            o= setup_orbit_flip(plp,ro,vo,zo,solarmotion,axi=False)
        elif ii == 4: #linear orbit
            o= setup_orbit_flip(llp,ro,vo,zo,solarmotion,axi=False)
        of= o()
        of.flip(inplace=True)
        #First check that the scales have been propagated properly
        assert numpy.fabs(o._ro-of._ro) < 10.**-15., 'o.flip() did not conserve physical scales and coordinate-transformation parameters'
        assert numpy.fabs(o._vo-of._vo) < 10.**-15., 'o.flip() did not conserve physical scales and coordinate-transformation parameters'
        if ii == 4:
            assert (o._zo is None)*(of._zo is None), 'o.flip() did not conserve physical scales and coordinate-transformation parameters'
            assert (o._solarmotion is None)*(of._solarmotion is None), 'o.flip() did not conserve physical scales and coordinate-transformation parameters'
        else:
            assert numpy.fabs(o._zo-of._zo) < 10.**-15., 'o.flip() did not conserve physical scales and coordinate-transformation parameters'
            assert numpy.all(numpy.fabs(o._solarmotion-of._solarmotion) < 10.**-15.), 'o.flip() did not conserve physical scales and coordinate-transformation parameters'
        assert o._roSet == of._roSet, 'o.flip() did not conserve physical scales and coordinate-transformation parameters'
        assert o._voSet == of._voSet, 'o.flip() did not conserve physical scales and coordinate-transformation parameters'
        if ii == 4:
            assert numpy.abs(o.x()-of.x()) < 10.**-10., 'o.flip() did not work as expected'
            assert numpy.abs(o.vx()+of.vx()) < 10.**-10., 'o.flip() did not work as expected'
        else:
            assert numpy.abs(o.R()-of.R()) < 10.**-10., 'o.flip() did not work as expected'
            assert numpy.abs(o.vR()+of.vR()) < 10.**-10., 'o.flip() did not work as expected'
            assert numpy.abs(o.vT()+of.vT()) < 10.**-10., 'o.flip() did not work as expected'
        if ii % 2 == 1:
            assert numpy.abs(o.phi()-of.phi()) < 10.**-10., 'o.flip() did not work as expected'
        if ii < 2:
            assert numpy.abs(o.z()-of.z()) < 10.**-10., 'o.flip() did not work as expected'
            assert numpy.abs(o.vz()+of.vz()) < 10.**-10., 'o.flip() did not work as expected'
    return None

# Test reversing an orbit inplace after orbit integration
def test_flip_inplace_integrated():
    from galpy.potential import LogarithmicHaloPotential
    lp= LogarithmicHaloPotential(normalize=1.,q=0.9)
    plp= lp.toPlanar()
    llp= lp.toVertical(1.)
    ts= numpy.linspace(0.,1.,11)
    for ii in range(5):
        #Scales (not really necessary for this test)
        ro,vo,zo,solarmotion= 10.,300.,0.01,'schoenrich'
        if ii == 0: #axi, full
            o= setup_orbit_flip(lp,ro,vo,zo,solarmotion,axi=True)
        elif ii == 1: #track azimuth, full
            o= setup_orbit_flip(lp,ro,vo,zo,solarmotion,axi=False)
        elif ii == 2: #axi, planar
            o= setup_orbit_flip(plp,ro,vo,zo,solarmotion,axi=True)
        elif ii == 3: #track azimuth, full
            o= setup_orbit_flip(plp,ro,vo,zo,solarmotion,axi=False)
        elif ii == 4: #linear orbit
            o= setup_orbit_flip(llp,ro,vo,zo,solarmotion,axi=False)
        of= o()
        if ii < 2 or ii == 3:
            o.integrate(ts,lp)
            of.integrate(ts,lp)
        elif ii == 2:
            o.integrate(ts,plp)
            of.integrate(ts,plp)
        else:
            o.integrate(ts,llp)
            of.integrate(ts,llp)
        of.flip(inplace=True)
        # Just check one time, allows code duplication!
        o= o(0.5)
        of= of(0.5)
        #First check that the scales have been propagated properly
        assert numpy.fabs(o._ro-of._ro) < 10.**-15., 'o.flip() did not conserve physical scales and coordinate-transformation parameters'
        assert numpy.fabs(o._vo-of._vo) < 10.**-15., 'o.flip() did not conserve physical scales and coordinate-transformation parameters'
        if ii == 4:
            assert (o._zo is None)*(of._zo is None), 'o.flip() did not conserve physical scales and coordinate-transformation parameters'
            assert (o._solarmotion is None)*(of._solarmotion is None), 'o.flip() did not conserve physical scales and coordinate-transformation parameters'
        else:
            assert numpy.fabs(o._zo-of._zo) < 10.**-15., 'o.flip() did not conserve physical scales and coordinate-transformation parameters'
            assert numpy.all(numpy.fabs(o._solarmotion-of._solarmotion) < 10.**-15.), 'o.flip() did not conserve physical scales and coordinate-transformation parameters'
        assert o._roSet == of._roSet, 'o.flip() did not conserve physical scales and coordinate-transformation parameters'
        assert o._voSet == of._voSet, 'o.flip() did not conserve physical scales and coordinate-transformation parameters'
        if ii == 4:
            assert numpy.abs(o.x()-of.x()) < 10.**-10., 'o.flip() did not work as expected'
            assert numpy.abs(o.vx()+of.vx()) < 10.**-10., 'o.flip() did not work as expected'
        else:
            assert numpy.abs(o.R()-of.R()) < 10.**-10., 'o.flip() did not work as expected'
            assert numpy.abs(o.vR()+of.vR()) < 10.**-10., 'o.flip() did not work as expected'
            assert numpy.abs(o.vT()+of.vT()) < 10.**-10., 'o.flip() did not work as expected'
        if ii % 2 == 1:
            assert numpy.abs(o.phi()-of.phi()) < 10.**-10., 'o.flip() did not work as expected'
        if ii < 2:
            assert numpy.abs(o.z()-of.z()) < 10.**-10., 'o.flip() did not work as expected'
            assert numpy.abs(o.vz()+of.vz()) < 10.**-10., 'o.flip() did not work as expected'
    return None

# Test reversing an orbit inplace after orbit integration, and after having
# once evaluated the orbit before flipping inplace (#345)
# only difference wrt previous test is a line that evaluates of before
# flipping
def test_flip_inplace_integrated_evaluated():
    from galpy.potential import LogarithmicHaloPotential
    lp= LogarithmicHaloPotential(normalize=1.,q=0.9)
    plp= lp.toPlanar()
    llp= lp.toVertical(1.)
    ts= numpy.linspace(0.,1.,11)
    for ii in range(5):
        #Scales (not really necessary for this test)
        ro,vo,zo,solarmotion= 10.,300.,0.01,'schoenrich'
        if ii == 0: #axi, full
            o= setup_orbit_flip(lp,ro,vo,zo,solarmotion,axi=True)
        elif ii == 1: #track azimuth, full
            o= setup_orbit_flip(lp,ro,vo,zo,solarmotion,axi=False)
        elif ii == 2: #axi, planar
            o= setup_orbit_flip(plp,ro,vo,zo,solarmotion,axi=True)
        elif ii == 3: #track azimuth, full
            o= setup_orbit_flip(plp,ro,vo,zo,solarmotion,axi=False)
        elif ii == 4: #linear orbit
            o= setup_orbit_flip(llp,ro,vo,zo,solarmotion,axi=False)
        of= o()
        if ii < 2 or ii == 3:
            o.integrate(ts,lp)
            of.integrate(ts,lp)
        elif ii == 2:
            o.integrate(ts,plp)
            of.integrate(ts,plp)
        else:
            o.integrate(ts,llp)
            of.integrate(ts,llp)
        # Evaluate, make sure it is at an interpolated time!
        dum= of.R(0.52)
        # Now flip
        of.flip(inplace=True)
        # Just check one time, allows code duplication!
        o= o(0.52)
        of= of(0.52)
        #First check that the scales have been propagated properly
        assert numpy.fabs(o._ro-of._ro) < 10.**-15., 'o.flip() did not conserve physical scales and coordinate-transformation parameters'
        assert numpy.fabs(o._vo-of._vo) < 10.**-15., 'o.flip() did not conserve physical scales and coordinate-transformation parameters'
        if ii == 4:
            assert (o._zo is None)*(of._zo is None), 'o.flip() did not conserve physical scales and coordinate-transformation parameters'
            assert (o._solarmotion is None)*(of._solarmotion is None), 'o.flip() did not conserve physical scales and coordinate-transformation parameters'
        else:
            assert numpy.fabs(o._zo-of._zo) < 10.**-15., 'o.flip() did not conserve physical scales and coordinate-transformation parameters'
            assert numpy.all(numpy.fabs(o._solarmotion-of._solarmotion) < 10.**-15.), 'o.flip() did not conserve physical scales and coordinate-transformation parameters'
        assert o._roSet == of._roSet, 'o.flip() did not conserve physical scales and coordinate-transformation parameters'
        assert o._voSet == of._voSet, 'o.flip() did not conserve physical scales and coordinate-transformation parameters'
        if ii == 4:
            assert numpy.abs(o.x()-of.x()) < 10.**-10., 'o.flip() did not work as expected'
            assert numpy.abs(o.vx()+of.vx()) < 10.**-10., 'o.flip() did not work as expected'
        else:
            assert numpy.abs(o.R()-of.R()) < 10.**-10., 'o.flip() did not work as expected'
            assert numpy.abs(o.vR()+of.vR()) < 10.**-10., 'o.flip() did not work as expected'
            assert numpy.abs(o.vT()+of.vT()) < 10.**-10., 'o.flip() did not work as expected'
        if ii % 2 == 1:
            assert numpy.abs(o.phi()-of.phi()) < 10.**-10., 'o.flip() did not work as expected'
        if ii < 2:
            assert numpy.abs(o.z()-of.z()) < 10.**-10., 'o.flip() did not work as expected'
            assert numpy.abs(o.vz()+of.vz()) < 10.**-10., 'o.flip() did not work as expected'
    return None

# test getOrbit
def test_getOrbit():
    from galpy.orbit import Orbit
    from galpy.potential import LogarithmicHaloPotential
    lp= LogarithmicHaloPotential(normalize=1.,q=0.9)
    o= Orbit([1.,0.1,1.2,0.3,0.2,2.])
    times= numpy.linspace(0.,7.,251)
    o.integrate(times,lp)
    Rs= o.R(times)
    vRs= o.vR(times)
    vTs= o.vT(times)
    zs= o.z(times)
    vzs= o.vz(times)
    phis= o.phi(times)
    orbarray= o.getOrbit()
    assert numpy.all(numpy.fabs(Rs-orbarray[:,0])) < 10.**-16., \
        'getOrbit does not work as expected for R'
    assert numpy.all(numpy.fabs(vRs-orbarray[:,1])) < 10.**-16., \
        'getOrbit does not work as expected for vR'
    assert numpy.all(numpy.fabs(vTs-orbarray[:,2])) < 10.**-16., \
        'getOrbit does not work as expected for vT'
    assert numpy.all(numpy.fabs(zs-orbarray[:,3])) < 10.**-16., \
        'getOrbit does not work as expected for z'
    assert numpy.all(numpy.fabs(vzs-orbarray[:,4])) < 10.**-16., \
        'getOrbit does not work as expected for vz'
    assert numpy.all(numpy.fabs(phis-orbarray[:,5])) < 10.**-16., \
        'getOrbit does not work as expected for phi'
    return None

# Test new orbits formed from __call__
def test_newOrbit():
    from galpy.orbit import Orbit
    o= Orbit([1.,0.1,1.1,0.1,0.,0.])
    ts= numpy.linspace(0.,1.,21) #v. quick orbit integration
    lp= potential.LogarithmicHaloPotential(normalize=1.)
    o.integrate(ts,lp)
    no= o(ts[-1]) #new orbit
    assert no.R() == o.R(ts[-1]), "New orbit formed from calling an old orbit does not have the correct R"
    assert no.vR() == o.vR(ts[-1]), "New orbit formed from calling an old orbit does not have the correct vR"
    assert no.vT() == o.vT(ts[-1]), "New orbit formed from calling an old orbit does not have the correct vT"
    assert no.z() == o.z(ts[-1]), "New orbit formed from calling an old orbit does not have the correct z"
    assert no.vz() == o.vz(ts[-1]), "New orbit formed from calling an old orbit does not have the correct vz"
    assert no.phi() == o.phi(ts[-1]), "New orbit formed from calling an old orbit does not have the correct phi"
    assert not no._roSet, "New orbit formed from calling an old orbit does not have the correct roSet"
    assert not no._roSet, "New orbit formed from calling an old orbit does not have the correct roSet"
    assert not no._voSet, "New orbit formed from calling an old orbit does not have the correct roSet"
    assert not no._voSet, "New orbit formed from calling an old orbit does not have the correct roSet"
    #Also test this for multiple time outputs
    nos= o(ts[-2:]) #new orbits
    #First t
    assert numpy.fabs(nos[0].R()-o.R(ts[-2])) < 10.**-10., "New orbit formed from calling an old orbit does not have the correct R"
    assert numpy.fabs(nos[0].vR()-o.vR(ts[-2])) < 10.**-10., "New orbit formed from calling an old orbit does not have the correct vR"
    assert numpy.fabs(nos[0].vT()-o.vT(ts[-2])) < 10.**-10., "New orbit formed from calling an old orbit does not have the correct vT"
    assert numpy.fabs(nos[0].z()-o.z(ts[-2])) < 10.**-10., "New orbit formed from calling an old orbit does not have the correct z"
    assert numpy.fabs(nos[0].vz()-o.vz(ts[-2])) < 10.**-10., "New orbit formed from calling an old orbit does not have the correct vz"
    assert numpy.fabs(nos[0].phi()-o.phi(ts[-2])) < 10.**-10., "New orbit formed from calling an old orbit does not have the correct phi"
    assert not nos[0]._roSet, "New orbit formed from calling an old orbit does not have the correct roSet"
    assert not nos[0]._roSet, "New orbit formed from calling an old orbit does not have the correct roSet"
    assert not nos[0]._voSet, "New orbit formed from calling an old orbit does not have the correct roSet"
    assert not nos[0]._voSet, "New orbit formed from calling an old orbit does not have the correct roSet"
    #Second t
    assert numpy.fabs(nos[1].R()-o.R(ts[-1])) < 10.**-10., "New orbit formed from calling an old orbit does not have the correct R"
    assert numpy.fabs(nos[1].vR()-o.vR(ts[-1])) < 10.**-10., "New orbit formed from calling an old orbit does not have the correct vR"
    assert numpy.fabs(nos[1].vT()-o.vT(ts[-1])) < 10.**-10., "New orbit formed from calling an old orbit does not have the correct vT"
    assert numpy.fabs(nos[1].z()-o.z(ts[-1])) < 10.**-10., "New orbit formed from calling an old orbit does not have the correct z"
    assert numpy.fabs(nos[1].vz()-o.vz(ts[-1])) < 10.**-10., "New orbit formed from calling an old orbit does not have the correct vz"
    assert numpy.fabs(nos[1].phi()-o.phi(ts[-1])) < 10.**-10., "New orbit formed from calling an old orbit does not have the correct phi"
    assert not nos[1]._roSet, "New orbit formed from calling an old orbit does not have the correct roSet"
    assert not nos[1]._roSet, "New orbit formed from calling an old orbit does not have the correct roSet"
    assert not nos[1]._voSet, "New orbit formed from calling an old orbit does not have the correct roSet"
    assert not nos[1]._voSet, "New orbit formed from calling an old orbit does not have the correct roSet"
    return None

# Test new orbits formed from __call__, before integration
def test_newOrbit_b4integration():
    from galpy.orbit import Orbit
    o= Orbit([1.,0.1,1.1,0.1,0.,0.])
    no= o(0.) #New orbit formed before integration
    assert numpy.fabs(no.R()-o.R()) < 10.**-10., "New orbit formed from calling an old orbit does not have the correct R"
    assert numpy.fabs(no.vR()-o.vR()) < 10.**-10., "New orbit formed from calling an old orbit does not have the correct vR"
    assert numpy.fabs(no.vT()-o.vT()) < 10.**-10., "New orbit formed from calling an old orbit does not have the correct vT"
    assert numpy.fabs(no.z()-o.z()) < 10.**-10., "New orbit formed from calling an old orbit does not have the correct z"
    assert numpy.fabs(no.vz()-o.vz()) < 10.**-10., "New orbit formed from calling an old orbit does not have the correct vz"
    assert numpy.fabs(no.phi()-o.phi()) < 10.**-10., "New orbit formed from calling an old orbit does not have the correct phi"
    assert not no._roSet, "New orbit formed from calling an old orbit does not have the correct roSet"
    assert not no._roSet, "New orbit formed from calling an old orbit does not have the correct roSet"
    assert not no._voSet, "New orbit formed from calling an old orbit does not have the correct roSet"
    assert not no._voSet, "New orbit formed from calling an old orbit does not have the correct roSet"
    return None

# Test that we can still get outputs when there aren't enough points for an actual interpolation
def test_newOrbit_badinterpolation():
    from galpy.orbit import Orbit
    o= Orbit([1.,0.1,1.1,0.1,0.,0.])
    ts= numpy.linspace(0.,1.,3) #v. quick orbit integration, w/ not enough points for interpolation
    lp= potential.LogarithmicHaloPotential(normalize=1.)
    o.integrate(ts,lp)
    no= o(ts[-1]) #new orbit
    print("Done")
    assert no.R() == o.R(ts[-1]), "New orbit formed from calling an old orbit does not have the correct R"
    assert no.vR() == o.vR(ts[-1]), "New orbit formed from calling an old orbit does not have the correct vR"
    assert no.vT() == o.vT(ts[-1]), "New orbit formed from calling an old orbit does not have the correct vT"
    assert no.z() == o.z(ts[-1]), "New orbit formed from calling an old orbit does not have the correct z"
    assert no.vz() == o.vz(ts[-1]), "New orbit formed from calling an old orbit does not have the correct vz"
    assert no.phi() == o.phi(ts[-1]), "New orbit formed from calling an old orbit does not have the correct phi"
    assert not no._roSet, "New orbit formed from calling an old orbit does not have the correct roSet"
    assert not no._roSet, "New orbit formed from calling an old orbit does not have the correct roSet"
    assert not no._voSet, "New orbit formed from calling an old orbit does not have the correct roSet"
    assert not no._voSet, "New orbit formed from calling an old orbit does not have the correct roSet"
    #Also test this for multiple time outputs
    nos= o(ts[-2:]) #new orbits
    #First t
    assert numpy.fabs(nos[0].R()-o.R(ts[-2])) < 10.**-10., "New orbit formed from calling an old orbit does not have the correct R"
    assert numpy.fabs(nos[0].vR()-o.vR(ts[-2])) < 10.**-10., "New orbit formed from calling an old orbit does not have the correct vR"
    assert numpy.fabs(nos[0].vT()-o.vT(ts[-2])) < 10.**-10., "New orbit formed from calling an old orbit does not have the correct vT"
    assert numpy.fabs(nos[0].z()-o.z(ts[-2])) < 10.**-10., "New orbit formed from calling an old orbit does not have the correct z"
    assert numpy.fabs(nos[0].vz()-o.vz(ts[-2])) < 10.**-10., "New orbit formed from calling an old orbit does not have the correct vz"
    assert numpy.fabs(nos[0].phi()-o.phi(ts[-2])) < 10.**-10., "New orbit formed from calling an old orbit does not have the correct phi"
    assert not nos[0]._roSet, "New orbit formed from calling an old orbit does not have the correct roSet"
    assert not nos[0]._roSet, "New orbit formed from calling an old orbit does not have the correct roSet"
    assert not nos[0]._voSet, "New orbit formed from calling an old orbit does not have the correct roSet"
    assert not nos[0]._voSet, "New orbit formed from calling an old orbit does not have the correct roSet"
    #Second t
    assert numpy.fabs(nos[1].R()-o.R(ts[-1])) < 10.**-10., "New orbit formed from calling an old orbit does not have the correct R"
    assert numpy.fabs(nos[1].vR()-o.vR(ts[-1])) < 10.**-10., "New orbit formed from calling an old orbit does not have the correct vR"
    assert numpy.fabs(nos[1].vT()-o.vT(ts[-1])) < 10.**-10., "New orbit formed from calling an old orbit does not have the correct vT"
    assert numpy.fabs(nos[1].z()-o.z(ts[-1])) < 10.**-10., "New orbit formed from calling an old orbit does not have the correct z"
    assert numpy.fabs(nos[1].vz()-o.vz(ts[-1])) < 10.**-10., "New orbit formed from calling an old orbit does not have the correct vz"
    assert numpy.fabs(nos[1].phi()-o.phi(ts[-1])) < 10.**-10., "New orbit formed from calling an old orbit does not have the correct phi"
    assert not nos[1]._roSet, "New orbit formed from calling an old orbit does not have the correct roSet"
    assert not nos[1]._roSet, "New orbit formed from calling an old orbit does not have the correct roSet"
    assert not nos[1]._voSet, "New orbit formed from calling an old orbit does not have the correct roSet"
    assert not nos[1]._voSet, "New orbit formed from calling an old orbit does not have the correct roSet"
    #Try point in between, shouldn't work
    try: no= o(0.6)
    except LookupError: pass
    else: raise AssertionError('Orbit interpolation with not enough points to interpolate should raise LookUpError, but did not')
    return None

# Check the routines that should return physical coordinates
def test_physical_output():
    from galpy.potential import LogarithmicHaloPotential
    from galpy.util import conversion
    lp= LogarithmicHaloPotential(normalize=1.)
    plp= lp.toPlanar()
    for ii in range(4):
        ro, vo= 7., 200.
        if ii == 0: #axi, full
            o= setup_orbit_physical(lp,axi=True,ro=ro,vo=vo)
        elif ii == 1: #track azimuth, full
            o= setup_orbit_physical(lp,axi=False,ro=ro,vo=vo)
        elif ii == 2: #axi, planar
            o= setup_orbit_physical(plp,axi=True,ro=ro,vo=vo)
        elif ii == 3: #track azimuth, full
            o= setup_orbit_physical(plp,axi=False,ro=ro,vo=vo)
        #Test positions
        assert numpy.fabs(o.R()/ro-o.R(use_physical=False)) < 10.**-10., 'o.R() output for Orbit setup with ro= does not work as expected'
        if ii % 2 == 1:
            assert numpy.fabs(o.x()/ro-o.x(use_physical=False)) < 10.**-10., 'o.x() output for Orbit setup with ro= does not work as expected'
            assert numpy.fabs(o.y()/ro-o.y(use_physical=False)) < 10.**-10., 'o.y() output for Orbit setup with ro= does not work as expected'
        if ii < 2:
            assert numpy.fabs(o.r()/ro-o.r(use_physical=False)) < 10.**-10., 'o.r() output for Orbit setup with ro= does not work as expected'
            assert numpy.fabs(o.z()/ro-o.z(use_physical=False)) < 10.**-10., 'o.z() output for Orbit setup with ro= does not work as expected'
        #Test velocities
        assert numpy.fabs(o.vR()/vo-o.vR(use_physical=False)) < 10.**-10., 'o.vR() output for Orbit setup with vo= does not work as expected'
        assert numpy.fabs(o.vT()/vo-o.vT(use_physical=False)) < 10.**-10., 'o.vT() output for Orbit setup with vo= does not work as expected'
        assert numpy.fabs(o.vphi()*ro/vo-o.vphi(use_physical=False)) < 10.**-10., 'o.vphi() output for Orbit setup with vo= does not work as expected'
        if ii % 2 == 1:
            assert numpy.fabs(o.vx()/vo-o.vx(use_physical=False)) < 10.**-10., 'o.vx() output for Orbit setup with vo= does not work as expected'
            assert numpy.fabs(o.vy()/vo-o.vy(use_physical=False)) < 10.**-10., 'o.vy() output for Orbit setup with vo= does not work as expected'
        if ii < 2:
            assert numpy.fabs(o.vz()/vo-o.vz(use_physical=False)) < 10.**-10., 'o.vz() output for Orbit setup with vo= does not work as expected'
        #Test energies
        assert numpy.fabs(o.E(pot=lp)/vo**2.-o.E(pot=lp,use_physical=False)) < 10.**-10., 'o.E() output for Orbit setup with vo= does not work as expected'
        assert numpy.fabs(o.Jacobi(pot=lp)/vo**2.-o.Jacobi(pot=lp,use_physical=False)) < 10.**-10., 'o.E() output for Orbit setup with vo= does not work as expected'
        if ii < 2:
            assert numpy.fabs(o.ER(pot=lp)/vo**2.-o.ER(pot=lp,use_physical=False)) < 10.**-10., 'o.ER() output for Orbit setup with vo= does not work as expected'
            assert numpy.fabs(o.Ez(pot=lp)/vo**2.-o.Ez(pot=lp,use_physical=False)) < 10.**-10., 'o.Ez() output for Orbit setup with vo= does not work as expected'
        #Test angular momentun
        if ii > 0:
            assert numpy.all(numpy.fabs(o.L()/vo/ro-o.L(use_physical=False)) < 10.**-10.), 'o.L() output for Orbit setup with ro=,vo= does not work as expected'
        # Test action-angle functions
        if ii == 1:
            assert numpy.fabs(o.jr(pot=lp,type='staeckel',delta=0.5)/vo/ro-o.jr(pot=lp,type='staeckel',delta=0.5,use_physical=False)) < 10.**-10., 'o.jr() output for Orbit setup with ro=,vo= does not work as expected'
            assert numpy.fabs(o.jp(pot=lp,type='staeckel',delta=0.5)/vo/ro-o.jp(pot=lp,type='staeckel',delta=0.5,use_physical=False)) < 10.**-10., 'o.jp() output for Orbit setup with ro=,vo= does not work as expected'
            assert numpy.fabs(o.jz(pot=lp,type='staeckel',delta=0.5)/vo/ro-o.jz(pot=lp,type='staeckel',delta=0.5,use_physical=False)) < 10.**-10., 'o.jz() output for Orbit setup with ro=,vo= does not work as expected'
            assert numpy.fabs(o.Tr(pot=lp,type='staeckel',delta=0.5)/conversion.time_in_Gyr(vo,ro)-o.Tr(pot=lp,type='staeckel',delta=0.5,use_physical=False)) < 10.**-10., 'o.Tr() output for Orbit setup with ro=,vo= does not work as expected'
            assert numpy.fabs(o.Tp(pot=lp,type='staeckel',delta=0.5)/conversion.time_in_Gyr(vo,ro)-o.Tp(pot=lp,type='staeckel',delta=0.5,use_physical=False)) < 10.**-10., 'o.Tp() output for Orbit setup with ro=,vo= does not work as expected'
            assert numpy.fabs(o.Tz(pot=lp,type='staeckel',delta=0.5)/conversion.time_in_Gyr(vo,ro)-o.Tz(pot=lp,type='staeckel',delta=0.5,use_physical=False)) < 10.**-10., 'o.Tz() output for Orbit setup with ro=,vo= does not work as expected'
            assert numpy.fabs(o.Or(pot=lp,type='staeckel',delta=0.5)/conversion.freq_in_Gyr(vo,ro)-o.Or(pot=lp,type='staeckel',delta=0.5,use_physical=False)) < 10.**-10., 'o.Or() output for Orbit setup with ro=,vo= does not work as expected'
            assert numpy.fabs(o.Op(pot=lp,type='staeckel',delta=0.5)/conversion.freq_in_Gyr(vo,ro)-o.Op(pot=lp,type='staeckel',delta=0.5,use_physical=False)) < 10.**-10., 'o.Op() output for Orbit setup with ro=,vo= does not work as expected'
            assert numpy.fabs(o.Oz(pot=lp,type='staeckel',delta=0.5)/conversion.freq_in_Gyr(vo,ro)-o.Oz(pot=lp,type='staeckel',delta=0.5,use_physical=False)) < 10.**-10., 'o.Oz() output for Orbit setup with ro=,vo= does not work as expected'
    #Also test the times
    assert numpy.fabs((o.time(1.)-ro/vo/1.0227121655399913)) < 10.**-10., 'o.time() in physical coordinates does not work as expected'
    assert numpy.fabs((o.time(1.,ro=ro,vo=vo)-ro/vo/1.0227121655399913)) < 10.**-10., 'o.time() in physical coordinates does not work as expected'
    assert numpy.fabs((o.time(1.,use_physical=False)-1.)) < 10.**-10., 'o.time() in physical coordinates does not work as expected'
    return None

# Check that the routines that should return physical coordinates are turned off by turn_physical_off
def test_physical_output_off():
    from galpy.potential import LogarithmicHaloPotential
    lp= LogarithmicHaloPotential(normalize=1.)
    plp= lp.toPlanar()
    for ii in range(4):
        ro, vo= 7., 200.
        if ii == 0: #axi, full
            o= setup_orbit_physical(lp,axi=True,ro=ro,vo=vo)
        elif ii == 1: #track azimuth, full
            o= setup_orbit_physical(lp,axi=False,ro=ro,vo=vo)
        elif ii == 2: #axi, planar
            o= setup_orbit_physical(plp,axi=True,ro=ro,vo=vo)
        elif ii == 3: #track azimuth, full
            o= setup_orbit_physical(plp,axi=False,ro=ro,vo=vo)
        #turn off
        o.turn_physical_off()
        #Test positions
        assert numpy.fabs(o.R()-o.R(use_physical=False)) < 10.**-10., 'o.R() output for Orbit setup with ro= does not work as expected when turned off'
        if ii % 2 == 1:
            assert numpy.fabs(o.x()-o.x(use_physical=False)) < 10.**-10., 'o.x() output for Orbit setup with ro= does not work as expected when turned off'
            assert numpy.fabs(o.y()-o.y(use_physical=False)) < 10.**-10., 'o.y() output for Orbit setup with ro= does not work as expected when turned off'
        if ii < 2:
            assert numpy.fabs(o.z()-o.z(use_physical=False)) < 10.**-10., 'o.z() output for Orbit setup with ro= does not work as expected when turned off'
            assert numpy.fabs(o.r()-o.r(use_physical=False)) < 10.**-10., 'o.r() output for Orbit setup with ro= does not work as expected when turned off'
        #Test velocities
        assert numpy.fabs(o.vR()-o.vR(use_physical=False)) < 10.**-10., 'o.vR() output for Orbit setup with vo= does not work as expected when turned off'
        assert numpy.fabs(o.vT()-o.vT(use_physical=False)) < 10.**-10., 'o.vT() output for Orbit setup with vo= does not work as expected'
        assert numpy.fabs(o.vphi()-o.vphi(use_physical=False)) < 10.**-10., 'o.vphi() output for Orbit setup with vo= does not work as expected when turned off'
        if ii % 2 == 1:
            assert numpy.fabs(o.vx()-o.vx(use_physical=False)) < 10.**-10., 'o.vx() output for Orbit setup with vo= does not work as expected when turned off'
            assert numpy.fabs(o.vy()-o.vy(use_physical=False)) < 10.**-10., 'o.vy() output for Orbit setup with vo= does not work as expected when turned off'
        if ii < 2:
            assert numpy.fabs(o.vz()-o.vz(use_physical=False)) < 10.**-10., 'o.vz() output for Orbit setup with vo= does not work as expected when turned off'
        #Test energies
        assert numpy.fabs(o.E(pot=lp)-o.E(pot=lp,use_physical=False)) < 10.**-10., 'o.E() output for Orbit setup with vo= does not work as expected when turned off'
        assert numpy.fabs(o.Jacobi(pot=lp)-o.Jacobi(pot=lp,use_physical=False)) < 10.**-10., 'o.E() output for Orbit setup with vo= does not work as expected when turned off'
        if ii < 2:
            assert numpy.fabs(o.ER(pot=lp)-o.ER(pot=lp,use_physical=False)) < 10.**-10., 'o.ER() output for Orbit setup with vo= does not work as expected when turned off'
            assert numpy.fabs(o.Ez(pot=lp)-o.Ez(pot=lp,use_physical=False)) < 10.**-10., 'o.Ez() output for Orbit setup with vo= does not work as expected when turned off'
        #Test angular momentun
        if ii > 0:
            assert numpy.all(numpy.fabs(o.L()-o.L(use_physical=False)) < 10.**-10.), 'o.L() output for Orbit setup with ro=,vo= does not work as expected when turned off'
        # Test action-angle functions
        if ii == 1:
            assert numpy.fabs(o.jr(pot=lp,type='staeckel',delta=0.5)-o.jr(pot=lp,type='staeckel',delta=0.5,use_physical=False)) < 10.**-10., 'o.jr() output for Orbit setup with ro=,vo= does not work as expected'
            assert numpy.fabs(o.jp(pot=lp,type='staeckel',delta=0.5)-o.jp(pot=lp,type='staeckel',delta=0.5,use_physical=False)) < 10.**-10., 'o.jp() output for Orbit setup with ro=,vo= does not work as expected'
            assert numpy.fabs(o.jz(pot=lp,type='staeckel',delta=0.5)-o.jz(pot=lp,type='staeckel',delta=0.5,use_physical=False)) < 10.**-10., 'o.jz() output for Orbit setup with ro=,vo= does not work as expected'
            assert numpy.fabs(o.Tr(pot=lp,type='staeckel',delta=0.5)-o.Tr(pot=lp,type='staeckel',delta=0.5,use_physical=False)) < 10.**-10., 'o.Tr() output for Orbit setup with ro=,vo= does not work as expected'
            assert numpy.fabs(o.Tp(pot=lp,type='staeckel',delta=0.5)-o.Tp(pot=lp,type='staeckel',delta=0.5,use_physical=False)) < 10.**-10., 'o.Tp() output for Orbit setup with ro=,vo= does not work as expected'
            assert numpy.fabs(o.Tz(pot=lp,type='staeckel',delta=0.5)-o.Tz(pot=lp,type='staeckel',delta=0.5,use_physical=False)) < 10.**-10., 'o.Tz() output for Orbit setup with ro=,vo= does not work as expected'
            assert numpy.fabs(o.Or(pot=lp,type='staeckel',delta=0.5)-o.Or(pot=lp,type='staeckel',delta=0.5,use_physical=False)) < 10.**-10., 'o.Or() output for Orbit setup with ro=,vo= does not work as expected'
            assert numpy.fabs(o.Op(pot=lp,type='staeckel',delta=0.5)-o.Op(pot=lp,type='staeckel',delta=0.5,use_physical=False)) < 10.**-10., 'o.Op() output for Orbit setup with ro=,vo= does not work as expected'
            assert numpy.fabs(o.Oz(pot=lp,type='staeckel',delta=0.5)-o.Oz(pot=lp,type='staeckel',delta=0.5,use_physical=False)) < 10.**-10., 'o.Oz() output for Orbit setup with ro=,vo= does not work as expected'
    #Also test the times
    assert numpy.fabs((o.time(1.)-1.)) < 10.**-10., 'o.time() in physical coordinates does not work as expected when turned off'
    assert numpy.fabs((o.time(1.,ro=ro,vo=vo)-ro/vo/1.0227121655399913)) < 10.**-10., 'o.time() in physical coordinates does not work as expected when turned off'
    return None

# Check that the routines that should return physical coordinates are turned
# back on by turn_physical_on
def test_physical_output_on():
    from galpy.potential import LogarithmicHaloPotential
    from astropy import units
    lp= LogarithmicHaloPotential(normalize=1.)
    plp= lp.toPlanar()
    for ii in range(4):
        ro, vo= 7., 200.
        if ii == 0: #axi, full
            o= setup_orbit_physical(lp,axi=True,ro=ro,vo=vo)
        elif ii == 1: #track azimuth, full
            o= setup_orbit_physical(lp,axi=False,ro=ro,vo=vo)
        elif ii == 2: #axi, planar
            o= setup_orbit_physical(plp,axi=True,ro=ro,vo=vo)
        elif ii == 3: #track azimuth, full
            o= setup_orbit_physical(plp,axi=False,ro=ro,vo=vo)
        o_orig= o()
        #turn off and on
        o.turn_physical_off()
        if ii == 0:
            o.turn_physical_on(ro=ro,vo=vo)
        elif ii == 1:
            o.turn_physical_on(ro=ro*units.kpc,vo=vo*units.km/units.s)
        else:
            o.turn_physical_on()
        #Test positions
        assert numpy.fabs(o.R()-o_orig.R(use_physical=True)) < 10.**-10., 'o.R() output for Orbit setup with ro= does not work as expected when turned back on'
        if ii % 2 == 1:
            assert numpy.fabs(o.x()-o_orig.x(use_physical=True)) < 10.**-10., 'o.x() output for Orbit setup with ro= does not work as expected when turned back on'
            assert numpy.fabs(o.y()-o_orig.y(use_physical=True)) < 10.**-10., 'o.y() output for Orbit setup with ro= does not work as expected when turned back on'
        if ii < 2:
            assert numpy.fabs(o.z()-o_orig.z(use_physical=True)) < 10.**-10., 'o.z() output for Orbit setup with ro= does not work as expected when turned back on'
        #Test velocities
        assert numpy.fabs(o.vR()-o_orig.vR(use_physical=True)) < 10.**-10., 'o.vR() output for Orbit setup with vo= does not work as expected when turned back on'
        assert numpy.fabs(o.vT()-o_orig.vT(use_physical=True)) < 10.**-10., 'o.vT() output for Orbit setup with vo= does not work as expected'
        assert numpy.fabs(o.vphi()-o_orig.vphi(use_physical=True)) < 10.**-10., 'o.vphi() output for Orbit setup with vo= does not work as expected when turned back on'
        if ii % 2 == 1:
            assert numpy.fabs(o.vx()-o_orig.vx(use_physical=True)) < 10.**-10., 'o.vx() output for Orbit setup with vo= does not work as expected when turned back on'
            assert numpy.fabs(o.vy()-o_orig.vy(use_physical=True)) < 10.**-10., 'o.vy() output for Orbit setup with vo= does not work as expected when turned back on'
        if ii < 2:
            assert numpy.fabs(o.vz()-o_orig.vz(use_physical=True)) < 10.**-10., 'o.vz() output for Orbit setup with vo= does not work as expected when turned back on'
        #Test energies
        assert numpy.fabs(o.E(pot=lp)-o_orig.E(pot=lp,use_physical=True)) < 10.**-10., 'o.E() output for Orbit setup with vo= does not work as expected when turned back on'
        assert numpy.fabs(o.Jacobi(pot=lp)-o_orig.Jacobi(pot=lp,use_physical=True)) < 10.**-10., 'o.E() output for Orbit setup with vo= does not work as expected when turned back on'
        if ii < 2:
            assert numpy.fabs(o.ER(pot=lp)-o_orig.ER(pot=lp,use_physical=True)) < 10.**-10., 'o.ER() output for Orbit setup with vo= does not work as expected when turned back on'
            assert numpy.fabs(o.Ez(pot=lp)-o_orig.Ez(pot=lp,use_physical=True)) < 10.**-10., 'o.Ez() output for Orbit setup with vo= does not work as expected when turned back on'
        #Test angular momentun
        if ii > 0:
            assert numpy.all(numpy.fabs(o.L()-o_orig.L(use_physical=True)) < 10.**-10.), 'o.L() output for Orbit setup with ro=,vo= does not work as expected when turned back on'
        # Test action-angle functions
        if ii == 1:
            assert numpy.fabs(o.jr(pot=lp,type='staeckel',delta=0.5)-o_orig.jr(pot=lp,type='staeckel',delta=0.5,use_physical=True)) < 10.**-10., 'o.jr() output for Orbit setup with ro=,vo= does not work as expected'
            assert numpy.fabs(o.jp(pot=lp,type='staeckel',delta=0.5)-o_orig.jp(pot=lp,type='staeckel',delta=0.5,use_physical=True)) < 10.**-10., 'o.jp() output for Orbit setup with ro=,vo= does not work as expected'
            assert numpy.fabs(o.jz(pot=lp,type='staeckel',delta=0.5)-o_orig.jz(pot=lp,type='staeckel',delta=0.5,use_physical=True)) < 10.**-10., 'o.jz() output for Orbit setup with ro=,vo= does not work as expected'
            assert numpy.fabs(o.Tr(pot=lp,type='staeckel',delta=0.5)-o_orig.Tr(pot=lp,type='staeckel',delta=0.5,use_physical=True)) < 10.**-10., 'o.Tr() output for Orbit setup with ro=,vo= does not work as expected'
            assert numpy.fabs(o.Tp(pot=lp,type='staeckel',delta=0.5)-o_orig.Tp(pot=lp,type='staeckel',delta=0.5,use_physical=True)) < 10.**-10., 'o.Tp() output for Orbit setup with ro=,vo= does not work as expected'
            assert numpy.fabs(o.Tz(pot=lp,type='staeckel',delta=0.5)-o_orig.Tz(pot=lp,type='staeckel',delta=0.5,use_physical=True)) < 10.**-10., 'o.Tz() output for Orbit setup with ro=,vo= does not work as expected'
            assert numpy.fabs(o.Or(pot=lp,type='staeckel',delta=0.5)-o_orig.Or(pot=lp,type='staeckel',delta=0.5,use_physical=True)) < 10.**-10., 'o.Or() output for Orbit setup with ro=,vo= does not work as expected'
            assert numpy.fabs(o.Op(pot=lp,type='staeckel',delta=0.5)-o_orig.Op(pot=lp,type='staeckel',delta=0.5,use_physical=True)) < 10.**-10., 'o.Op() output for Orbit setup with ro=,vo= does not work as expected'
            assert numpy.fabs(o.Oz(pot=lp,type='staeckel',delta=0.5)-o_orig.Oz(pot=lp,type='staeckel',delta=0.5,use_physical=True)) < 10.**-10., 'o.Oz() output for Orbit setup with ro=,vo= does not work as expected'
    #Also test the times
    assert numpy.fabs((o.time(1.)-o_orig.time(1.,use_physical=True))) < 10.**-10., 'o_orig.time() in physical coordinates does not work as expected when turned back on'
    return None

# Test that physical scales are propagated correctly when a new orbit is formed by calling an old orbit
def test_physical_newOrbit():
    from galpy.orbit import Orbit
    o= Orbit([1.,0.1,1.1,0.1,0.,0.],ro=9.,vo=230.,
             zo=0.02,solarmotion=[-5.,15.,25.])
    ts= numpy.linspace(0.,1.,21) #v. quick orbit integration
    lp= potential.LogarithmicHaloPotential(normalize=1.)
    o.integrate(ts,lp)
    no= o(ts[-1]) #new orbit
    assert no._ro == 9., "New orbit formed from calling old orbit's ro is not that of the old orbit"
    assert no._vo == 230., "New orbit formed from calling old orbit's vo is not that of the old orbit"
    assert no._ro == 9., "New orbit formed from calling old orbit's ro is not that of the old orbit"
    assert no._vo == 230., "New orbit formed from calling old orbit's vo is not that of the old orbit"
    assert no._roSet, "New orbit formed from calling old orbit's roSet is not that of the old orbit"
    assert no._voSet, "New orbit formed from calling old orbit's roSet is not that of the old orbit"
    assert no._roSet, "New orbit formed from calling old orbit's roSet is not that of the old orbit"
    assert no._voSet, "New orbit formed from calling old orbit's roSet is not that of the old orbit"
    assert no._zo == 0.02, "New orbit formed from calling old orbit's zo is not that of the old orbit"
    assert no._solarmotion[0] == -5., "New orbit formed from calling old orbit's solarmotion is not that of the old orbit"
    assert no._solarmotion[1] == 15., "New orbit formed from calling old orbit's solarmotion is not that of the old orbit"
    assert no._solarmotion[2] == 25., "New orbit formed from calling old orbit's solarmotion is not that of the old orbit"
    return None

#Test the orbit interpolation
def test_interpolation_issue187():
    #Test that fails because of issue 187 reported by Mark Fardal
    from galpy.orbit import Orbit
    from scipy import interpolate
    pot = potential.IsochronePotential(b=1./7.,normalize=True)
    R, vR, vT, z, vz, phi = 1.,0.0,0.8,0.,0.,0.
    orb = Orbit(vxvv=[R, vR, vT, z, vz, phi])
    ts = numpy.linspace(0.,10.,1000)
    orb.integrate(ts, pot)
    orbpts = orb.getOrbit()
    #detect phase wrap
    pdiff= orbpts[:,5]-numpy.roll(orbpts[:,5],1)
    phaseWrapIndx= numpy.where(pdiff < -6.)[0][0]
    tsPreWrap = numpy.linspace(ts[phaseWrapIndx]-5.e-2,
                               ts[phaseWrapIndx]-0.002,100)
    tsPostWrap = numpy.linspace(ts[phaseWrapIndx]+0.002,
                                ts[phaseWrapIndx]+5.e-2,100)
    #Interpolate just before and after the phase-wrap
    preWrapInterpolate=\
        interpolate.InterpolatedUnivariateSpline(ts[phaseWrapIndx-11:phaseWrapIndx-1],
                                                 orbpts[phaseWrapIndx-11:phaseWrapIndx-1,5])
    postWrapInterpolate=\
        interpolate.InterpolatedUnivariateSpline(ts[phaseWrapIndx:phaseWrapIndx+10],
                                                 orbpts[phaseWrapIndx:phaseWrapIndx+10,5])
    assert numpy.all(numpy.fabs((((preWrapInterpolate(tsPreWrap)+numpy.pi) % (2.*numpy.pi) - numpy.pi))-orb.phi(tsPreWrap)) < 10.**-5.), 'phase interpolation near a phase-wrap does not work'
    assert numpy.all(numpy.fabs((((postWrapInterpolate(tsPostWrap)+numpy.pi) % (2.*numpy.pi) - numpy.pi))-orb.phi(tsPostWrap)) < 10.**-5.), 'phase interpolation near a phase-wrap does not work'
    return None

# Test that fitting an orbit works
def test_orbitfit():
    from galpy.orbit import Orbit
    lp= potential.LogarithmicHaloPotential(normalize=1.,q=0.9)
    o= Orbit([0.8,0.3,1.3,0.4,0.2,2.])
    ts= numpy.linspace(0.,1.,1001)
    o.integrate(ts,lp)
    #Create orbit points from this integrated orbit, each 100th point
    vxvv= o.getOrbit()[::100,:]
    #now fit
    of= Orbit.from_fit(o.vxvv[0],vxvv,pot=lp,tintJ=1.5)
    assert numpy.all(comp_orbfit(of,vxvv,numpy.linspace(0.,2.,1001),lp) < 10.**-7.), 'Orbit fit in configuration space does not work'
    return None

def test_orbitfit_potinput():
    from galpy.orbit import Orbit
    lp= potential.LogarithmicHaloPotential(normalize=1.,q=0.9)
    o= Orbit([0.8,0.3,1.3,0.4,0.2,2.])
    ts= numpy.linspace(0.,1.,1001)
    o.integrate(ts,lp)
    #Create orbit points from this integrated orbit, each 100th point
    vxvv= o.getOrbit()[::100,:]
    #now fit, using another orbit instance, without potential, should error
    of= o()
    try:
        Orbit.from_fit(o.vxvv[0],vxvv,pot=None,tintJ=1.5)
    except AttributeError: pass
    else: raise AssertionError('Orbit fit w/o potential does not raise AttributeError')
    #Now give a potential to of
    of= Orbit.from_fit(o.vxvv[0],vxvv,pot=lp,tintJ=1.5)
    assert numpy.all(comp_orbfit(of,vxvv,numpy.linspace(0.,2.,1001),lp) < 10.**-7.), 'Orbit fit in configuration space does not work'
    return None

# Test orbit fit in observed Galactic coordinates
def test_orbitfit_lb():
    from galpy.orbit import Orbit
    lp= potential.LogarithmicHaloPotential(normalize=1.,q=0.9)
    o= Orbit([0.8,0.3,1.3,0.4,0.2,2.])
    ts= numpy.linspace(0.,1.,1001)
    o.integrate(ts,lp)
    #Create orbit points from this integrated orbit, each 100th point
    vxvv= []
    for ii in range(10):
        vxvv.append([o.ll(ii/10.),o.bb(ii/10.),o.dist(ii/10.),
                     o.pmll(ii/10.),o.pmbb(ii/10.),o.vlos(ii/10.)])
    vxvv= numpy.array(vxvv)
    #now fit
    of= Orbit.from_fit([o.ll(),o.bb(),o.dist(),o.pmll(),o.pmbb(),o.vlos()],
                       vxvv,pot=lp,tintJ=1.5,lb=True,
                       vxvv_err=0.01*numpy.ones_like(vxvv))
    compf= comp_orbfit(of,vxvv,numpy.linspace(0.,2.,1001),lp,lb=True)
    assert numpy.all(compf < 10.**-4.), 'Orbit fit in lb space does not work'
    return None

# Test orbit fit in observed equatorial coordinates
def test_orbitfit_radec():
    from galpy.orbit import Orbit
    lp= potential.LogarithmicHaloPotential(normalize=1.,q=0.9)
    ro, vo= 9., 230.
    o= Orbit([0.8,0.3,1.3,0.4,0.2,2.],ro=ro,vo=vo)
    ts= numpy.linspace(0.,1.,1001)
    o.integrate(ts,lp)
    #Create orbit points from this integrated orbit, each 100th point
    vxvv= []
    for ii in range(10):
        vxvv.append([o.ra(ii/10.),o.dec(ii/10.),
                     o.dist(ii/10.),o.pmra(ii/10.),
                     o.pmdec(ii/10.),o.vlos(ii/10.)])
    vxvv= numpy.array(vxvv)
    #now fit
    of= Orbit.from_fit([o.ra(),o.dec(),o.dist(),o.pmra(),o.pmdec(),o.vlos()],
                       vxvv,pot=lp,tintJ=1.5,radec=True,ro=ro,vo=vo)
    compf= comp_orbfit(of,vxvv,numpy.linspace(0.,2.,1001),lp,lb=False,radec=True,
                       ro=ro,vo=vo)
    assert numpy.all(compf < 10.**-4.), 'Orbit fit in radec space does not work'
    return None

# Test orbit fit in custom coordinates (using Equatorial for testing)
def test_orbitfit_custom():
    from galpy.orbit import Orbit
    from galpy.util import coords
    lp= potential.LogarithmicHaloPotential(normalize=1.,q=0.9)
    ro, vo= 9., 230.
    o= Orbit([0.8,0.3,1.3,0.4,0.2,2.],ro=ro,vo=vo)
    ts= numpy.linspace(0.,1.,1001)
    o.integrate(ts,lp)
    #Create orbit points from this integrated orbit, each 100th point
    vxvv= []
    for ii in range(10):
        vxvv.append([o.ra(ii/10.),o.dec(ii/10.),
                     o.dist(ii/10.),o.pmra(ii/10.),
                     o.pmdec(ii/10.),o.vlos(ii/10.)])
    vxvv= numpy.array(vxvv)
    #now fit
    #First test the exception
    try:
        Orbit.from_fit([o.ra(),o.dec(),o.dist(),o.pmra(),o.pmdec(),o.vlos()],
                       vxvv,pot=lp,tintJ=1.5,customsky=True,
                       ro=ro,vo=vo)
    except IOError: pass
    else: raise AssertionError('Orbit fit with custom sky coordinates but without the necessary coordinate-transformation functions did not raise an exception')
    of= Orbit.from_fit([o.ra(),o.dec(),o.dist(),o.pmra(),o.pmdec(),o.vlos()],
                       vxvv,pot=lp,tintJ=1.5,customsky=True,
                       lb_to_customsky=coords.lb_to_radec,
                       pmllpmbb_to_customsky=coords.pmllpmbb_to_pmrapmdec,
                       ro=ro,vo=vo)
    compf= comp_orbfit(of,vxvv,numpy.linspace(0.,2.,1001),lp,lb=False,radec=True,
                       ro=ro,vo=vo)
    assert numpy.all(compf < 10.**-4.), 'Orbit fit in radec space does not work'
    return None

def comp_orbfit(of,vxvv,ts,pot,lb=False,radec=False,ro=None,vo=None):
    """Compare the output of the orbit fit properly, ro and vo only implemented for radec"""
    from galpy.util import coords
    coords._APY_COORDS_ORIG= coords._APY_COORDS
    coords._APY_COORDS= False # too slow otherwise
    of.integrate(ts,pot)
    off= of.flip()
    off.integrate(ts,pot)
    #Flip velocities again
    off.vxvv[...,1]*= -1.
    off.vxvv[...,2]*= -1.
    off.vxvv[...,4]*= -1.
    if lb:
        allvxvv= []
        for ii in range(len(ts)):
            allvxvv.append([of.ll(ts[ii]),of.bb(ts[ii]),
                            of.dist(ts[ii]),of.pmll(ts[ii]),
                            of.pmbb(ts[ii]),of.vlos(ts[ii])])
            allvxvv.append([off.ll(ts[ii]),off.bb(ts[ii]),
                            off.dist(ts[ii]),off.pmll(ts[ii]),
                            off.pmbb(ts[ii]),off.vlos(ts[ii])])
        allvxvv= numpy.array(allvxvv)
    elif radec:
        allvxvv= []
        for ii in range(len(ts)):
            allvxvv.append([of.ra(ts[ii],ro=ro,vo=vo),of.dec(ts[ii],ro=ro,vo=vo),
                            of.dist(ts[ii],ro=ro,vo=vo),of.pmra(ts[ii],ro=ro,vo=vo),
                            of.pmdec(ts[ii],ro=ro,vo=vo),of.vlos(ts[ii],ro=ro,vo=vo)])
            allvxvv.append([off.ra(ts[ii]),off.dec(ts[ii],ro=ro,vo=vo),
                            off.dist(ts[ii],ro=ro,vo=vo),off.pmra(ts[ii],ro=ro,vo=vo),
                            off.pmdec(ts[ii],ro=ro,vo=vo),off.vlos(ts[ii],ro=ro,vo=vo)])
        allvxvv= numpy.array(allvxvv)
    else:
        allvxvv= numpy.concatenate((of.getOrbit(),off.getOrbit()),axis=0)
    out= []
    for ii in range(vxvv.shape[0]):
        out.append(numpy.amin(numpy.sum((allvxvv-vxvv[ii])**2.,axis=1)))
    coords._APY_COORDS= coords._APY_COORDS_ORIG
    return numpy.array(out)

def test_MWPotential_warning():
    # Test that using MWPotential throws a warning, see #229
    ts= numpy.linspace(0.,100.,1001)
    o= setup_orbit_energy(potential.MWPotential,axi=False)
    with pytest.warns(None) as record:
        if PY2: reset_warning_registry('galpy')
        warnings.simplefilter("always",galpyWarning)
        o.integrate(ts,potential.MWPotential)
        # Should raise warning bc of MWPotential, might raise others
    raisedWarning= False
    for rec in record:
        # check that the message matches
        raisedWarning+= (str(rec.message.args[0]) == "Use of MWPotential as a Milky-Way-like potential is deprecated; galpy.potential.MWPotential2014, a potential fit to a large variety of dynamical constraints (see Bovy 2015), is the preferred Milky-Way-like potential in galpy")
    assert raisedWarning, "Orbit integration with MWPotential should have thrown a warning, but didn't"
    return None

# Test the new Orbit.time function
def test_time():
    # Setup orbit
    o= setup_orbit_energy(potential.MWPotential,axi=False)
    # Prior to integration, should return zero
    assert numpy.fabs(o.time()-0.) < 10.**-10., "Orbit.time before integration does not return zero"
    # Then integrate
    times= numpy.linspace(0.,10.,1001)
    o.integrate(times,potential.MWPotential)
    assert numpy.all((o.time()-times) < 10.**-8.), "Orbit.time after integration does not return the integration times"
    return None

# Test interpolation with backwards orbit integration
def test_backinterpolation_issue204():
    # Setup orbit and its flipped version
    o= setup_orbit_energy(potential.MWPotential,axi=False)
    of= o.flip()
    # Times to integrate backward and forward of flipped (should agree)
    ntimes= numpy.linspace(0.,-10.,1001)
    ptimes= -ntimes
    # Integrate the orbits
    o.integrate(ntimes,potential.MWPotential)
    of.integrate(ptimes,potential.MWPotential)
    # Test that interpolation works and gives the same result
    nitimes= numpy.linspace(0.,-10.,2501)
    pitimes= -nitimes
    assert numpy.all((o.R(nitimes)-of.R(pitimes)) < 10.**-8.), 'Forward and backward integration with interpolation do not agree'
    assert numpy.all((o.z(nitimes)-of.z(pitimes)) < 10.**-8.), 'Forward and backward integration with interpolation do not agree'
    # Velocities should be flipped
    assert numpy.all((o.vR(nitimes)+of.vR(pitimes)) < 10.**-8.), 'Forward and backward integration with interpolation do not agree'
    assert numpy.all((o.vT(nitimes)+of.vT(pitimes)) < 10.**-8.), 'Forward and backward integration with interpolation do not agree'
    assert numpy.all((o.vT(nitimes)+of.vT(pitimes)) < 10.**-8.), 'Forward and backward integration with interpolation do not agree'
    return None

# Test that Orbit.x .y .vx and .vy return a scalar for scalar time input
def test_scalarxyvzvz_issue247():
    # Setup an orbit
    lp= potential.LogarithmicHaloPotential(normalize=1.)
    o= setup_orbit_energy(lp,axi=False)
    assert isinstance(o.x(),float), 'Orbit.x() does not return a scalar'
    assert isinstance(o.y(),float), 'Orbit.y() does not return a scalar'
    assert isinstance(o.vx(),float), 'Orbit.vx() does not return a scalar'
    assert isinstance(o.vy(),float), 'Orbit.vy() does not return a scalar'
    # Also integrate and then test
    times= numpy.linspace(0.,10.,1001)
    o.integrate(times,lp)
    assert isinstance(o.x(5.),float), 'Orbit.x() does not return a scalar'
    assert isinstance(o.y(5.),float), 'Orbit.y() does not return a scalar'
    assert isinstance(o.vx(5.),float), 'Orbit.vx() does not return a scalar'
    assert isinstance(o.vy(5.),float), 'Orbit.vy() does not return a scalar'
    return None

# Test that all Orbit methods return a scalar for scalar time input (mentioned
# in #294)
def test_scalar_all():
    # Setup an orbit
    lp= potential.LogarithmicHaloPotential(normalize=1.)
    o= setup_orbit_energy(lp,axi=False)
    assert isinstance(o.R(),float), 'Orbit.R() does not return a scalar'
    assert isinstance(o.vR(),float), 'Orbit.vR() does not return a scalar'
    assert isinstance(o.vT(),float), 'Orbit.vT() does not return a scalar'
    assert isinstance(o.z(),float), 'Orbit.z() does not return a scalar'
    assert isinstance(o.vz(),float), 'Orbit.vz() does not return a scalar'
    assert isinstance(o.phi(),float), 'Orbit.phi() does not return a scalar'
    assert isinstance(o.r(),float), 'Orbit.r() does not return a scalar'
    assert isinstance(o.x(),float), 'Orbit.x() does not return a scalar'
    assert isinstance(o.y(),float), 'Orbit.y() does not return a scalar'
    assert isinstance(o.vx(),float), 'Orbit.vx() does not return a scalar'
    assert isinstance(o.vy(),float), 'Orbit.vy() does not return a scalar'
    assert isinstance(o.theta(),float), 'Orbit.theta() does not return a scalar'
    assert isinstance(o.vtheta(),float), 'Orbit.vtheta() does not return a scalar'
    assert isinstance(o.vr(),float), 'Orbit.vr() does not return a scalar'
    assert isinstance(o.ra(),float), 'Orbit.ra() does not return a scalar'
    assert isinstance(o.dec(),float), 'Orbit.dec() does not return a scalar'
    assert isinstance(o.ll(),float), 'Orbit.ll() does not return a scalar'
    assert isinstance(o.bb(),float), 'Orbit.bb() does not return a scalar'
    assert isinstance(o.dist(),float), 'Orbit.dist() does not return a scalar'
    assert isinstance(o.pmra(),float), 'Orbit.pmra() does not return a scalar'
    assert isinstance(o.pmdec(),float), 'Orbit.pmdec() does not return a scalar'
    assert isinstance(o.pmll(),float), 'Orbit.pmll() does not return a scalar'
    assert isinstance(o.pmbb(),float), 'Orbit.pmbb() does not return a scalar'
    assert isinstance(o.vra(),float), 'Orbit.vra() does not return a scalar'
    assert isinstance(o.vdec(),float), 'Orbit.vdec() does not return a scalar'
    assert isinstance(o.vll(),float), 'Orbit.vll() does not return a scalar'
    assert isinstance(o.vbb(),float), 'Orbit.vbb() does not return a scalar'
    assert isinstance(o.vlos(),float), 'Orbit.vlos() does not return a scalar'
    assert isinstance(o.helioX(),float), 'Orbit.helioX() does not return a scalar'
    assert isinstance(o.helioY(),float), 'Orbit.helioY() does not return a scalar'
    assert isinstance(o.helioZ(),float), 'Orbit.helioZ() does not return a scalar'
    assert isinstance(o.U(),float), 'Orbit.U() does not return a scalar'
    assert isinstance(o.V(),float), 'Orbit.V() does not return a scalar'
    assert isinstance(o.W(),float), 'Orbit.W() does not return a scalar'
    assert isinstance(o.E(pot=lp),float), 'Orbit.E() does not return a scalar'
    assert isinstance(o.Jacobi(pot=lp),float), 'Orbit.Jacobi() does not return a scalar'
    assert isinstance(o.ER(pot=lp),float), 'Orbit.ER() does not return a scalar'
    assert isinstance(o.Ez(pot=lp),float), 'Orbit.Ez() does not return a scalar'
    # Also integrate and then test
    times= numpy.linspace(0.,10.,1001)
    o.integrate(times,lp)
    assert isinstance(o.R(5.),float), 'Orbit.R() does not return a scalar'
    assert isinstance(o.vR(5.),float), 'Orbit.vR() does not return a scalar'
    assert isinstance(o.vT(5.),float), 'Orbit.vT() does not return a scalar'
    assert isinstance(o.z(5.),float), 'Orbit.z() does not return a scalar'
    assert isinstance(o.vz(5.),float), 'Orbit.vz() does not return a scalar'
    assert isinstance(o.phi(5.),float), 'Orbit.phi() does not return a scalar'
    assert isinstance(o.r(5.),float), 'Orbit.r() does not return a scalar'
    assert isinstance(o.x(5.),float), 'Orbit.x() does not return a scalar'
    assert isinstance(o.y(5.),float), 'Orbit.y() does not return a scalar'
    assert isinstance(o.vx(5.),float), 'Orbit.vx() does not return a scalar'
    assert isinstance(o.vy(5.),float), 'Orbit.vy() does not return a scalar'
    assert isinstance(o.theta(5.),float), 'Orbit.theta() does not return a scalar'
    assert isinstance(o.vtheta(5.),float), 'Orbit.vtheta() does not return a scalar'
    assert isinstance(o.vr(5.),float), 'Orbit.vr() does not return a scalar'
    assert isinstance(o.ra(5.),float), 'Orbit.ra() does not return a scalar'
    assert isinstance(o.dec(5.),float), 'Orbit.dec() does not return a scalar'
    assert isinstance(o.ll(5.),float), 'Orbit.ll() does not return a scalar'
    assert isinstance(o.bb(5.),float), 'Orbit.bb() does not return a scalar'
    assert isinstance(o.dist(5.),float), 'Orbit.dist() does not return a scalar'
    assert isinstance(o.pmra(5.),float), 'Orbit.pmra() does not return a scalar'
    assert isinstance(o.pmdec(5.),float), 'Orbit.pmdec() does not return a scalar'
    assert isinstance(o.pmll(5.),float), 'Orbit.pmll() does not return a scalar'
    assert isinstance(o.pmbb(5.),float), 'Orbit.pmbb() does not return a scalar'
    assert isinstance(o.vra(5.),float), 'Orbit.vra() does not return a scalar'
    assert isinstance(o.vdec(5.),float), 'Orbit.vdec() does not return a scalar'
    assert isinstance(o.vll(5.),float), 'Orbit.vll() does not return a scalar'
    assert isinstance(o.vbb(5.),float), 'Orbit.vbb() does not return a scalar'
    assert isinstance(o.vlos(5.),float), 'Orbit.vlos() does not return a scalar'
    assert isinstance(o.helioX(5.),float), 'Orbit.helioX() does not return a scalar'
    assert isinstance(o.helioY(5.),float), 'Orbit.helioY() does not return a scalar'
    assert isinstance(o.helioZ(5.),float), 'Orbit.helioZ() does not return a scalar'
    assert isinstance(o.U(5.),float), 'Orbit.U() does not return a scalar'
    assert isinstance(o.V(5.),float), 'Orbit.V() does not return a scalar'
    assert isinstance(o.W(5.),float), 'Orbit.W() does not return a scalar'
    assert isinstance(o.E(5.),float), 'Orbit.E() does not return a scalar'
    assert isinstance(o.Jacobi(5.),float), 'Orbit.Jacobi() does not return a scalar'
    assert isinstance(o.ER(5.),float), 'Orbit.ER() does not return a scalar'
    assert isinstance(o.Ez(5.),float), 'Orbit.Ez() does not return a scalar'
    return None

def test_call_issue256():
    # Reported by Semyeong Oh: non-integrated orbit with t=/=0 should return eror
    from galpy.orbit import Orbit
    o = Orbit(vxvv=[5.,-1.,0.8, 3, -0.1, 0])
    # no integration of the orbit
    with pytest.raises(ValueError) as excinfo:
        o.R(30)
    return None

# Test whether the output from the SkyCoord function is correct
def test_SkyCoord():
    from galpy.orbit import Orbit
    from astropy import units
    # In ra, dec
    o= Orbit([120.,60.,2.,0.5,0.4,30.],radec=True)
    assert numpy.fabs(o.SkyCoord().ra.degree-o.ra()) < 10.**-13., 'Orbit SkyCoord ra and direct ra do not agree'
    assert numpy.fabs(o.SkyCoord().dec.degree-o.dec()) < 10.**-13., 'Orbit SkyCoord dec and direct dec do not agree'
    assert numpy.fabs(o.SkyCoord().distance.kpc-o.dist()) < 10.**-13., 'Orbit SkyCoord distance and direct distance do not agree'
    # For a list
    o= Orbit([120.,60.,2.,0.5,0.4,30.],radec=True)
    times= numpy.linspace(0.,2.,51)
    from galpy.potential import MWPotential
    o.integrate(times,MWPotential)
    ras= numpy.array([s.ra.degree for s in o.SkyCoord(times)])
    decs= numpy.array([s.dec.degree for s in o.SkyCoord(times)])
    dists= numpy.array([s.distance.kpc for s in o.SkyCoord(times)])
    assert numpy.all(numpy.fabs(ras-o.ra(times)) < 10.**-13.), 'Orbit SkyCoord ra and direct ra do not agree'
    assert numpy.all(numpy.fabs(decs-o.dec(times)) < 10.**-13.), 'Orbit SkyCoord dec and direct dec do not agree'
    assert numpy.all(numpy.fabs(dists-o.dist(times)) < 10.**-13.), 'Orbit SkyCoord distance and direct distance do not agree'
    # Check that the GC frame parameters are correctly propagated
    if not _APY3: return None # not done in python 2
    o= Orbit([120.,60.,2.,0.5,0.4,30.],radec=True,ro=10.,zo=1.,
             solarmotion=[-10.,34.,12.])
    assert numpy.fabs(o.SkyCoord().galcen_distance.to(units.kpc).value-numpy.sqrt(10.**2.+1.**2.)) < 10.**-13., 'Orbit SkyCoord GC frame attributes are incorrect'
    assert numpy.fabs(o.SkyCoord().z_sun.to(units.kpc).value-1.) < 10.**-13., 'Orbit SkyCoord GC frame attributes are incorrect'
    assert numpy.all(numpy.fabs(o.SkyCoord().galcen_v_sun.d_xyz.to(units.km/units.s).value-numpy.array([10.,220.+34.,12.])) < 10.**-13.), 'Orbit SkyCoord GC frame attributes are incorrect'
    return None

def test_orbit_obs_list_issue322():
    # Further tests of obs= list parameter for orbit output, mainly in relation
    # to issue #322
    from galpy.orbit import Orbit
    # The basic case, for a planar orbit
    o= Orbit([0.9,0.1,1.2,0.])
    assert numpy.fabs(o.helioX(obs=[1.,0.,0.],ro=1.)-0.1) < 10.**-7., 'Relative position wrt the Sun from using obs= keyword does not work as expected'
    assert numpy.fabs(o.helioY(obs=[1.,0.,0.],ro=1.)) < 10.**-7., 'Relative position wrt the Sun from using obs= keyword does not work as expected'
    # Now use non-zero Ysun
    o= Orbit([0.9,0.1,1.2,numpy.pi/2.])
    assert numpy.fabs(o.helioX(obs=[0.,1.,0.],ro=1.)-0.1) < 10.**-7., 'Relative position wrt the Sun from using obs= keyword does not work as expected'
    assert numpy.fabs(o.helioY(obs=[0.,1.,0.],ro=1.)) < 10.**-7., 'Relative position wrt the Sun from using obs= keyword does not work as expected'
    # Now use non-zero Ysun
    o= Orbit([0.9,0.1,1.2,3.*numpy.pi/2.])
    assert numpy.fabs(o.helioX(obs=[0.,-1.,0.],ro=1.)-0.1) < 10.**-7., 'Relative position wrt the Sun from using obs= keyword does not work as expected'
    assert numpy.fabs(o.helioY(obs=[0.,-1.,0.],ro=1.)) < 10.**-7., 'Relative position wrt the Sun from using obs= keyword does not work as expected'
    # Full orbit
    # The basic case, for a full orbit
    o= Orbit([0.9,0.1,1.2,0.,0.,0.])
    assert numpy.fabs(o.helioX(obs=[1.,0.,0.],ro=1.)-0.1) < 10.**-7., 'Relative position wrt the Sun from using obs= keyword does not work as expected'
    assert numpy.fabs(o.helioY(obs=[1.,0.,0.],ro=1.)) < 10.**-7., 'Relative position wrt the Sun from using obs= keyword does not work as expected'
    # Now use non-zero Ysun
    o= Orbit([0.9,0.1,1.2,0.,0.,numpy.pi/2.])
    assert numpy.fabs(o.helioX(obs=[0.,1.,0.],ro=1.)-0.1) < 10.**-7., 'Relative position wrt the Sun from using obs= keyword does not work as expected'
    assert numpy.fabs(o.helioY(obs=[0.,1.,0.],ro=1.)) < 10.**-7., 'Relative position wrt the Sun from using obs= keyword does not work as expected'
    # Now use non-zero Ysun
    o= Orbit([0.9,0.1,1.2,0.,0.,3.*numpy.pi/2.])
    assert numpy.fabs(o.helioX(obs=[0.,-1.,0.],ro=1.)-0.1) < 10.**-7., 'Relative position wrt the Sun from using obs= keyword does not work as expected'
    assert numpy.fabs(o.helioY(obs=[0.,-1.,0.],ro=1.)) < 10.**-7., 'Relative position wrt the Sun from using obs= keyword does not work as expected'
    return None

def test_orbit_obs_Orbit_issue322():
    #Further tests of obs= Orbit parameter for orbit output, mainly in relation
    # to issue #322
    from galpy.orbit import Orbit
    # The basic case, for a planar orbit
    o= Orbit([0.9,0.1,1.2,0.])
    assert numpy.fabs(o.helioX(obs=Orbit([1.,0.,0.,0.]),ro=1.)-0.1) < 10.**-7., 'Relative position wrt the Sun from using obs= keyword does not work as expected'
    assert numpy.fabs(o.helioY(obs=Orbit([1.,0.,0.,0.]),ro=1.)) < 10.**-7., 'Relative position wrt the Sun from using obs= keyword does not work as expected'
    # Now use non-zero Ysun
    o= Orbit([0.9,0.1,1.2,numpy.pi/2.])
    assert numpy.fabs(o.helioX(obs=Orbit([1.,0.,0.,numpy.pi/2.]),ro=1.)-0.1) < 10.**-7., 'Relative position wrt the Sun from using obs= keyword does not work as expected'
    assert numpy.fabs(o.helioY(obs=Orbit([1.,0.,0.,numpy.pi/2.]),ro=1.)) < 10.**-7., 'Relative position wrt the Sun from using obs= keyword does not work as expected'
    # Now use non-zero Ysun
    o= Orbit([0.9,0.1,1.2,3.*numpy.pi/2.])
    assert numpy.fabs(o.helioX(obs=Orbit([1.,0.,0.,3.*numpy.pi/2.]),ro=1.)-0.1) < 10.**-7., 'Relative position wrt the Sun from using obs= keyword does not work as expected'
    assert numpy.fabs(o.helioY(obs=Orbit([1.,0.,0.,3.*numpy.pi/2.]),ro=1.)) < 10.**-7., 'Relative position wrt the Sun from using obs= keyword does not work as expected'
    # Full orbit
    # The basic case, for a full orbit
    o= Orbit([0.9,0.1,1.2,0.,0.,0.])
    assert numpy.fabs(o.helioX(obs=Orbit([1.,0.,0.,0.,0.,0.]),ro=1.)-0.1) < 10.**-7., 'Relative position wrt the Sun from using obs= keyword does not work as expected'
    assert numpy.fabs(o.helioY(obs=Orbit([1.,0.,0.,0.,0.,0.]),ro=1.)) < 10.**-7., 'Relative position wrt the Sun from using obs= keyword does not work as expected'
    # Now use non-zero Ysun
    o= Orbit([0.9,0.1,1.2,0.,0.,numpy.pi/2.])
    assert numpy.fabs(o.helioX(obs=Orbit([1.,0.,0.,0.,0.,numpy.pi/2.]),ro=1.)-0.1) < 10.**-7., 'Relative position wrt the Sun from using obs= keyword does not work as expected'
    assert numpy.fabs(o.helioY(obs=Orbit([1.,0.,0.,0.,0.,numpy.pi/2.]),ro=1.)) < 10.**-7., 'Relative position wrt the Sun from using obs= keyword does not work as expected'
    # Now use non-zero Ysun
    o= Orbit([0.9,0.1,1.2,0.,0.,3.*numpy.pi/2.])
    assert numpy.fabs(o.helioX(obs=Orbit([1.,0.,0.,0.,0.,3.*numpy.pi/2.]),ro=1.)-0.1) < 10.**-7., 'Relative position wrt the Sun from using obs= keyword does not work as expected'
    assert numpy.fabs(o.helioY(obs=Orbit([1.,0.,0.,0.,0.,3.*numpy.pi/2.]),ro=1.)) < 10.**-7., 'Relative position wrt the Sun from using obs= keyword does not work as expected'
    return None

def test_orbit_obs_Orbits_issue322():
    #Further tests of obs= Orbit parameter for orbit output, mainly in relation
    # to issue #322; specific case where the orbit gets evaluated at multiple
    # times
    from galpy.orbit import Orbit
    # Do non-zero Ysun case for planarOrbit
    o= Orbit([0.9,0.1,1.2,numpy.pi/2.],ro=1.)
    obs= Orbit([1.,0.,0.,numpy.pi/2.],ro=1.)
    times= numpy.linspace(0.,2.,2)
    from galpy.potential import MWPotential2014
    o.integrate(times,MWPotential2014)
    obs.integrate(times,MWPotential2014)
    for ii in range(len(times)):
        # Test against individual
        assert numpy.fabs(o.helioX(times,obs=obs,ro=1.)[ii]-o.helioX(times[ii],obs=[obs.x(times[ii]),obs.y(times[ii]),0.],ro=1.)) < 10.**-10., 'Relative position wrt the Sun from using obs= keyword does not work as expected'
        assert numpy.fabs(o.helioY(times,obs=obs,ro=1.)[ii]-o.helioY(times[ii],obs=[obs.x(times[ii]),obs.y(times[ii]),0.],ro=1.)) < 10.**-10., 'Relative position wrt the Sun from using obs= keyword does not work as expected'
    # Do non-zero Ysun case for planarOrbit, but giving FullOrbit for obs
    o= Orbit([0.9,0.1,1.2,numpy.pi/2.],ro=1.)
    obs= Orbit([1.,0.,0.,0.,0.,numpy.pi/2.],ro=1.)
    times= numpy.linspace(0.,2.,2)
    from galpy.potential import MWPotential2014
    o.integrate(times,MWPotential2014)
    obs.integrate(times,MWPotential2014)
    for ii in range(len(times)):
        # Test against individual
        assert numpy.fabs(o.helioX(times,obs=obs,ro=1.)[ii]-o.helioX(times[ii],obs=[obs.x(times[ii]),obs.y(times[ii]),obs.z(times[ii])],ro=1.)) < 10.**-10., 'Relative position wrt the Sun from using obs= keyword does not work as expected'
        assert numpy.fabs(o.helioY(times,obs=obs,ro=1.)[ii]-o.helioY(times[ii],obs=[obs.x(times[ii]),obs.y(times[ii]),obs.z(times[ii])],ro=1.)) < 10.**-10., 'Relative position wrt the Sun from using obs= keyword does not work as expected'
    # Do non-zero Ysun case for FullOrbit
    o= Orbit([0.9,0.1,1.2,0.,0.,numpy.pi/2.],ro=1.)
    obs= Orbit([1.,0.,0.,0.,0.,numpy.pi/2.],ro=1.)
    times= numpy.linspace(0.,2.,2)
    from galpy.potential import MWPotential2014
    o.integrate(times,MWPotential2014)
    obs.integrate(times,MWPotential2014)
    for ii in range(len(times)):
        # Test against individual
        assert numpy.fabs(o.helioX(times,obs=obs,ro=1.)[ii]-o.helioX(times[ii],obs=[obs.x(times[ii]),obs.y(times[ii]),obs.z(times[ii])],ro=1.)) < 10.**-10., 'Relative position wrt the Sun from using obs= keyword does not work as expected'
        assert numpy.fabs(o.helioY(times,obs=obs,ro=1.)[ii]-o.helioY(times[ii],obs=[obs.x(times[ii]),obs.y(times[ii]),obs.z(times[ii])],ro=1.)) < 10.**-10., 'Relative position wrt the Sun from using obs= keyword does not work as expected'
    return None

def test_orbit_obsvel_list_issue322():
    # Further tests of obs= list parameter for orbit output, incl. velocity
    # mainly in relation to issue #322
    from galpy.orbit import Orbit
    # The basic case, for a planar orbit
    o= Orbit([0.9,0.1,1.2,0.])
    assert numpy.fabs(o.U(obs=[1.,0.,0.,0.,0.7,0.],ro=1.,vo=1.)+0.1) < 10.**-6., 'Relative position wrt the Sun from using obs= keyword does not work as expected'
    assert numpy.fabs(o.V(obs=[1.,0.,0.,0.,0.7,0.],ro=1.,vo=1.)-0.5) < 10.**-6., 'Relative position wrt the Sun from using obs= keyword does not work as expected'
    # Now use non-zero Ysun
    o= Orbit([0.9,0.1,1.2,numpy.pi/2.])
    assert numpy.fabs(o.U(obs=[0.,1.,0.,0.6,0.8,0.],ro=1.,vo=1.)-0.7) < 10.**-5.7, 'Relative position wrt the Sun from using obs= keyword does not work as expected'
    assert numpy.fabs(o.V(obs=[0.,1.,0.,0.6,0.8,0.],ro=1.,vo=1.)-1.8) < 10.**-6., 'Relative position wrt the Sun from using obs= keyword does not work as expected'
    # Now use non-zero Ysun
    o= Orbit([0.9,0.1,1.2,3.*numpy.pi/2.])
    assert numpy.fabs(o.U(obs=[0.,1.,0.,0.6,0.8,0.],ro=1.,vo=1.)-0.9) < 10.**-6., 'Relative position wrt the Sun from using obs= keyword does not work as expected'
    assert numpy.fabs(o.V(obs=[0.,1.,0.,0.6,0.8,0.],ro=1.,vo=1.)+0.6) < 10.**-6., 'Relative position wrt the Sun from using obs= keyword does not work as expected'
    # Full orbit
    # The basic case, for a full orbit
    o= Orbit([0.9,0.1,1.2,0.,0.,0.])
    assert numpy.fabs(o.U(obs=[1.,0.,0.,0.,0.7,0.],ro=1.,vo=1.)+0.1) < 10.**-6., 'Relative position wrt the Sun from using obs= keyword does not work as expected'
    assert numpy.fabs(o.V(obs=[1.,0.,0.,0.,0.7,0.],ro=1.,vo=1.)-0.5) < 10.**-6., 'Relative position wrt the Sun from using obs= keyword does not work as expected'
    # Now use non-zero Ysun
    o= Orbit([0.9,0.1,1.2,0.,0.,numpy.pi/2.])
    assert numpy.fabs(o.U(obs=[0.,1.,0.,0.6,0.8,0.],ro=1.,vo=1.)-0.7) < 10.**-5.5, 'Relative position wrt the Sun from using obs= keyword does not work as expected'
    assert numpy.fabs(o.V(obs=[0.,1.,0.,0.6,0.8,0.],ro=1.,vo=1.)-1.8) < 10.**-6., 'Relative position wrt the Sun from using obs= keyword does not work as expected'
    # Now use non-zero Ysun
    o= Orbit([0.9,0.1,1.2,0.,0.,3.*numpy.pi/2.])
    assert numpy.fabs(o.U(obs=[0.,1.,0.,0.6,0.8,0.],ro=1.,vo=1.)-0.9) < 10.**-6., 'Relative position wrt the Sun from using obs= keyword does not work as expected'
    assert numpy.fabs(o.V(obs=[0.,1.,0.,0.6,0.8,0.],ro=1.,vo=1.)+0.6) < 10.**-6., 'Relative position wrt the Sun from using obs= keyword does not work as expected'

    return None

def test_orbit_obsvel_Orbit_issue322():
    # Further tests of obs= Orbit parameter for orbit output, incl. velocity
    # mainly in relation to issue #322
    from galpy.orbit import Orbit
    # The basic case, for a planar orbit
    o= Orbit([0.9,0.1,1.2,0.])
    obs= Orbit([1.,0.,0.7,0.,0.,0.],ro=1.,vo=1.)
    assert numpy.fabs(o.U(obs=obs,ro=1.,vo=1.)+0.1) < 10.**-6., 'Relative position wrt the Sun from using obs= keyword does not work as expected'
    assert numpy.fabs(o.V(obs=obs,ro=1.,vo=1.)-0.5) < 10.**-6., 'Relative position wrt the Sun from using obs= keyword does not work as expected'
    # Now use non-zero Ysun
    o= Orbit([0.9,0.1,1.2,numpy.pi/2.])
    obs= Orbit([1.,0.,0.7,0.,0.,numpy.pi/2.],ro=1.,vo=1.)
    assert numpy.fabs(o.helioX(obs=obs,ro=1.)-0.1) < 10.**-6., 'Relative position wrt the Sun from using obs= keyword does not work as expected'
    assert numpy.fabs(o.helioY(obs=obs,ro=1.)) < 10.**-6., 'Relative position wrt the Sun from using obs= keyword does not work as expected'
    # Now use non-zero Ysun
    o= Orbit([0.9,0.1,1.2,3.*numpy.pi/2.])
    obs= Orbit([1.,0.,0.7,0.,0.,3.*numpy.pi/2.],ro=1.,vo=1.)
    assert numpy.fabs(o.helioX(obs=obs,ro=1.)-0.1) < 10.**-6., 'Relative position wrt the Sun from using obs= keyword does not work as expected'
    assert numpy.fabs(o.helioY(obs=obs,ro=1.)) < 10.**-6., 'Relative position wrt the Sun from using obs= keyword does not work as expected'
    # Full orbit
    # The basic case, for a full orbit
    o= Orbit([0.9,0.1,1.2,0.,0.,0.])
    obs= Orbit([1.,0.,0.7,0.,0.,0.],ro=1.,vo=1.)
    assert numpy.fabs(o.U(obs=obs,ro=1.,vo=1.)+0.1) < 10.**-6., 'Relative position wrt the Sun from using obs= keyword does not work as expected'
    assert numpy.fabs(o.V(obs=obs,ro=1.,vo=1.)-0.5) < 10.**-6., 'Relative position wrt the Sun from using obs= keyword does not work as expected'
    # Now use non-zero Ysun
    o= Orbit([0.9,0.1,1.2,0.,0.,numpy.pi/2.])
    obs= Orbit([1.,0.,0.7,0.,0.,numpy.pi/2.],ro=1.,vo=1.)
    assert numpy.fabs(o.helioX(obs=obs,ro=1.)-0.1) < 10.**-6., 'Relative position wrt the Sun from using obs= keyword does not work as expected'
    assert numpy.fabs(o.helioY(obs=obs,ro=1.)) < 10.**-6., 'Relative position wrt the Sun from using obs= keyword does not work as expected'
    # Now use non-zero Ysun
    o= Orbit([0.9,0.1,1.2,0.,0.,3.*numpy.pi/2.])
    obs= Orbit([1.,0.,0.7,0.,0.,3.*numpy.pi/2.],ro=1.,vo=1.)
    assert numpy.fabs(o.helioX(obs=obs,ro=1.)-0.1) < 10.**-6., 'Relative position wrt the Sun from using obs= keyword does not work as expected'
    assert numpy.fabs(o.helioY(obs=obs,ro=1.)) < 10.**-6., 'Relative position wrt the Sun from using obs= keyword does not work as expected'
    return None

def test_orbit_obsvel_Orbits_issue322():
    #Further tests of obs= Orbit parameter for orbit output, mainly in relation
    # to issue #322; specific case where the orbit gets evaluated at multiple
    # times; for velocity
    from galpy.orbit import Orbit
    # Do non-zero Ysun case for planarOrbit
    o= Orbit([0.9,0.1,1.2,numpy.pi/2.],ro=1.)
    obs= Orbit([1.,0.5,1.3,numpy.pi/2.],ro=1.)
    times= numpy.linspace(0.,2.,2)
    from galpy.potential import MWPotential2014
    o.integrate(times,MWPotential2014)
    obs.integrate(times,MWPotential2014)
    for ii in range(len(times)):
        # Test against individual
        assert numpy.fabs(o.U(times,obs=obs,ro=1.)[ii]-o.U(times[ii],obs=[obs.x(times[ii]),obs.y(times[ii]),0.,obs.vx(times[ii]),obs.vy(times[ii]),0.],ro=1.)) < 10.**-10., 'Relative position wrt the Sun from using obs= keyword does not work as expected'
        assert numpy.fabs(o.V(times,obs=obs,ro=1.)[ii]-o.V(times[ii],obs=[obs.x(times[ii]),obs.y(times[ii]),0.,obs.vx(times[ii]),obs.vy(times[ii]),0.],ro=1.)) < 10.**-10., 'Relative position wrt the Sun from using obs= keyword does not work as expected'
    # Do non-zero Ysun case for planarOrbit, but giving FullOrbit for obs
    o= Orbit([0.9,0.1,1.2,numpy.pi/2.],ro=1.)
    obs= Orbit([1.,0.5,1.3,0.,0.,numpy.pi/2.],ro=1.)
    times= numpy.linspace(0.,2.,2)
    from galpy.potential import MWPotential2014
    o.integrate(times,MWPotential2014)
    obs.integrate(times,MWPotential2014)
    for ii in range(len(times)):
        # Test against individual
        assert numpy.fabs(o.U(times,obs=obs,ro=1.)[ii]-o.U(times[ii],obs=[obs.x(times[ii]),obs.y(times[ii]),obs.z(times[ii]),obs.vx(times[ii]),obs.vy(times[ii]),obs.vz(times[ii])],ro=1.)) < 10.**-10., 'Relative position wrt the Sun from using obs= keyword does not work as expected'
        assert numpy.fabs(o.V(times,obs=obs,ro=1.)[ii]-o.V(times[ii],obs=[obs.x(times[ii]),obs.y(times[ii]),obs.z(times[ii]),obs.vx(times[ii]),obs.vy(times[ii]),obs.vz(times[ii])],ro=1.)) < 10.**-10., 'Relative position wrt the Sun from using obs= keyword does not work as expected'
    # Do non-zero Ysun case for FullOrbit
    o= Orbit([0.9,0.1,1.2,0.,0.,numpy.pi/2.],ro=1.)
    obs= Orbit([1.,0.5,1.3,0.,0.,numpy.pi/2.],ro=1.)
    times= numpy.linspace(0.,2.,2)
    from galpy.potential import MWPotential2014
    o.integrate(times,MWPotential2014)
    obs.integrate(times,MWPotential2014)
    for ii in range(len(times)):
        # Test against individual
        assert numpy.fabs(o.U(times,obs=obs,ro=1.)[ii]-o.U(times[ii],obs=[obs.x(times[ii]),obs.y(times[ii]),obs.z(times[ii]),obs.vx(times[ii]),obs.vy(times[ii]),obs.vz(times[ii])],ro=1.)) < 10.**-10., 'Relative position wrt the Sun from using obs= keyword does not work as expected'
        assert numpy.fabs(o.V(times,obs=obs,ro=1.)[ii]-o.V(times[ii],obs=[obs.x(times[ii]),obs.y(times[ii]),obs.z(times[ii]),obs.vx(times[ii]),obs.vy(times[ii]),obs.vz(times[ii])],ro=1.)) < 10.**-10., 'Relative position wrt the Sun from using obs= keyword does not work as expected'
    return None

def test_orbit_dim_2dPot_3dOrb():
    # Test that orbit integration throws an error when using a potential that
    # is lower dimensional than the orbit (using ~Plevne's example)
    from galpy.util import conversion
    from galpy.orbit import Orbit
    b_p= potential.PowerSphericalPotentialwCutoff(\
        alpha=1.8,rc=1.9/8.,normalize=0.05)
    ell_p= potential.EllipticalDiskPotential()
    pota=[b_p,ell_p]
    o= Orbit(vxvv=[20.,10.,2.,3.2,3.4,-100.],radec=True,ro=8.0,vo=220.0)
    ts= numpy.linspace(0.,3.5/conversion.time_in_Gyr(vo=220.0,ro=8.0),
                       1000,endpoint=True)
    with pytest.raises(AssertionError) as excinfo:
        o.integrate(ts,pota,method="odeint")
    return None

def test_orbit_dim_1dPot_3dOrb():
    # Test that orbit integration throws an error when using a potential that
    # is lower dimensional than the orbit, for a 1D potential
    from galpy.util import conversion
    from galpy.orbit import Orbit
    b_p= potential.PowerSphericalPotentialwCutoff(\
        alpha=1.8,rc=1.9/8.,normalize=0.05)
    pota= potential.RZToverticalPotential(b_p,1.1)
    o= Orbit(vxvv=[20.,10.,2.,3.2,3.4,-100.],radec=True,ro=8.0,vo=220.0)
    ts= numpy.linspace(0.,3.5/conversion.time_in_Gyr(vo=220.0,ro=8.0),
                       1000,endpoint=True)
    with pytest.raises(AssertionError) as excinfo:
        o.integrate(ts,pota,method="odeint")
    return None

def test_orbit_dim_1dPot_2dOrb():
    # Test that orbit integration throws an error when using a potential that
    # is lower dimensional than the orbit, for a 1D potential
    from galpy.orbit import Orbit
    b_p= potential.PowerSphericalPotentialwCutoff(\
        alpha=1.8,rc=1.9/8.,normalize=0.05)
    pota= [b_p.toVertical(1.1)]
    o= Orbit(vxvv=[1.1,0.1,1.1,0.1])
    ts= numpy.linspace(0.,10.,1001)
    with pytest.raises(AssertionError) as excinfo:
        o.integrate(ts,pota,method="leapfrog")
    with pytest.raises(AssertionError) as excinfo:
        o.integrate(ts,pota,method="dop853")
    return None

def test_orbit_dim_3dPot_1dOrb():
    # Test that orbit integration throws an error when using a 3D potential
    # for a 1D orbit
    from galpy.orbit import Orbit
    pota= potential.PowerSphericalPotentialwCutoff(\
        alpha=1.8,rc=1.9/8.,normalize=0.05)
    o= Orbit(vxvv=[1.1,0.1])
    ts= numpy.linspace(0.,10.,1001)
    with pytest.raises(AssertionError) as excinfo:
        o.integrate(ts,pota,method="leapfrog")
    with pytest.raises(AssertionError) as excinfo:
        o.integrate(ts,pota,method="dop853")
    return None

def test_orbit_dim_2dPot_1dOrb():
    # Test that orbit integration throws an error when using a 2D potential
    # for a 1D orbit
    from galpy.orbit import Orbit
    pota= potential.PowerSphericalPotentialwCutoff(\
        alpha=1.8,rc=1.9/8.,normalize=0.05).toPlanar()
    o= Orbit(vxvv=[1.1,0.1])
    ts= numpy.linspace(0.,10.,1001)
    with pytest.raises(AssertionError) as excinfo:
        o.integrate(ts,pota,method="leapfrog")
    with pytest.raises(AssertionError) as excinfo:
        o.integrate(ts,pota,method="dop853")
    return None

# Test whether ro warning is sounded when calling ra etc.
def test_orbit_radecetc_roWarning():
    from galpy.orbit import Orbit
    o= Orbit([1.1,0.1,1.1,0.1,0.1,0.2])
    check_radecetc_roWarning(o,'ra')
    check_radecetc_roWarning(o,'dec')
    check_radecetc_roWarning(o,'ll')
    check_radecetc_roWarning(o,'bb')
    check_radecetc_roWarning(o,'dist')
    check_radecetc_roWarning(o,'pmra')
    check_radecetc_roWarning(o,'pmdec')
    check_radecetc_roWarning(o,'pmll')
    check_radecetc_roWarning(o,'pmbb')
    check_radecetc_roWarning(o,'vra')
    check_radecetc_roWarning(o,'vdec')
    check_radecetc_roWarning(o,'vll')
    check_radecetc_roWarning(o,'vbb')
    check_radecetc_roWarning(o,'helioX')
    check_radecetc_roWarning(o,'helioY')
    check_radecetc_roWarning(o,'helioZ')
    check_radecetc_roWarning(o,'U')
    check_radecetc_roWarning(o,'V')
    check_radecetc_roWarning(o,'W')
    return None

# Test whether vo warning is sounded when calling pmra etc.
def test_orbit_radecetc_voWarning():
    from galpy.orbit import Orbit
    o= Orbit([1.1,0.1,1.1,0.1,0.1,0.2])
    check_radecetc_voWarning(o,'pmra')
    check_radecetc_voWarning(o,'pmdec')
    check_radecetc_voWarning(o,'pmll')
    check_radecetc_voWarning(o,'pmbb')
    check_radecetc_voWarning(o,'vra')
    check_radecetc_voWarning(o,'vdec')
    check_radecetc_voWarning(o,'vll')
    check_radecetc_voWarning(o,'vbb')
    check_radecetc_voWarning(o,'U')
    check_radecetc_voWarning(o,'V')
    check_radecetc_voWarning(o,'W')
    return None

# Test whether orbit evaluation methods sound warning when called with
# unitless time when orbit is integrated with unitfull times
def test_orbit_method_integrate_t_asQuantity_warning():
    from galpy.potential import MWPotential2014
    from galpy.orbit import Orbit
    from astropy import units
    # Setup and integrate orbit
    ts= numpy.linspace(0.,10.,1001)*units.Gyr
    o= Orbit([1.1,0.1,1.1,0.1,0.1,0.2])
    o.integrate(ts,MWPotential2014)
    # Now check
    check_integrate_t_asQuantity_warning(o,'R')
    check_integrate_t_asQuantity_warning(o,'vR')
    check_integrate_t_asQuantity_warning(o,'vT')
    check_integrate_t_asQuantity_warning(o,'z')
    check_integrate_t_asQuantity_warning(o,'vz')
    check_integrate_t_asQuantity_warning(o,'phi')
    check_integrate_t_asQuantity_warning(o,'r')
    check_integrate_t_asQuantity_warning(o,'x')
    check_integrate_t_asQuantity_warning(o,'y')
    check_integrate_t_asQuantity_warning(o,'vx')
    check_integrate_t_asQuantity_warning(o,'vy')
    check_integrate_t_asQuantity_warning(o,'theta')
    check_integrate_t_asQuantity_warning(o,'vtheta')
    check_integrate_t_asQuantity_warning(o,'vr')
    check_integrate_t_asQuantity_warning(o,'ra')
    check_integrate_t_asQuantity_warning(o,'dec')
    check_integrate_t_asQuantity_warning(o,'ll')
    check_integrate_t_asQuantity_warning(o,'bb')
    check_integrate_t_asQuantity_warning(o,'dist')
    check_integrate_t_asQuantity_warning(o,'pmra')
    check_integrate_t_asQuantity_warning(o,'pmdec')
    check_integrate_t_asQuantity_warning(o,'pmll')
    check_integrate_t_asQuantity_warning(o,'pmbb')
    check_integrate_t_asQuantity_warning(o,'vra')
    check_integrate_t_asQuantity_warning(o,'vdec')
    check_integrate_t_asQuantity_warning(o,'vll')
    check_integrate_t_asQuantity_warning(o,'vbb')
    check_integrate_t_asQuantity_warning(o,'vlos')
    check_integrate_t_asQuantity_warning(o,'helioX')
    check_integrate_t_asQuantity_warning(o,'helioY')
    check_integrate_t_asQuantity_warning(o,'helioZ')
    check_integrate_t_asQuantity_warning(o,'U')
    check_integrate_t_asQuantity_warning(o,'V')
    check_integrate_t_asQuantity_warning(o,'W')
    check_integrate_t_asQuantity_warning(o,'E')
    check_integrate_t_asQuantity_warning(o,'L')
    check_integrate_t_asQuantity_warning(o,'Jacobi')
    check_integrate_t_asQuantity_warning(o,'ER')
    check_integrate_t_asQuantity_warning(o,'Ez')
    return None

# Test whether ro in methods using physical_conversion can be specified
# as a Quantity
def test_orbit_method_inputro_quantity():
    from galpy.orbit import Orbit
    from galpy.potential import MWPotential2014
    from astropy import units
    o= Orbit([1.1,0.1,1.1,0.2,0.3,0.3])
    ro= 11.
    assert numpy.fabs(o.E(pot=MWPotential2014,ro=ro*units.kpc)-o.E(pot=MWPotential2014,ro=ro)) < 10.**-8., 'Orbit method E does not return the correct value when input ro is Quantity'
    assert numpy.fabs(o.ER(pot=MWPotential2014,ro=ro*units.kpc)-o.ER(pot=MWPotential2014,ro=ro)) < 10.**-8., 'Orbit method ER does not return the correct value as Quantity'
    assert numpy.fabs(o.Ez(pot=MWPotential2014,ro=ro*units.kpc)-o.Ez(pot=MWPotential2014,ro=ro)) < 10.**-8., 'Orbit method Ez does not return the correct value when input ro is Quantity'
    assert numpy.fabs(o.Jacobi(pot=MWPotential2014,ro=ro*units.kpc)-o.Jacobi(pot=MWPotential2014,ro=ro)) < 10.**-8., 'Orbit method Jacobi does not return the correct value when input ro is Quantity'
    assert numpy.all(numpy.fabs(o.L(pot=MWPotential2014,ro=ro*units.kpc)-o.L(pot=MWPotential2014,ro=ro)) < 10.**-8.), 'Orbit method L does not return the correct value when input ro is Quantity'
    assert numpy.fabs(o.rap(pot=MWPotential2014,analytic=True,ro=ro*units.kpc)-o.rap(pot=MWPotential2014,analytic=True,ro=ro)) < 10.**-8., 'Orbit method rap does not return the correct value when input ro is Quantity'
    assert numpy.fabs(o.rperi(pot=MWPotential2014,analytic=True,ro=ro*units.kpc)-o.rperi(pot=MWPotential2014,analytic=True,ro=ro)) < 10.**-8., 'Orbit method rperi does not return the correct value when input ro is Quantity'
    assert numpy.fabs(o.zmax(pot=MWPotential2014,analytic=True,ro=ro*units.kpc)-o.zmax(pot=MWPotential2014,analytic=True,ro=ro)) < 10.**-8., 'Orbit method zmax does not return the correct value when input ro is Quantity'
    assert numpy.fabs(o.jr(pot=MWPotential2014,type='staeckel',delta=0.5,ro=ro*units.kpc)-o.jr(pot=MWPotential2014,type='staeckel',delta=0.5,ro=ro)) < 10.**-8., 'Orbit method jr does not return the correct value when input ro is Quantity'
    assert numpy.fabs(o.jp(pot=MWPotential2014,type='staeckel',delta=0.5,ro=ro*units.kpc)-o.jp(pot=MWPotential2014,type='staeckel',delta=0.5,ro=ro)) < 10.**-8., 'Orbit method jp does not return the correct value when input ro is Quantity'
    assert numpy.fabs(o.jz(pot=MWPotential2014,type='staeckel',delta=0.5,ro=ro*units.kpc)-o.jz(pot=MWPotential2014,type='staeckel',delta=0.5,ro=ro)) < 10.**-8., 'Orbit method jz does not return the correct value when input ro is Quantity'
    assert numpy.fabs(o.wr(pot=MWPotential2014,type='staeckel',delta=0.5,ro=ro*units.kpc)-o.wr(pot=MWPotential2014,type='staeckel',delta=0.5,ro=ro)) < 10.**-8., 'Orbit method wr does not return the correct value when input ro is Quantity'
    assert numpy.fabs(o.wp(pot=MWPotential2014,type='staeckel',delta=0.5,ro=ro*units.kpc)-o.wp(pot=MWPotential2014,type='staeckel',delta=0.5,ro=ro)) < 10.**-8., 'Orbit method wp does not return the correct value when input ro is Quantity'
    assert numpy.fabs(o.wz(pot=MWPotential2014,type='staeckel',delta=0.5,ro=ro*units.kpc)-o.wz(pot=MWPotential2014,type='staeckel',delta=0.5,ro=ro)) < 10.**-8., 'Orbit method wz does not return the correct value when input ro is Quantity'
    assert numpy.fabs(o.Tr(pot=MWPotential2014,type='staeckel',delta=0.5,ro=ro*units.kpc)-o.Tr(pot=MWPotential2014,type='staeckel',delta=0.5,ro=ro)) < 10.**-8., 'Orbit method Tr does not return the correct value when input ro is Quantity'
    assert numpy.fabs(o.Tp(pot=MWPotential2014,type='staeckel',delta=0.5,ro=ro*units.kpc)-o.Tp(pot=MWPotential2014,type='staeckel',delta=0.5,ro=ro)) < 10.**-8., 'Orbit method Tp does not return the correct value when input ro is Quantity'
    assert numpy.fabs(o.Tz(pot=MWPotential2014,type='staeckel',delta=0.5,ro=ro*units.kpc)-o.Tz(pot=MWPotential2014,type='staeckel',delta=0.5,ro=ro)) < 10.**-8., 'Orbit method Tz does not return the correct value when input ro is Quantity'
    assert numpy.fabs(o.Or(pot=MWPotential2014,type='staeckel',delta=0.5,ro=ro*units.kpc)-o.Or(pot=MWPotential2014,type='staeckel',delta=0.5,ro=ro)) < 10.**-8., 'Orbit method Or does not return the correct value when input ro is Quantity'
    assert numpy.fabs(o.Op(pot=MWPotential2014,type='staeckel',delta=0.5,ro=ro*units.kpc)-o.Op(pot=MWPotential2014,type='staeckel',delta=0.5,ro=ro)) < 10.**-8., 'Opbit method Or does not return the correct value when input ro is Quantity'
    assert numpy.fabs(o.Oz(pot=MWPotential2014,type='staeckel',delta=0.5,ro=ro*units.kpc)-o.Oz(pot=MWPotential2014,type='staeckel',delta=0.5,ro=ro)) < 10.**-8., 'Ozbit method Or does not return the correct value when input ro is Quantity'
    assert numpy.fabs(o.time(ro=ro*units.kpc)-o.time(ro=ro)) < 10.**-8., 'Orbit method time does not return the correct value when input ro is Quantity'
    assert numpy.fabs(o.R(ro=ro*units.kpc)-o.R(ro=ro)) < 10.**-8., 'Orbit method R does not return the correct value when input ro is Quantity'
    assert numpy.fabs(o.vR(ro=ro*units.kpc)-o.vR(ro=ro)) < 10.**-8., 'Orbit method vR does not return the correct value when input ro is Quantity'
    assert numpy.fabs(o.vT(ro=ro*units.kpc)-o.vT(ro=ro)) < 10.**-8., 'Orbit method vT does not return the correct value when input ro is Quantity'
    assert numpy.fabs(o.z(ro=ro*units.kpc)-o.z(ro=ro)) < 10.**-8., 'Orbit method z does not return the correct value when input ro is Quantity'
    assert numpy.fabs(o.vz(ro=ro*units.kpc)-o.vz(ro=ro)) < 10.**-8., 'Orbit method vz does not return the correct value when input ro is Quantity'
    assert numpy.fabs(o.phi(ro=ro*units.kpc)-o.phi(ro=ro)) < 10.**-8., 'Orbit method phi does not return the correct value when input ro is Quantity'
    assert numpy.fabs(o.vphi(ro=ro*units.kpc)-o.vphi(ro=ro)) < 10.**-8., 'Orbit method vphi does not return the correct value when input ro is Quantity'
    assert numpy.fabs(o.x(ro=ro*units.kpc)-o.x(ro=ro)) < 10.**-8., 'Orbit method x does not return the correct value when input ro is Quantity'
    assert numpy.fabs(o.y(ro=ro*units.kpc)-o.y(ro=ro)) < 10.**-8., 'Orbit method y does not return the correct value when input ro is Quantity'
    assert numpy.fabs(o.vx(ro=ro*units.kpc)-o.vx(ro=ro)) < 10.**-8., 'Orbit method vx does not return the correct value when input ro is Quantity'
    assert numpy.fabs(o.vy(ro=ro*units.kpc)-o.vy(ro=ro)) < 10.**-8., 'Orbit method vy does not return the correct value when input ro is Quantity'
    assert numpy.fabs(o.theta(ro=ro*units.kpc)-o.theta(ro=ro)) < 10.**-8., 'Orbit method theta does not return the correct value when input ro is Quantity'
    assert numpy.fabs(o.vtheta(ro=ro*units.kpc)-o.vtheta(ro=ro)) < 10.**-8., 'Orbit method vtheta does not return the correct value when input ro is Quantity'
    assert numpy.fabs(o.vr(ro=ro*units.kpc)-o.vr(ro=ro)) < 10.**-8., 'Orbit method vr does not return the correct value when input ro is Quantity'
    assert numpy.fabs(o.ra(ro=ro*units.kpc)-o.ra(ro=ro)) < 10.**-8., 'Orbit method ra does not return the correct value when input ro is Quantity'
    assert numpy.fabs(o.dec(ro=ro*units.kpc)-o.dec(ro=ro)) < 10.**-8., 'Orbit method dec does not return the correct value when input ro is Quantity'
    assert numpy.fabs(o.ll(ro=ro*units.kpc)-o.ll(ro=ro)) < 10.**-8., 'Orbit method ll does not return the correct value when input ro is Quantity'
    assert numpy.fabs(o.bb(ro=ro*units.kpc)-o.bb(ro=ro)) < 10.**-8., 'Orbit method bb does not return the correct value when input ro is Quantity'
    assert numpy.fabs(o.dist(ro=ro*units.kpc)-o.dist(ro=ro)) < 10.**-8., 'Orbit method dist does not return the correct value when input ro is Quantity'
    assert numpy.fabs(o.pmra(ro=ro*units.kpc)-o.pmra(ro=ro)) < 10.**-8., 'Orbit method pmra does not return the correct value when input ro is Quantity'
    assert numpy.fabs(o.pmdec(ro=ro*units.kpc)-o.pmdec(ro=ro)) < 10.**-8., 'Orbit method pmdec does not return the correct value when input ro is Quantity'
    assert numpy.fabs(o.pmll(ro=ro*units.kpc)-o.pmll(ro=ro)) < 10.**-8., 'Orbit method pmll does not return the correct value when input ro is Quantity'
    assert numpy.fabs(o.pmbb(ro=ro*units.kpc)-o.pmbb(ro=ro)) < 10.**-8., 'Orbit method pmbb does not return the correct value when input ro is Quantity'
    assert numpy.fabs(o.vlos(ro=ro*units.kpc)-o.vlos(ro=ro)) < 10.**-8., 'Orbit method vlos does not return the correct value when input ro is Quantity'
    assert numpy.fabs(o.vra(ro=ro*units.kpc)-o.vra(ro=ro)) < 10.**-8., 'Orbit method vra does not return the correct value when input ro is Quantity'
    assert numpy.fabs(o.vdec(ro=ro*units.kpc)-o.vdec(ro=ro)) < 10.**-8., 'Orbit method vdec does not return the correct value when input ro is Quantity'
    assert numpy.fabs(o.vll(ro=ro*units.kpc)-o.vll(ro=ro)) < 10.**-8., 'Orbit method vll does not return the correct value when input ro is Quantity'
    assert numpy.fabs(o.vbb(ro=ro*units.kpc)-o.vbb(ro=ro)) < 10.**-8., 'Orbit method vbb does not return the correct value when input ro is Quantity'
    assert numpy.fabs(o.helioX(ro=ro*units.kpc)-o.helioX(ro=ro)) < 10.**-8., 'Orbit method helioX does not return the correct value when input ro is Quantity'
    assert numpy.fabs(o.helioY(ro=ro*units.kpc)-o.helioY(ro=ro)) < 10.**-8., 'Orbit method helioY does not return the correct value when input ro is Quantity'
    assert numpy.fabs(o.helioZ(ro=ro*units.kpc)-o.helioZ(ro=ro)) < 10.**-8., 'Orbit method helioZ does not return the correct value when input ro is Quantity'
    assert numpy.fabs(o.U(ro=ro*units.kpc)-o.U(ro=ro)) < 10.**-8., 'Orbit method U does not return the correct value when input ro is Quantity'
    assert numpy.fabs(o.V(ro=ro*units.kpc)-o.V(ro=ro)) < 10.**-8., 'Orbit method V does not return the correct value when input ro is Quantity'
    assert numpy.fabs(o.W(ro=ro*units.kpc)-o.W(ro=ro)) < 10.**-8., 'Orbit method W does not return the correct value when input ro is Quantity'
    return None

# Test whether vo in methods using physical_conversion can be specified
# as a Quantity
def test_orbit_method_inputvo_quantity():
    from galpy.orbit import Orbit
    from galpy.potential import MWPotential2014
    from astropy import units
    o= Orbit([1.1,0.1,1.1,0.2,0.3,0.3])
    vo= 222.
    assert numpy.fabs(o.E(pot=MWPotential2014,vo=vo*units.km/units.s)-o.E(pot=MWPotential2014,vo=vo)) < 10.**-8., 'Orbit method E does not return the correct value when input vo is Quantity'
    assert numpy.fabs(o.ER(pot=MWPotential2014,vo=vo*units.km/units.s)-o.ER(pot=MWPotential2014,vo=vo)) < 10.**-8., 'Orbit method ER does not return the correct value as Quantity'
    assert numpy.fabs(o.Ez(pot=MWPotential2014,vo=vo*units.km/units.s)-o.Ez(pot=MWPotential2014,vo=vo)) < 10.**-8., 'Orbit method Ez does not return the correct value when input vo is Quantity'
    assert numpy.fabs(o.Jacobi(pot=MWPotential2014,vo=vo*units.km/units.s)-o.Jacobi(pot=MWPotential2014,vo=vo)) < 10.**-8., 'Orbit method Jacobi does not return the correct value when input vo is Quantity'
    assert numpy.all(numpy.fabs(o.L(pot=MWPotential2014,vo=vo*units.km/units.s)-o.L(pot=MWPotential2014,vo=vo)) < 10.**-8.), 'Orbit method L does not return the correct value when input vo is Quantity'
    assert numpy.fabs(o.rap(pot=MWPotential2014,analytic=True,vo=vo*units.km/units.s)-o.rap(pot=MWPotential2014,analytic=True,vo=vo)) < 10.**-8., 'Orbit method rap does not return the correct value when input vo is Quantity'
    assert numpy.fabs(o.rperi(pot=MWPotential2014,analytic=True,vo=vo*units.km/units.s)-o.rperi(pot=MWPotential2014,analytic=True,vo=vo)) < 10.**-8., 'Orbit method rperi does not return the correct value when input vo is Quantity'
    assert numpy.fabs(o.zmax(pot=MWPotential2014,analytic=True,vo=vo*units.km/units.s)-o.zmax(pot=MWPotential2014,analytic=True,vo=vo)) < 10.**-8., 'Orbit method zmax does not return the correct value when input vo is Quantity'
    assert numpy.fabs(o.jr(pot=MWPotential2014,type='staeckel',delta=0.5,vo=vo*units.km/units.s)-o.jr(pot=MWPotential2014,type='staeckel',delta=0.5,vo=vo)) < 10.**-8., 'Orbit method jr does not return the correct value when input vo is Quantity'
    assert numpy.fabs(o.jp(pot=MWPotential2014,type='staeckel',delta=0.5,vo=vo*units.km/units.s)-o.jp(pot=MWPotential2014,type='staeckel',delta=0.5,vo=vo)) < 10.**-8., 'Orbit method jp does not return the correct value when input vo is Quantity'
    assert numpy.fabs(o.jz(pot=MWPotential2014,type='staeckel',delta=0.5,vo=vo*units.km/units.s)-o.jz(pot=MWPotential2014,type='staeckel',delta=0.5,vo=vo)) < 10.**-8., 'Orbit method jz does not return the correct value when input vo is Quantity'
    assert numpy.fabs(o.wr(pot=MWPotential2014,type='staeckel',delta=0.5,vo=vo*units.km/units.s)-o.wr(pot=MWPotential2014,type='staeckel',delta=0.5,vo=vo)) < 10.**-8., 'Orbit method wr does not return the correct value when input vo is Quantity'
    assert numpy.fabs(o.wp(pot=MWPotential2014,type='staeckel',delta=0.5,vo=vo*units.km/units.s)-o.wp(pot=MWPotential2014,type='staeckel',delta=0.5,vo=vo)) < 10.**-8., 'Orbit method wp does not return the correct value when input vo is Quantity'
    assert numpy.fabs(o.wz(pot=MWPotential2014,type='staeckel',delta=0.5,vo=vo*units.km/units.s)-o.wz(pot=MWPotential2014,type='staeckel',delta=0.5,vo=vo)) < 10.**-8., 'Orbit method wz does not return the correct value when input vo is Quantity'
    assert numpy.fabs(o.Tr(pot=MWPotential2014,type='staeckel',delta=0.5,vo=vo*units.km/units.s)-o.Tr(pot=MWPotential2014,type='staeckel',delta=0.5,vo=vo)) < 10.**-8., 'Orbit method Tr does not return the correct value when input vo is Quantity'
    assert numpy.fabs(o.Tp(pot=MWPotential2014,type='staeckel',delta=0.5,vo=vo*units.km/units.s)-o.Tp(pot=MWPotential2014,type='staeckel',delta=0.5,vo=vo)) < 10.**-8., 'Orbit method Tp does not return the correct value when input vo is Quantity'
    assert numpy.fabs(o.Tz(pot=MWPotential2014,type='staeckel',delta=0.5,vo=vo*units.km/units.s)-o.Tz(pot=MWPotential2014,type='staeckel',delta=0.5,vo=vo)) < 10.**-8., 'Orbit method Tz does not return the correct value when input vo is Quantity'
    assert numpy.fabs(o.Or(pot=MWPotential2014,type='staeckel',delta=0.5,vo=vo*units.km/units.s)-o.Or(pot=MWPotential2014,type='staeckel',delta=0.5,vo=vo)) < 10.**-8., 'Orbit method Or does not return the correct value when input vo is Quantity'
    assert numpy.fabs(o.Op(pot=MWPotential2014,type='staeckel',delta=0.5,vo=vo*units.km/units.s)-o.Op(pot=MWPotential2014,type='staeckel',delta=0.5,vo=vo)) < 10.**-8., 'Opbit method Or does not return the correct value when input vo is Quantity'
    assert numpy.fabs(o.Oz(pot=MWPotential2014,type='staeckel',delta=0.5,vo=vo*units.km/units.s)-o.Oz(pot=MWPotential2014,type='staeckel',delta=0.5,vo=vo)) < 10.**-8., 'Ozbit method Or does not return the correct value when input vo is Quantity'
    assert numpy.fabs(o.time(vo=vo*units.km/units.s)-o.time(vo=vo)) < 10.**-8., 'Orbit method time does not return the correct value when input vo is Quantity'
    assert numpy.fabs(o.R(vo=vo*units.km/units.s)-o.R(vo=vo)) < 10.**-8., 'Orbit method R does not return the correct value when input vo is Quantity'
    assert numpy.fabs(o.vR(vo=vo*units.km/units.s)-o.vR(vo=vo)) < 10.**-8., 'Orbit method vR does not return the correct value when input vo is Quantity'
    assert numpy.fabs(o.vT(vo=vo*units.km/units.s)-o.vT(vo=vo)) < 10.**-8., 'Orbit method vT does not return the correct value when input vo is Quantity'
    assert numpy.fabs(o.z(vo=vo*units.km/units.s)-o.z(vo=vo)) < 10.**-8., 'Orbit method z does not return the correct value when input vo is Quantity'
    assert numpy.fabs(o.vz(vo=vo*units.km/units.s)-o.vz(vo=vo)) < 10.**-8., 'Orbit method vz does not return the correct value when input vo is Quantity'
    assert numpy.fabs(o.phi(vo=vo*units.km/units.s)-o.phi(vo=vo)) < 10.**-8., 'Orbit method phi does not return the correct value when input vo is Quantity'
    assert numpy.fabs(o.vphi(vo=vo*units.km/units.s)-o.vphi(vo=vo)) < 10.**-8., 'Orbit method vphi does not return the correct value when input vo is Quantity'
    assert numpy.fabs(o.x(vo=vo*units.km/units.s)-o.x(vo=vo)) < 10.**-8., 'Orbit method x does not return the correct value when input vo is Quantity'
    assert numpy.fabs(o.y(vo=vo*units.km/units.s)-o.y(vo=vo)) < 10.**-8., 'Orbit method y does not return the correct value when input vo is Quantity'
    assert numpy.fabs(o.vx(vo=vo*units.km/units.s)-o.vx(vo=vo)) < 10.**-8., 'Orbit method vx does not return the correct value when input vo is Quantity'
    assert numpy.fabs(o.vy(vo=vo*units.km/units.s)-o.vy(vo=vo)) < 10.**-8., 'Orbit method vy does not return the correct value when input vo is Quantity'
    assert numpy.fabs(o.theta(vo=vo*units.km/units.s)-o.theta(vo=vo)) < 10.**-8., 'Orbit method theta does not return the correct value when input vo is Quantity'
    assert numpy.fabs(o.vtheta(vo=vo*units.km/units.s)-o.vtheta(vo=vo)) < 10.**-8., 'Orbit method vtheta does not return the correct value when input vo is Quantity'
    assert numpy.fabs(o.vr(vo=vo*units.km/units.s)-o.vr(vo=vo)) < 10.**-8., 'Orbit method vr does not return the correct value when input vo is Quantity'
    assert numpy.fabs(o.ra(vo=vo*units.km/units.s)-o.ra(vo=vo)) < 10.**-8., 'Orbit method ra does not return the correct value when input vo is Quantity'
    assert numpy.fabs(o.dec(vo=vo*units.km/units.s)-o.dec(vo=vo)) < 10.**-8., 'Orbit method dec does not return the correct value when input vo is Quantity'
    assert numpy.fabs(o.ll(vo=vo*units.km/units.s)-o.ll(vo=vo)) < 10.**-8., 'Orbit method ll does not return the correct value when input vo is Quantity'
    assert numpy.fabs(o.bb(vo=vo*units.km/units.s)-o.bb(vo=vo)) < 10.**-8., 'Orbit method bb does not return the correct value when input vo is Quantity'
    assert numpy.fabs(o.dist(vo=vo*units.km/units.s)-o.dist(vo=vo)) < 10.**-8., 'Orbit method dist does not return the correct value when input vo is Quantity'
    assert numpy.fabs(o.pmra(vo=vo*units.km/units.s)-o.pmra(vo=vo)) < 10.**-8., 'Orbit method pmra does not return the correct value when input vo is Quantity'
    assert numpy.fabs(o.pmdec(vo=vo*units.km/units.s)-o.pmdec(vo=vo)) < 10.**-8., 'Orbit method pmdec does not return the correct value when input vo is Quantity'
    assert numpy.fabs(o.pmll(vo=vo*units.km/units.s)-o.pmll(vo=vo)) < 10.**-8., 'Orbit method pmll does not return the correct value when input vo is Quantity'
    assert numpy.fabs(o.pmbb(vo=vo*units.km/units.s)-o.pmbb(vo=vo)) < 10.**-8., 'Orbit method pmbb does not return the correct value when input vo is Quantity'
    assert numpy.fabs(o.vlos(vo=vo*units.km/units.s)-o.vlos(vo=vo)) < 10.**-8., 'Orbit method vlos does not return the correct value when input vo is Quantity'
    assert numpy.fabs(o.vra(vo=vo*units.km/units.s)-o.vra(vo=vo)) < 10.**-8., 'Orbit method vra does not return the correct value when input vo is Quantity'
    assert numpy.fabs(o.vdec(vo=vo*units.km/units.s)-o.vdec(vo=vo)) < 10.**-8., 'Orbit method vdec does not return the correct value when input vo is Quantity'
    assert numpy.fabs(o.vll(vo=vo*units.km/units.s)-o.vll(vo=vo)) < 10.**-8., 'Orbit method vll does not return the correct value when input vo is Quantity'
    assert numpy.fabs(o.vbb(vo=vo*units.km/units.s)-o.vbb(vo=vo)) < 10.**-8., 'Orbit method vbb does not return the correct value when input vo is Quantity'
    assert numpy.fabs(o.helioX(vo=vo*units.km/units.s)-o.helioX(vo=vo)) < 10.**-8., 'Orbit method helioX does not return the correct value when input vo is Quantity'
    assert numpy.fabs(o.helioY(vo=vo*units.km/units.s)-o.helioY(vo=vo)) < 10.**-8., 'Orbit method helioY does not return the correct value when input vo is Quantity'
    assert numpy.fabs(o.helioZ(vo=vo*units.km/units.s)-o.helioZ(vo=vo)) < 10.**-8., 'Orbit method helioZ does not return the correct value when input vo is Quantity'
    assert numpy.fabs(o.U(vo=vo*units.km/units.s)-o.U(vo=vo)) < 10.**-8., 'Orbit method U does not return the correct value when input vo is Quantity'
    assert numpy.fabs(o.V(vo=vo*units.km/units.s)-o.V(vo=vo)) < 10.**-8., 'Orbit method V does not return the correct value when input vo is Quantity'
    assert numpy.fabs(o.W(vo=vo*units.km/units.s)-o.W(vo=vo)) < 10.**-8., 'Orbit method W does not return the correct value when input vo is Quantity'
    return None

# Test whether obs in methods using physical_conversion can be specified
# as a Quantity
def test_orbit_method_inputobs_quantity():
    from galpy.orbit import Orbit
    from astropy import units
    o= Orbit([1.1,0.1,1.1,0.2,0.3,0.3])
    obs= [11.,0.1,0.2,-10.,245.,7.]
    obs_units= [11.*units.kpc,0.1*units.kpc,0.2*units.kpc,
                -10.*units.km/units.s,245.*units.km/units.s,7.*units.km/units.s]
    assert numpy.fabs(o.ra(obs=obs_units)-o.ra(obs=obs)) < 10.**-8., 'Orbit method ra does not return the correct value when input ro is Quantity'
    assert numpy.fabs(o.dec(obs=obs_units)-o.dec(obs=obs)) < 10.**-8., 'Orbit method dec does not return the correct value when input ro is Quantity'
    assert numpy.fabs(o.ll(obs=obs_units)-o.ll(obs=obs)) < 10.**-8., 'Orbit method ll does not return the correct value when input ro is Quantity'
    assert numpy.fabs(o.bb(obs=obs_units)-o.bb(obs=obs)) < 10.**-8., 'Orbit method bb does not return the correct value when input ro is Quantity'
    assert numpy.fabs(o.dist(obs=obs_units)-o.dist(obs=obs)) < 10.**-8., 'Orbit method dist does not return the correct value when input ro is Quantity'
    assert numpy.fabs(o.pmra(obs=obs_units)-o.pmra(obs=obs)) < 10.**-8., 'Orbit method pmra does not return the correct value when input ro is Quantity'
    assert numpy.fabs(o.pmdec(obs=obs_units)-o.pmdec(obs=obs)) < 10.**-8., 'Orbit method pmdec does not return the correct value when input ro is Quantity'
    assert numpy.fabs(o.pmll(obs=obs_units)-o.pmll(obs=obs)) < 10.**-8., 'Orbit method pmll does not return the correct value when input ro is Quantity'
    assert numpy.fabs(o.pmbb(obs=obs_units)-o.pmbb(obs=obs)) < 10.**-8., 'Orbit method pmbb does not return the correct value when input ro is Quantity'
    assert numpy.fabs(o.vlos(obs=obs_units)-o.vlos(obs=obs)) < 10.**-8., 'Orbit method vlos does not return the correct value when input ro is Quantity'
    assert numpy.fabs(o.vra(obs=obs_units)-o.vra(obs=obs)) < 10.**-8., 'Orbit method vra does not return the correct value when input ro is Quantity'
    assert numpy.fabs(o.vdec(obs=obs_units)-o.vdec(obs=obs)) < 10.**-8., 'Orbit method vdec does not return the correct value when input ro is Quantity'
    assert numpy.fabs(o.vll(obs=obs_units)-o.vll(obs=obs)) < 10.**-8., 'Orbit method vll does not return the correct value when input ro is Quantity'
    assert numpy.fabs(o.vbb(obs=obs_units)-o.vbb(obs=obs)) < 10.**-8., 'Orbit method vbb does not return the correct value when input ro is Quantity'
    assert numpy.fabs(o.helioX(obs=obs_units)-o.helioX(obs=obs)) < 10.**-8., 'Orbit method helioX does not return the correct value when input ro is Quantity'
    assert numpy.fabs(o.helioY(obs=obs_units)-o.helioY(obs=obs)) < 10.**-8., 'Orbit method helioY does not return the correct value when input ro is Quantity'
    assert numpy.fabs(o.helioZ(obs=obs_units)-o.helioZ(obs=obs)) < 10.**-8., 'Orbit method helioZ does not return the correct value when input ro is Quantity'
    assert numpy.fabs(o.U(obs=obs_units)-o.U(obs=obs)) < 10.**-8., 'Orbit method U does not return the correct value when input ro is Quantity'
    assert numpy.fabs(o.V(obs=obs_units)-o.V(obs=obs)) < 10.**-8., 'Orbit method V does not return the correct value when input ro is Quantity'
    assert numpy.fabs(o.W(obs=obs_units)-o.W(obs=obs)) < 10.**-8., 'Orbit method W does not return the correct value when input ro is Quantity'
    return None

# Test that orbit integration in C gets interrupted by SIGINT (CTRL-C)
def test_orbit_c_sigint_full():
    integrators= ['dopr54_c',
                  'leapfrog_c',
                  'dop853_c',
                  'rk4_c','rk6_c',
                  'symplec4_c','symplec6_c']
    scriptpath= 'orbitint4sigint.py'
    if not 'tests' in os.getcwd():
        scriptpath= os.path.join('tests',scriptpath)
    ntries= 10
    for integrator in integrators:
        p= subprocess.Popen(['python',scriptpath,integrator,'full'],
                            stdin=subprocess.PIPE,
                            stdout=subprocess.PIPE,
                            stderr=subprocess.PIPE)
        for line in iter(p.stdout.readline, b''):
            if line.startswith(b"Starting long C integration ..."):
                break
        time.sleep(2)
        os.kill(p.pid,signal.SIGINT)
        time.sleep(1)
        cnt= 0
        while p.poll() is None and cnt < ntries: # wait a little longer
            time.sleep(4)
            cnt+= 1

        if p.poll() == 2 and WIN32: break

        if p.poll() is None or (p.poll() != 1 and p.poll() != -2):
            if p.poll() is None: msg= -100
            else: msg= p.poll()
            raise AssertionError("Full orbit integration using %s should have been interrupted by SIGINT (CTRL-C), but was not because p.poll() == %i" % (integrator,msg))
        p.stdin.close()
        p.stdout.close()
        p.stderr.close()
    return None

# Test that orbit integration in C gets interrupted by SIGINT (CTRL-C)
def test_orbit_c_sigint_planar():
    integrators= ['dopr54_c',
                  'leapfrog_c',
                  'dop853_c',
                  'rk4_c','rk6_c',
                  'symplec4_c','symplec6_c']
    scriptpath= 'orbitint4sigint.py'
    if not 'tests' in os.getcwd():
        scriptpath= os.path.join('tests',scriptpath)
    ntries= 10
    for integrator in integrators:
        p= subprocess.Popen(['python',scriptpath,integrator,'planar'],
                            stdin=subprocess.PIPE,
                            stdout=subprocess.PIPE,
                            stderr=subprocess.PIPE)
        for line in iter(p.stdout.readline, b''):
            if line.startswith(b"Starting long C integration ..."):
                break
        time.sleep(2)
        os.kill(p.pid,signal.SIGINT)
        time.sleep(1)
        cnt= 0
        while p.poll() is None and cnt < ntries: # wait a little longer
            time.sleep(4)
            cnt+= 1

        if p.poll() == 2 and WIN32: break

        if p.poll() is None or (p.poll() != 1 and p.poll() != -2):
            if p.poll() is None: msg= -100
            else: msg= p.poll()
            raise AssertionError("Full orbit integration using %s should have been interrupted by SIGINT (CTRL-C), but was not because p.poll() == %i" % (integrator,msg))
        p.stdin.close()
        p.stdout.close()
        p.stderr.close()
    return None

# Test that orbit integration in C gets interrupted by SIGINT (CTRL-C)
def test_orbit_c_sigint_planardxdv():
    integrators= ['dopr54_c','rk4_c','rk6_c', 'dop853_c',]
    scriptpath= 'orbitint4sigint.py'
    if not 'tests' in os.getcwd():
        scriptpath= os.path.join('tests',scriptpath)
    ntries= 10
    for integrator in integrators:
        p= subprocess.Popen(['python',scriptpath,integrator,'planardxdv'],
                            stdin=subprocess.PIPE,
                            stdout=subprocess.PIPE,
                            stderr=subprocess.PIPE)
        for line in iter(p.stdout.readline, b''):
            if line.startswith(b"Starting long C integration ..."):
                break
        time.sleep(2)
        os.kill(p.pid,signal.SIGINT)
        time.sleep(1)
        cnt= 0
        while p.poll() is None and cnt < ntries: # wait a little longer
            time.sleep(4)
            cnt+= 1

        if p.poll() == 2 and WIN32: break

        if p.poll() is None or (p.poll() != 1 and p.poll() != -2):
            if p.poll() is None: msg= -100
            else: msg= p.poll()
            raise AssertionError("Full orbit integration using %s should have been interrupted by SIGINT (CTRL-C), but was not because p.poll() == %i" % (integrator,msg))
        p.stdin.close()
        p.stdout.close()
        p.stderr.close()
    return None

def test_orbitint_pythonfallback():
    # Check if a warning is raised when the potential has no C integrator
    from galpy.orbit import Orbit
    bp= BurkertPotentialNoC() # BurkertPotentialNoC is already imported at the top of test_orbit.py
    bp.normalize(1.)
    ts= numpy.linspace(0.,1.,101)
    for orb in [Orbit([1.,0.1,1.1,0.1,0.,1.]),Orbit([1.,0.1,1.1,0.1,0.]),
                Orbit([1.,0.1,1.1,1.]),Orbit([1.,0.1,1.1])]:
        with pytest.warns(None) as record:
            if PY2: reset_warning_registry('galpy')
            warnings.simplefilter("always",galpyWarning)
            #Test w/ dopr54_c
            orb.integrate(ts,bp, method='dopr54_c')
        raisedWarning= False
        for rec in record:
            # check that the message matches
            print(rec.message.args[0])
            raisedWarning+= (str(rec.message.args[0]) == "Cannot use C integration because some of the potentials are not implemented in C (using odeint instead)")
        assert raisedWarning, "Orbit integration did not raise fallback warning"
    return None

def test_orbitint_dissipativefallback():
    # Check if a warning is raised when one tries to integrate an orbit
    # in a dissipative force law with a symplectic integrator
    from galpy.orbit import Orbit
    lp= potential.LogarithmicHaloPotential(normalize=1.,q=1.)
    cdf= potential.ChandrasekharDynamicalFrictionForce(\
        GMs=0.01,
        dens=lp,sigmar=lambda r: 1./numpy.sqrt(2.))
    ts= numpy.linspace(0.,1.,101)
    for orb in [Orbit([1.,0.1,1.1,0.1,0.,1.])]:
        with pytest.warns(None) as record:
            orb.integrate(ts,[lp,cdf], method='leapfrog')
        raisedWarning= False
        for rec in record:
            # check that the message matches
            raisedWarning+= (str(rec.message.args[0]) == "Cannot use symplectic integration because some of the included forces are dissipative (using non-symplectic integrator odeint instead)")
        assert raisedWarning, "Orbit integration with symplectic integrator for dissipative force did not raise fallback warning"
    return None

# Test that the functions that supposedly *always* return output in physical
# units actually do so; see issue #294
def test_intrinsic_physical_output():
    from galpy.orbit import Orbit
    from galpy.util import coords
    o= Orbit([0.9,0.,1.,0.,0.2,0.],ro=8.,vo=220.,zo=0.,
             solarmotion=[-20.,30.,40.])
    # 04/2018: not quite anylonger w/ astropy def. of plane, but close
    l_true= 0.
    b_true= 0.
    ra_true, dec_true= coords.lb_to_radec(l_true,b_true,degree=True,
                                               epoch=None)
    assert numpy.fabs(o.ra()-ra_true) < 10.**-3.8, 'Orbit.ra does not return correct ra in degree'
    assert numpy.fabs(o.dec()-dec_true) < 10.**-3.8, 'Orbit.dec does not return correct dec in degree'
    assert numpy.fabs(o.ll()-l_true) < 10.**-4., 'Orbit.ll does not return correct l in degree'
    assert numpy.fabs(o.bb()-b_true) < 10.**-4., 'Orbit.bb does not return correct b in degree'
    assert numpy.fabs(o.dist()-0.8) < 10.**-8., 'Orbit.dist does not return correct dist in kpc'
    pmll_true= -30./0.8/_K
    pmbb_true= 4./0.8/_K
    pmra_true, pmdec_true= coords.pmllpmbb_to_pmrapmdec(pmll_true,
                                                             pmbb_true,
                                                             l_true,b_true,
                                                             degree=True,
                                                             epoch=None)
    assert numpy.fabs(o.pmra()-pmra_true) < 10.**-5., 'Orbit.pmra does not return correct pmra in mas/yr'
    assert numpy.fabs(o.pmdec()-pmdec_true) < 10.**-5., 'Orbit.pmdec does not return correct pmdec in mas/yr'
    assert numpy.fabs(o.pmll()-pmll_true) < 10.**-5., 'Orbit.pmll does not return correct pmll in mas/yr'
    assert numpy.fabs(o.pmbb()-pmbb_true) < 10.**-4.7, 'Orbit.pmbb does not return correct pmbb in mas/yr'
    assert numpy.fabs(o.vra()-pmra_true*0.8*_K) < 10.**-4.8, 'Orbit.vra does not return correct vra in km/s'
    assert numpy.fabs(o.vdec()-pmdec_true*0.8*_K) < 10.**-4.6, 'Orbit.vdec does not return correct vdec in km/s'
    assert numpy.fabs(o.vll()-pmll_true*0.8*_K) < 10.**-5., 'Orbit.vll does not return correct vll in km/s'
    assert numpy.fabs(o.vbb()-pmbb_true*0.8*_K) < 10.**-4., 'Orbit.vbb does not return correct vbb in km/s'
    assert numpy.fabs(o.vlos()+20.) < 10.**-8., 'Orbit.vlos does not return correct vlos in km/s'
    assert numpy.fabs(o.U()+20.) < 10.**-4., 'Orbit.U does not return correct U in km/s'
    assert numpy.fabs(o.V()-pmll_true*0.8*_K) < 10.**-4.8, 'Orbit.V does not return correct V in km/s'
    assert numpy.fabs(o.W()-pmbb_true*0.8*_K) < 10.**-4., 'Orbit.W does not return correct W in km/s'
    assert numpy.fabs(o.helioX()-0.8) < 10.**-8., 'Orbit.helioX does not return correct helioX in kpc'
    # For non-trivial helioY and helioZ tests
    o= Orbit([1./numpy.sqrt(2.),0.,1.,0.,0.2,numpy.pi/4.],
             ro=8.,vo=220.,zo=0.,
             solarmotion=[-20.,30.,40.])
    assert numpy.fabs(o.helioY()-4.) < 10.**-5., 'Orbit.helioY does not return correct helioY in kpc'
    o= Orbit([0.9,0.,1.,0.3,0.2,numpy.pi/4.],
             ro=8.,vo=220.,zo=0.,
             solarmotion=[-20.,30.,40.])
    assert numpy.fabs(o.helioZ()-0.3*8.) < 10.**-4.8, 'Orbit.helioZ does not return correct helioZ in kpc'
    return None

def test_doublewrapper_2d():
    # Test that a doubly-wrapped potential gets passed to C correctly,
    # by comparing orbit integrated in C to that in python
    from galpy.orbit import Orbit
    from galpy.potential import LogarithmicHaloPotential, \
        DehnenBarPotential, \
        SolidBodyRotationWrapperPotential, \
        DehnenSmoothWrapperPotential
    # potential= flat vc + doubly-wrapped bar
    pot= [LogarithmicHaloPotential(normalize=1.),
          SolidBodyRotationWrapperPotential(\
            pot=DehnenSmoothWrapperPotential(\
                pot=DehnenBarPotential(omegab=1.,rb=5./8.,Af=1./100.),
                tform=5.,tsteady=15.),omega=1.3)]
    # Integrate orbit in C and python
    o= Orbit([1.,0.1,1.1,0.1])
    oc= o()
    ts= numpy.linspace(0.,20.,1001)
    o.integrate(ts,pot,method='leapfrog')
    oc.integrate(ts,pot,method='leapfrog_c')
    # Check that they end up in the same point
    o= o(ts[-1])
    oc= oc(ts[-1])
    assert numpy.fabs(o.x()-oc.x()) < 10.**-4.,  'Final orbit position between C and Python integration of a doubly-wrapped orbit is too large'
    assert numpy.fabs(o.y()-oc.y()) < 10.**-4.,  'Final orbit position between C and Python integration of a doubly-wrapped orbit is too large'
    assert numpy.fabs(o.vx()-oc.vx()) < 10.**-4.,  'Final orbit velocity between C and Python integration of a doubly-wrapped orbit is too large'
    assert numpy.fabs(o.vy()-oc.vy()) < 10.**-4.,  'Final orbit velocity between C and Python integration of a doubly-wrapped orbit is too large'
    return None

def test_doublewrapper_3d():
    # Test that a doubly-wrapped potential gets passed to C correctly,
    # by comparing orbit integrated in C to that in python
    from galpy.orbit import Orbit
    from galpy.potential import LogarithmicHaloPotential, \
        DehnenBarPotential, \
        SolidBodyRotationWrapperPotential, \
        DehnenSmoothWrapperPotential
    # potential= flat vc + doubly-wrapped bar
    pot= [LogarithmicHaloPotential(normalize=1.),
          SolidBodyRotationWrapperPotential(\
            pot=DehnenSmoothWrapperPotential(\
                pot=DehnenBarPotential(omegab=1.,rb=5./8.,Af=1./100.),
                tform=5.,tsteady=15.),omega=1.3)]
    # Integrate orbit in C and python
    o= Orbit([1.,0.1,1.1,0.1,-0.03,numpy.pi])
    oc= o()
    ts= numpy.linspace(0.,20.,1001)
    o.integrate(ts,pot,method='leapfrog')
    oc.integrate(ts,pot,method='leapfrog_c')
    # Check that they end up in the same point
    o= o(ts[-1])
    oc= oc(ts[-1])
    assert numpy.fabs(o.x()-oc.x()) < 10.**-4.,  'Final orbit position between C and Python integration of a doubly-wrapped orbit is too large'
    assert numpy.fabs(o.y()-oc.y()) < 10.**-4.,  'Final orbit position between C and Python integration of a doubly-wrapped orbit is too large'
    assert numpy.fabs(o.z()-oc.z()) < 10.**-4.,  'Final orbit position between C and Python integration of a doubly-wrapped orbit is too large'
    assert numpy.fabs(o.vx()-oc.vx()) < 10.**-4.,  'Final orbit velocity between C and Python integration of a doubly-wrapped orbit is too large'
    assert numpy.fabs(o.vy()-oc.vy()) < 10.**-4.,  'Final orbit velocity between C and Python integration of a doubly-wrapped orbit is too large'
    assert numpy.fabs(o.vz()-oc.vz()) < 10.**-4.,  'Final orbit velocity between C and Python integration of a doubly-wrapped orbit is too large'
    return None

def test_wrapper_followedbyanotherpotential_2d():
    # Test that a wrapped potential that gets followed by another potential
    # gets passed to C correctly,
    # by comparing orbit integrated in C to that in python
    from galpy.orbit import Orbit
    from galpy.potential import LogarithmicHaloPotential, \
        DehnenBarPotential, \
        SolidBodyRotationWrapperPotential, \
        DehnenSmoothWrapperPotential, \
        SpiralArmsPotential
    # potential= flat vc + doubly-wrapped bar
    pot= [LogarithmicHaloPotential(normalize=1.),
          SolidBodyRotationWrapperPotential(\
            pot=DehnenSmoothWrapperPotential(\
                pot=DehnenBarPotential(omegab=1.,rb=5./8.,Af=1./100.),
                tform=5.,tsteady=15.),omega=1.3),
          SpiralArmsPotential(N=4,omega=0.79,amp=0.9)]
    # Integrate orbit in C and python
    o= Orbit([1.,0.1,1.1,0.1])
    oc= o()
    ts= numpy.linspace(0.,20.,1001)
    o.integrate(ts,pot,method='leapfrog')
    oc.integrate(ts,pot,method='leapfrog_c')
    # Check that they end up in the same point
    o= o(ts[-1])
    oc= oc(ts[-1])
    assert numpy.fabs(o.x()-oc.x()) < 10.**-4.,  'Final orbit position between C and Python integration of a doubly-wrapped orbit is too large'
    assert numpy.fabs(o.y()-oc.y()) < 10.**-4.,  'Final orbit position between C and Python integration of a doubly-wrapped orbit is too large'
    assert numpy.fabs(o.vx()-oc.vx()) < 10.**-4.,  'Final orbit velocity between C and Python integration of a doubly-wrapped orbit is too large'
    assert numpy.fabs(o.vy()-oc.vy()) < 10.**-4.,  'Final orbit velocity between C and Python integration of a doubly-wrapped orbit is too large'
    return None

def test_wrapper_followedbyanotherpotential_3d():
    # Test that a wrapped potential that gets followed by another potential
    # gets passed to C correctly,
    # by comparing orbit integrated in C to that in python
    from galpy.orbit import Orbit
    from galpy.potential import LogarithmicHaloPotential, \
        DehnenBarPotential, \
        SolidBodyRotationWrapperPotential, \
        DehnenSmoothWrapperPotential, \
        SpiralArmsPotential
    # potential= flat vc + doubly-wrapped bar
    pot= [LogarithmicHaloPotential(normalize=1.),
          SolidBodyRotationWrapperPotential(\
            pot=DehnenSmoothWrapperPotential(\
                pot=DehnenBarPotential(omegab=1.,rb=5./8.,Af=1./100.),
                tform=5.,tsteady=15.),omega=1.3),
          SpiralArmsPotential(N=4,omega=0.79,amp=0.9)]
    # Integrate orbit in C and python
    o= Orbit([1.,0.1,1.1,0.1,-0.03,numpy.pi])
    oc= o()
    ts= numpy.linspace(0.,20.,1001)
    o.integrate(ts,pot,method='leapfrog')
    oc.integrate(ts,pot,method='leapfrog_c')
    # Check that they end up in the same point
    o= o(ts[-1])
    oc= oc(ts[-1])
    assert numpy.fabs(o.x()-oc.x()) < 10.**-4.,  'Final orbit position between C and Python integration of a doubly-wrapped orbit is too large'
    assert numpy.fabs(o.y()-oc.y()) < 10.**-4.,  'Final orbit position between C and Python integration of a doubly-wrapped orbit is too large'
    assert numpy.fabs(o.z()-oc.z()) < 10.**-4.,  'Final orbit position between C and Python integration of a doubly-wrapped orbit is too large'
    assert numpy.fabs(o.vx()-oc.vx()) < 10.**-4.,  'Final orbit velocity between C and Python integration of a doubly-wrapped orbit is too large'
    assert numpy.fabs(o.vy()-oc.vy()) < 10.**-4.,  'Final orbit velocity between C and Python integration of a doubly-wrapped orbit is too large'
    assert numpy.fabs(o.vz()-oc.vz()) < 10.**-4.,  'Final orbit position between C and Python integration of a doubly-wrapped orbit is too large'
    return None

def test_wrapper_complicatedsequence_2d():
    # Test that a complicated combination of potentials and wrapped potentials
    # gets passed to C correctly, by comparing orbit integrated in C to that
    # in python
    from galpy.orbit import Orbit
    from galpy.potential import LogarithmicHaloPotential, \
        DehnenBarPotential, \
        SolidBodyRotationWrapperPotential, \
        DehnenSmoothWrapperPotential, \
        SpiralArmsPotential
    # potential= flat vc + doubly-wrapped bar + spiral-arms
    pot= [LogarithmicHaloPotential(normalize=0.2),
          SolidBodyRotationWrapperPotential(\
            pot=DehnenSmoothWrapperPotential(\
                pot=DehnenBarPotential(omegab=1.,rb=5./8.,Af=1./100.),
                tform=5.,tsteady=15.),omega=1.3),
          DehnenSmoothWrapperPotential(\
            pot=SpiralArmsPotential(N=4,omega=0.79,amp=0.9),
            tform=5.,tsteady=15.),
          LogarithmicHaloPotential(normalize=0.8)]
    # Integrate orbit in C and python
    o= Orbit([1.,0.1,1.1,0.1])
    oc= o()
    ts= numpy.linspace(0.,20.,1001)
    o.integrate(ts,pot,method='leapfrog')
    oc.integrate(ts,pot,method='leapfrog_c')
    # Check that they end up in the same point
    o= o(ts[-1])
    oc= oc(ts[-1])
    assert numpy.fabs(o.x()-oc.x()) < 10.**-4.,  'Final orbit position between C and Python integration of a doubly-wrapped orbit is too large'
    assert numpy.fabs(o.y()-oc.y()) < 10.**-4.,  'Final orbit position between C and Python integration of a doubly-wrapped orbit is too large'
    assert numpy.fabs(o.vx()-oc.vx()) < 10.**-4.,  'Final orbit velocity between C and Python integration of a doubly-wrapped orbit is too large'
    assert numpy.fabs(o.vy()-oc.vy()) < 10.**-4.,  'Final orbit velocity between C and Python integration of a doubly-wrapped orbit is too large'
    return None

def test_wrapper_complicatedsequence_3d():
    # Test that a complicated combination of potentials and wrapped potentials
    # gets passed to C correctly, by comparing orbit integrated in C to that
    # in python
    from galpy.orbit import Orbit
    from galpy.potential import LogarithmicHaloPotential, \
        DehnenBarPotential, \
        SolidBodyRotationWrapperPotential, \
        DehnenSmoothWrapperPotential, \
        SpiralArmsPotential
    # potential= flat vc + doubly-wrapped bar + spiral-arms
    pot= [LogarithmicHaloPotential(normalize=0.2),
          SolidBodyRotationWrapperPotential(\
            pot=DehnenSmoothWrapperPotential(\
                pot=DehnenBarPotential(omegab=1.,rb=5./8.,Af=1./100.),
                tform=5.,tsteady=15.),omega=1.3),
          DehnenSmoothWrapperPotential(\
            pot=SpiralArmsPotential(N=4,omega=0.79,amp=0.9),
            tform=5.,tsteady=15.),
          LogarithmicHaloPotential(normalize=0.8)]
    # Integrate orbit in C and python
    o= Orbit([1.,0.1,1.1,0.1,-0.03,numpy.pi])
    oc= o()
    ts= numpy.linspace(0.,20.,1001)
    o.integrate(ts,pot,method='leapfrog')
    oc.integrate(ts,pot,method='leapfrog_c')
    # Check that they end up in the same point
    o= o(ts[-1])
    oc= oc(ts[-1])
    assert numpy.fabs(o.x()-oc.x()) < 10.**-4.,  'Final orbit position between C and Python integration of a doubly-wrapped orbit is too large'
    assert numpy.fabs(o.y()-oc.y()) < 10.**-4.,  'Final orbit position between C and Python integration of a doubly-wrapped orbit is too large'
    assert numpy.fabs(o.z()-oc.z()) < 10.**-4.,  'Final orbit position between C and Python integration of a doubly-wrapped orbit is too large'
    assert numpy.fabs(o.vx()-oc.vx()) < 10.**-4.,  'Final orbit velocity between C and Python integration of a doubly-wrapped orbit is too large'
    assert numpy.fabs(o.vy()-oc.vy()) < 10.**-4.,  'Final orbit velocity between C and Python integration of a doubly-wrapped orbit is too large'
    assert numpy.fabs(o.vz()-oc.vz()) < 10.**-4.,  'Final orbit position between C and Python integration of a doubly-wrapped orbit is too large'
    return None

def test_orbit_sun_setup():
    # Test that setting up an Orbit with no vxvv returns the Orbit of the Sun
    from galpy.orbit import Orbit
    o= Orbit()
    assert numpy.fabs(o.dist()) < 1e-10, 'Orbit with no vxvv does not produce an orbit with zero distance'
    assert numpy.fabs(o.vll()) < 1e-10, 'Orbit with no vxvv does not produce an orbit with zero velocity in the Galactic longitude direction'
    assert numpy.fabs(o.vbb()) < 1e-10, 'Orbit with no vxvv does not produce an orbit with zero velocity in the Galactic latitude direction'
    assert numpy.fabs(o.vlos()) < 1e-10, 'Orbit with no vxvv does not produce an orbit with zero line-of-sight velocity'

def test_integrate_dxdv_errors():
    from galpy.orbit import Orbit
    ts= numpy.linspace(0.,10.,1001)
    # Test that attempting to use integrate_dxdv with a non-phasedim==4 orbit
    # raises error
    o= Orbit([1.,0.1])
    with pytest.raises(AttributeError) as excinfo:
        o.integrate_dxdv(None,ts,potential.toVertical(potential.MWPotential,1.))
    o= Orbit([1.,0.1,1.])
    with pytest.raises(AttributeError) as excinfo:
        o.integrate_dxdv(None,ts,potential.MWPotential)
    o= Orbit([1.,0.1,1.,0.1,0.1])
    with pytest.raises(AttributeError) as excinfo:
        o.integrate_dxdv(None,ts,potential.MWPotential)
    o= Orbit([1.,0.1,1.,0.1,0.1,3.])
    with pytest.raises(AttributeError) as excinfo:
        o.integrate_dxdv(None,ts,potential.MWPotential)
    # Test that a random string as the integrator doesn't work
    o= Orbit([1.,0.1,1.,3.])
    with pytest.raises(ValueError) as excinfo:
        o.integrate_dxdv(None,ts,potential.MWPotential,method='some non-existent integrator')
    return None

def test_linear_plotting():
    from galpy.orbit import Orbit
    from galpy.potential.verticalPotential import RZToverticalPotential
    o= Orbit([1.,1.])
    times= numpy.linspace(0.,7.,251)
    from galpy.potential import LogarithmicHaloPotential
    lp= RZToverticalPotential(LogarithmicHaloPotential(normalize=1.,q=0.8),1.)
    try: o.plotE()
    except AttributeError: pass
    else: raise AssertionError('o.plotE() before the orbit was integrated did not raise AttributeError for planarOrbit')
    # Integrate
    o.integrate(times,lp)
    # Energy
    o.plotE()
    o.plotE(pot=lp,d1='x',xlabel=r'$xlabel$')
    o.plotE(pot=lp,d1='vx',ylabel=r'$ylabel$')
    # Plot the orbit itself, defaults
    o.plot()
    o.plot(ro=8.)
    # Plot the orbit itself in 3D
    try: o.plot3d()
    except AttributeError: pass
    else: raise AssertionError('o.plot3d for linearOrbit did not raise Exception')
    return None

# Check plotting routines
def test_planar_plotting():
    from galpy.orbit import Orbit
    from galpy.potential.planarPotential import RZToplanarPotential
    o= Orbit([1.,0.1,1.1,2.])
    oa= Orbit([1.,0.1,1.1])
    times= numpy.linspace(0.,7.,251)
    from galpy.potential import LogarithmicHaloPotential
    lp= LogarithmicHaloPotential(normalize=1.,q=0.8)
    try: o.plotE()
    except AttributeError: pass
    else: raise AssertionError('o.plotE() before the orbit was integrated did not raise AttributeError for planarOrbit')
    try: o.plotJacobi()
    except AttributeError: pass
    else: raise AssertionError('o.plotJacobi() before the orbit was integrated did not raise AttributeError for planarOrbit')
    try: oa.plotE()
    except AttributeError: pass
    else: raise AssertionError('o.plotE() before the orbit was integrated did not raise AttributeError for planarROrbit')
    try: oa.plotJacobi()
    except AttributeError: pass
    else: raise AssertionError('o.plotJacobi() before the orbit was integrated did not raise AttributeError for planarROrbit')
    # Integrate
    o.integrate(times,lp)
    oa.integrate(times,lp)
    # Energy
    o.plotE()
    o.plotE(pot=lp,d1='R')
    o.plotE(pot=lp,d1='vR')
    o.plotE(pot=lp,d1='phi')
    o.plotE(pot=[lp,RZToplanarPotential(lp)],d1='vT')
    oa.plotE()
    oa.plotE(pot=lp,d1='R')
    oa.plotE(pot=lp,d1='vR')
    oa.plotE(pot=[lp,RZToplanarPotential(lp)],d1='vT')
    # Jacobi
    o.plotJacobi()
    o.plotJacobi(pot=lp,d1='R',OmegaP=1.)
    o.plotJacobi(pot=lp,d1='vR')
    o.plotJacobi(pot=lp,d1='phi')
    o.plotJacobi(pot=[lp,RZToplanarPotential(lp)],d1='vT')
    oa.plotJacobi()
    oa.plotJacobi(pot=lp,d1='R',OmegaP=1.)
    oa.plotJacobi(pot=lp,d1='vR')
    oa.plotJacobi(pot=[lp,RZToplanarPotential(lp)],d1='vT')
    # Plot the orbit itself, defaults
    o.plot()
    o.plot(ro=8.)
    oa.plot()
    o.plotx(d1='vx')
    o.plotvx(d1='y')
    o.ploty(d1='vy')
    o.plotvy(d1='x')
    # Plot the orbit itself in 3D, defaults
    o.plot3d()
    o.plot3d(ro=8.)
    oa.plot3d()
    o.plot3d(d1='x',d2='vx',d3='y')
    o.plot3d(d1='vx',d2='y',d3='vy')
    o.plot3d(d1='y',d2='vy',d3='x')
    o.plot3d(d1='vy',d2='x',d3='vx')
    return None

# Check plotting routines
def test_full_plotting():
    from galpy.orbit import Orbit
    o= Orbit([1.,0.1,1.1,0.1,0.2,2.])
    oa= Orbit([1.,0.1,1.1,0.1,0.2])
    times= numpy.linspace(0.,7.,251)
    from galpy.potential import LogarithmicHaloPotential
    if True: #not _GHACTIONS:
        from galpy.potential import DoubleExponentialDiskPotential
        dp= DoubleExponentialDiskPotential(normalize=1.)
    lp= LogarithmicHaloPotential(normalize=1.,q=0.8)
    try: o.plotE()
    except AttributeError: pass
    else: raise AssertionError('o.plotE() before the orbit was integrated did not raise AttributeError for planarOrbit')
    try: o.plotEz()
    except AttributeError: pass
    else: raise AssertionError('o.plotEz() before the orbit was integrated did not raise AttributeError for planarOrbit')
    try: o.plotJacobi()
    except AttributeError: pass
    else: raise AssertionError('o.plotJacobi() before the orbit was integrated did not raise AttributeError for planarOrbit')
    try: oa.plotE()
    except AttributeError: pass
    else: raise AssertionError('o.plotE() before the orbit was integrated did not raise AttributeError for planarROrbit')
    try: oa.plotEz()
    except AttributeError: pass
    else: raise AssertionError('o.plotEz() before the orbit was integrated did not raise AttributeError for planarROrbit')
    try: oa.plotJacobi()
    except AttributeError: pass
    else: raise AssertionError('o.plotJacobi() before the orbit was integrated did not raise AttributeError for planarROrbit')
    # Integrate
    o.integrate(times,lp)
    oa.integrate(times,lp)
    # Energy
    o.plotE()
    o.plotE(normed=True)
    o.plotE(pot=lp,d1='R')
    o.plotE(pot=lp,d1='vR')
    o.plotE(pot=lp,d1='vT')
    o.plotE(pot=lp,d1='z')
    o.plotE(pot=lp,d1='vz')
    o.plotE(pot=lp,d1='phi')
    if True: #not _GHACTIONS:
        o.plotE(pot=dp,d1='phi')
    oa.plotE()
    oa.plotE(pot=lp,d1='R')
    oa.plotE(pot=lp,d1='vR')
    oa.plotE(pot=lp,d1='vT')
    oa.plotE(pot=lp,d1='z')
    oa.plotE(pot=lp,d1='vz')
    # Vertical energy
    o.plotEz()
    o.plotEz(normed=True)
    o.plotEz(pot=lp,d1='R')
    o.plotEz(pot=lp,d1='vR')
    o.plotEz(pot=lp,d1='vT')
    o.plotEz(pot=lp,d1='z')
    o.plotEz(pot=lp,d1='vz')
    o.plotEz(pot=lp,d1='phi')
    if True: #not _GHACTIONS:
        o.plotEz(pot=dp,d1='phi')
    oa.plotEz()
    oa.plotEz(normed=True)
    oa.plotEz(pot=lp,d1='R')
    oa.plotEz(pot=lp,d1='vR')
    oa.plotEz(pot=lp,d1='vT')
    oa.plotEz(pot=lp,d1='z')
    oa.plotEz(pot=lp,d1='vz')
    # Radial energy
    o.plotER()
    o.plotER(normed=True)
    # Radial energy
    oa.plotER()
    oa.plotER(normed=True)
    # Jacobi
    o.plotJacobi()
    o.plotJacobi(normed=True)
    o.plotJacobi(pot=lp,d1='R',OmegaP=1.)
    o.plotJacobi(pot=lp,d1='vR')
    o.plotJacobi(pot=lp,d1='vT')
    o.plotJacobi(pot=lp,d1='z')
    o.plotJacobi(pot=lp,d1='vz')
    o.plotJacobi(pot=lp,d1='phi')
    oa.plotJacobi()
    oa.plotJacobi(pot=lp,d1='R',OmegaP=1.)
    oa.plotJacobi(pot=lp,d1='vR')
    oa.plotJacobi(pot=lp,d1='vT')
    oa.plotJacobi(pot=lp,d1='z')
    oa.plotJacobi(pot=lp,d1='vz')
    # Plot the orbit itself
    o.plot() #defaults
    oa.plot()
    o.plot(d1='vR')
    o.plot(d2='vR')
    o.plotR()
    o.plotvR(d1='vT')
    o.plotvT(d1='z')
    o.plotz(d1='vz')
    o.plotvz(d1='phi')
    o.plotphi(d1='vR')
    o.plotx(d1='vx')
    o.plotvx(d1='y')
    o.ploty(d1='vy')
    o.plotvy(d1='x')
    # Remaining attributes
    o.plot(d1='ra',d2='dec')
    o.plot(d2='ra',d1='dec')
    o.plot(d1='pmra',d2='pmdec')
    o.plot(d2='pmra',d1='pmdec')
    o.plot(d1='ll',d2='bb')
    o.plot(d2='ll',d1='bb')
    o.plot(d1='pmll',d2='pmbb')
    o.plot(d2='pmll',d1='pmbb')
    o.plot(d1='vlos',d2='dist')
    o.plot(d2='vlos',d1='dist')
    o.plot(d1='helioX',d2='U')
    o.plot(d2='helioX',d1='U')
    o.plot(d1='helioY',d2='V')
    o.plot(d2='helioY',d1='V')
    o.plot(d1='helioZ',d2='W')
    o.plot(d2='helioZ',d1='W')
    o.plot(d2='r',d1='R')
    o.plot(d2='R',d1='r')
    # Some more energies etc.
    o.plot(d1='E',d2='R')
    o.plot(d1='Enorm',d2='R')
    o.plot(d1='Ez',d2='R')
    o.plot(d1='Eznorm',d2='R')
    o.plot(d1='ER',d2='R')
    o.plot(d1='ERnorm',d2='R')
    o.plot(d1='Jacobi',d2='R')
    o.plot(d1='Jacobinorm',d2='R')
    # callables
    o.plot(d1=lambda t: t,d2=lambda t: o.R(t))
    # Expressions
    o.plot(d1='t',d2='r*R/vR')
    o.plot(d1='R*cos(phi-{:f}*t)'\
               .format(o.Op(quantity=False)-o.Or(quantity=False)/2),
           d2='R*sin(phi-{:f}*t)'\
               .format(o.Op(quantity=False)-o.Or(quantity=False)/2))
    with pytest.raises(TypeError) as excinfo:
        # Unparseable expression gives TypeError
        o.plot(d1='t',d2='r^2')
    # Test AttributeErrors
    try: oa.plotx()
    except AttributeError: pass
    else: raise AssertionError('plotx() applied to RZOrbit did not raise AttributeError')
    try: oa.plotvx()
    except AttributeError: pass
    else: raise AssertionError('plotvx() applied to RZOrbit did not raise AttributeError')
    try: oa.ploty()
    except AttributeError: pass
    else: raise AssertionError('ploty() applied to RZOrbit did not raise AttributeError')
    try: oa.plotvy()
    except AttributeError: pass
    else: raise AssertionError('plotvy() applied to RZOrbit did not raise AttributeError')
    try: oa.plot(d1='x')
    except AttributeError: pass
    else: raise AssertionError("plot(d1='x') applied to RZOrbit did not raise AttributeError")
    try: oa.plot(d1='vx')
    except AttributeError: pass
    else: raise AssertionError("plot(d1='vx') applied to RZOrbit did not raise AttributeError")
    try: oa.plot(d1='y')
    except AttributeError: pass
    else: raise AssertionError("plot(d1='y') applied to RZOrbit did not raise AttributeError")
    try: oa.plot(d1='vy')
    except AttributeError: pass
    else: raise AssertionError("plot(d1='vy') applied to RZOrbit did not raise AttributeError")
    # Plot the orbit itself in 3D
    o.plot3d() #defaults
    oa.plot3d()
    o.plot3d(d1='t',d2='z',d3='R')
    o.plot3d(d1='r',d2='t',d3='phi')
    o.plot3d(d1='vT',d2='vR',d3='t')
    o.plot3d(d1='z',d2='vT',d3='vz')
    o.plot3d(d1='vz',d2='z',d3='phi')
    o.plot3d(d1='phi',d2='vz',d3='R')
    o.plot3d(d1='vR',d2='phi',d3='vR')
    o.plot3d(d1='vx',d2='x',d3='y')
    o.plot3d(d1='y',d2='vx',d3='vy')
    o.plot3d(d1='vy',d2='y',d3='x')
    o.plot3d(d1='x',d2='vy',d3='vx')
    o.plot3d(d1='x',d2='r',d3='vx')
    o.plot3d(d1='x',d2='vy',d3='r')
    # Remaining attributes
    o.plot3d(d1='ra',d2='dec',d3='pmra')
    o.plot3d(d2='ra',d1='dec',d3='pmdec')
    o.plot3d(d1='pmra',d2='pmdec',d3='ra')
    o.plot3d(d2='pmra',d1='pmdec',d3='dec')
    o.plot3d(d1='ll',d2='bb',d3='pmll')
    o.plot3d(d2='ll',d1='bb',d3='pmbb')
    o.plot3d(d1='pmll',d2='pmbb',d3='ll')
    o.plot3d(d2='pmll',d1='pmbb',d3='bb')
    o.plot3d(d1='vlos',d2='dist',d3='vlos')
    o.plot3d(d2='vlos',d1='dist',d3='dist')
    o.plot3d(d1='helioX',d2='U',d3='V')
    o.plot3d(d2='helioX',d1='U',d3='helioY')
    o.plot3d(d1='helioY',d2='V',d3='W')
    o.plot3d(d2='helioY',d1='V',d3='helioZ')
    o.plot3d(d1='helioZ',d2='W',d3='U')
    o.plot3d(d2='helioZ',d1='W',d3='helioX')
    # callables don't work
    o.plot3d(d1=lambda t: t,d2=lambda t: o.R(t),d3=lambda t: o.z(t))
    # Test AttributeErrors
    try: o.plot3d(d1='R') #shouldn't work, bc there is no default
    except AttributeError: pass
    else: raise AssertionError('plot3d with just d1= set should have raised AttributeError, but did not')
    try: oa.plot3d(d2='x',d1='R',d3='t')
    except AttributeError: pass
    else: raise AssertionError("plot3d(d2='x') applied to RZOrbit did not raise AttributeError")
    try: oa.plot3d(d2='vx',d1='R',d3='t')
    except AttributeError: pass
    else: raise AssertionError("plot3d(d2='vx') applied to RZOrbit did not raise AttributeError")
    try: oa.plot3d(d2='y',d1='R',d3='t')
    except AttributeError: pass
    else: raise AssertionError("plot3d(d2='y') applied to RZOrbit did not raise AttributeError")
    try: oa.plot(d2='vy',d1='R',d3='t')
    except AttributeError: pass
    else: raise AssertionError("plot3d(d2='vy') applied to RZOrbit did not raise AttributeError")
    try: oa.plot3d(d1='x',d2='R',d3='t')
    except AttributeError: pass
    else: raise AssertionError("plot3d(d1='x') applied to RZOrbit did not raise AttributeError")
    try: oa.plot3d(d1='vx',d2='R',d3='t')
    except AttributeError: pass
    else: raise AssertionError("plot3d(d1='vx') applied to RZOrbit did not raise AttributeError")
    try: oa.plot3d(d1='y',d2='R',d3='t')
    except AttributeError: pass
    else: raise AssertionError("plot3d(d1='y') applied to RZOrbit did not raise AttributeError")
    try: oa.plot3d(d1='vy',d2='R',d3='t')
    except AttributeError: pass
    else: raise AssertionError("plot3d(d1='vy') applied to RZOrbit did not raise AttributeError")
    try: oa.plot3d(d3='x',d2='R',d1='t')
    except AttributeError: pass
    else: raise AssertionError("plot3d(d3='x') applied to RZOrbit did not raise AttributeError")
    try: oa.plot3d(d3='vx',d2='R',d1='t')
    except AttributeError: pass
    else: raise AssertionError("plot3d(d3='vx') applied to RZOrbit did not raise AttributeError")
    try: oa.plot3d(d3='y',d2='R',d1='t')
    except AttributeError: pass
    else: raise AssertionError("plot3d(d3='y') applied to RZOrbit did not raise AttributeError")
    try: oa.plot3d(d3='vy',d2='R',d1='t')
    except AttributeError: pass
    else: raise AssertionError("plot3d(d3='vy') applied to RZOrbit did not raise AttributeError")
    return None

def test_from_name_values():
    from galpy.orbit import Orbit

    # test Vega
    o = Orbit.from_name('Vega')
    assert numpy.isclose(o.ra(), 279.23473479), \
        "RA of Vega does not match SIMBAD value"
    assert numpy.isclose(o.dec(), 38.78368896), \
        "DEC of Vega does not match SIMBAD value"
    assert numpy.isclose(o.dist(), 1/130.23), \
        "Parallax of Vega does not match SIMBAD value"
    assert numpy.isclose(o.pmra(), 200.94), \
        "PMRA of Vega does not match SIMBAD value"
    assert numpy.isclose(o.pmdec(), 286.23), \
        "PMDec of Vega does not match SIMBAD value"
    assert numpy.isclose(o.vlos(), -20.60), \
        "radial velocity of Vega does not match SIMBAD value"

    # test Lacaille 8760
    o = Orbit.from_name('Lacaille 8760')
    assert numpy.isclose(o.ra(), 319.31362024), \
        "RA of Lacaille 8760 does not match SIMBAD value"
    assert numpy.isclose(o.dec(), -38.86736390), \
        "DEC of Lacaille 8760 does not match SIMBAD value"
<<<<<<< HEAD
    assert numpy.isclose(o.dist(), 1/251.91239999999618), \
=======
    assert numpy.isclose(o.dist(), 1/251.9124), \
>>>>>>> fdb3121c
        "Parallax of Lacaille 8760 does not match SIMBAD value"
    assert numpy.isclose(o.pmra(), -3258.996), \
        "PMRA of Lacaille 8760 does not match SIMBAD value"
    assert numpy.isclose(o.pmdec(), -1145.862), \
        "PMDec of Lacaille 8760 does not match SIMBAD value"
    assert numpy.isclose(o.vlos(), 20.56), \
        "radial velocity of Lacaille 8760 does not match SIMBAD value"

    # test LMC
    o = Orbit.from_name('LMC')
    assert numpy.isclose(o.ra(), 78.77), \
        "RA of LMC does not match value on file"
    assert numpy.isclose(o.dec(), -69.01), \
        "DEC of LMC does not match value on file"
    # Remove distance for now, because SIMBAD has the wrong distance (100 Mpc)
    assert numpy.isclose(o.dist(), 50.1), \
       "Parallax of LMC does not match value on file"
    assert numpy.isclose(o.pmra(), 1.850), \
        "PMRA of LMC does not match value on file"
    assert numpy.isclose(o.pmdec(), 0.234), \
        "PMDec of LMC does not match value on file"
    assert numpy.isclose(o.vlos(), 262.2), \
        "radial velocity of LMC does not match value on file"

    # test a distant hypervelocity star
    o = Orbit.from_name('[BGK2006] HV 5')
    assert numpy.isclose(o.ra(), 139.498), \
        "RA of [BGK2006] HV 5 does not match value on file"
    assert numpy.isclose(o.dec(), 67.377), \
        "DEC of [BGK2006] HV 5 does not match SIMBAD value"
    assert numpy.isclose(o.dist(), 55.), \
        "Parallax of [BGK2006] HV 5 does not match SIMBAD value"
    assert numpy.isclose(o.pmra(), 0.001), \
        "PMRA of [BGK2006] HV 5 does not match SIMBAD value"
    assert numpy.isclose(o.pmdec(), -0.989), \
        "PMDec of [BGK2006] HV 5 does not match SIMBAD value"
    assert numpy.isclose(o.vlos(), 553.), \
        "radial velocity of [BGK2006] HV 5 does not match SIMBAD value"

def test_from_name_errors():
    from galpy.orbit import Orbit

    # test GJ 440
    with pytest.raises(ValueError) as excinfo:
        Orbit.from_name('GJ 440')
    msg = "failed to find some coordinates for GJ 440 in SIMBAD"
    assert str(excinfo.value) == msg, \
        "expected message '{}' but got '{}' instead".format(msg, str(excinfo.value))

    # test with a fake object
    with pytest.raises(ValueError) as excinfo:
        Orbit.from_name('abc123')
    msg = "failed to find abc123 in SIMBAD"
    assert str(excinfo.value) == msg, \
        "expected message '{}' but got '{}' instead".format(msg, str(excinfo.value))

    # test GRB 090423
    with pytest.raises(ValueError) as excinfo:
        Orbit.from_name('GRB 090423')
    msg = "failed to find some coordinates for GRB 090423 in SIMBAD"
    assert str(excinfo.value) == msg, \
        "expected message '{}' but got '{}' instead".format(msg, str(excinfo.value))

def test_from_name_named():
    # Test that the values from the JSON file are correctly transferred
    from galpy.orbit import Orbit
    import galpy.orbit
    # Read the JSON file
    import os
    import json
    named_objects_file= os.path.join(os.path.dirname(os.path.realpath(\
                galpy.orbit.__file__)),'named_objects.json')
    with open(named_objects_file,'r') as json_file:
        named_data= json.load(json_file)
    del named_data['_collections']
    del named_data['_synonyms']
    for obj in named_data:
        o= Orbit.from_name(obj)
        for attr in named_data[obj]:
            if 'source' in attr: continue
            if attr == 'ro' or attr == 'vo' or attr == 'zo' \
                    or attr == 'solarmotion':
                assert numpy.all(numpy.isclose(getattr(o,'_{:s}'.format(attr)),
                                               named_data[obj][attr]))
            elif attr == 'distance':
                assert numpy.isclose(o.dist(),named_data[obj][attr])
            else:
                assert numpy.isclose(getattr(o,'{:s}'.format(attr))(),
                                     named_data[obj][attr])
    return None

def test_from_name_collections():
    # Test that the values from the JSON file are correctly transferred,
    # for collections of objects
    from galpy.orbit import Orbit
    from galpy.orbit.Orbits import _known_objects_collections_original_keys
    import galpy.orbit
    # Read the JSON file
    import os
    import json
    named_objects_file= os.path.join(os.path.dirname(os.path.realpath(\
                galpy.orbit.__file__)),'named_objects.json')
    with open(named_objects_file,'r') as json_file:
        named_data= json.load(json_file)
    for obj in _known_objects_collections_original_keys:
        o= Orbit.from_name(obj)
        for ii,individual_obj in enumerate(named_data['_collections'][obj]):
            for attr in named_data[individual_obj]:
                if 'source' in attr: continue
                if attr == 'ro' or attr == 'vo' or attr == 'zo' \
                        or attr == 'solarmotion':
                    continue # don't test these here
                elif attr == 'distance':
                    assert numpy.isclose(o.dist()[ii],
                                         named_data[individual_obj][attr])
                else:
                    assert numpy.isclose(getattr(o,'{:s}'.format(attr))()[ii],
                                         named_data[individual_obj][attr])
    return None

def test_from_name_solarsystem():
    # Test that the solar system matches Bovy et al. (2010)'s input data
    from astropy import units
    from galpy.orbit import Orbit
    correct_xyz= numpy.array(
        [[0.324190175,0.090955208,-0.022920510,-4.627851589,10.390063716,1.273504997],
         [-0.701534590,-0.168809218,0.037947785,1.725066954,-7.205747212,-0.198268558],
         [-0.982564148,-0.191145980,-0.000014724,1.126784520,-6.187988860,0.000330572],
         [1.104185888,-0.826097003,-0.044595990,3.260215854,4.524583075,0.014760239],
         [3.266443877,-3.888055863,-0.057015321,2.076140727,1.904040630,-0.054374153],
         [-9.218802228,1.788299816,0.335737817,-0.496457364,-2.005021061,0.054667082],
         [19.930781147,-2.555241579,-0.267710968,0.172224285,1.357933443,0.002836325],
         [24.323085642,-17.606227355,-0.197974999,0.664855006,0.935497207,-0.034716967]])
    os= Orbit.from_name('solar system')
    for (ii,o) in enumerate(os):
        assert numpy.fabs((o.x()*units.kpc).to(units.AU).value-correct_xyz[ii,0]) < 1e-8, "Orbit.from_name('solar system') does not agree with Bovy et al. (2010) data"
        assert numpy.fabs((o.y()*units.kpc).to(units.AU).value-correct_xyz[ii,1]) < 1e-8, "Orbit.from_name('solar system') does not agree with Bovy et al. (2010) data"
        assert numpy.fabs((o.z()*units.kpc).to(units.AU).value-correct_xyz[ii,2]) < 1e-8, "Orbit.from_name('solar system') does not agree with Bovy et al. (2010) data"
        assert numpy.fabs((o.vx()*units.km/units.s).to(units.AU/units.yr).value-correct_xyz[ii,3]) < 1e-8, "Orbit.from_name('solar system') does not agree with Bovy et al. (2010) data"
        assert numpy.fabs((o.vy()*units.km/units.s).to(units.AU/units.yr).value-correct_xyz[ii,4]) < 1e-8, "Orbit.from_name('solar system') does not agree with Bovy et al. (2010) data"
        assert numpy.fabs((o.vz()*units.km/units.s).to(units.AU/units.yr).value-correct_xyz[ii,5]) < 1e-8, "Orbit.from_name('solar system') does not agree with Bovy et al. (2010) data"
    return None

def test_rguiding_errors():
    from galpy.potential import TriaxialNFWPotential
    from galpy.orbit import Orbit
    R,Lz= 1.,1.4
    o= Orbit([R,0.4,Lz/R,0.])
    # No potential raises error
    with pytest.raises(RuntimeError) as excinfo:
        o.rguiding()
    # non-axi potential raises error
    np= TriaxialNFWPotential(amp=20.,c=0.8,b=0.7)
    with pytest.raises(RuntimeError) as excinfo:
        o.rguiding(pot=np)
    return None

def test_phi_range():
    # Test that the range returned by Orbit.phi is [-pi,pi],
    # example from Jeremy Webb
    from galpy.orbit import Orbit
    from galpy.potential import MWPotential2014
    o=Orbit()
    ts= numpy.linspace(0.0,-30,5000)
    o.integrate(ts,MWPotential2014)
    assert numpy.all(o.phi(ts) <= numpy.pi), 'o.phi does not return values <= pi'
    assert numpy.all(o.phi(ts) >= -numpy.pi), 'o.phi does not return values >= pi'
    assert numpy.all(o.phi(ts[::-1]) <= numpy.pi), 'o.phi does not return values <= pi'
    assert numpy.all(o.phi(ts[::-1]) >= -numpy.pi), 'o.phi does not return values >= pi'
    # Also really interpolated
    its= numpy.linspace(0.0,-30,5001)
    assert numpy.all(o.phi(its) <= numpy.pi), 'o.phi does not return values <= pi'
    assert numpy.all(o.phi(its) >= -numpy.pi), 'o.phi does not return values >= pi'
    return None

def test_orbit_time():
    # Test that Orbit.time returns the time correctly, with units when that's
    # required
    from galpy.orbit import Orbit
    from galpy.potential import MWPotential2014
    from galpy.util import conversion
    from astropy import units as u
    ts= numpy.linspace(0.,1.,1001)*u.Gyr
    o= Orbit()
    o.integrate(ts,MWPotential2014)
    # No argument, in this case should be times in Gyr
    assert numpy.all(numpy.fabs((ts-o.time(quantity=True))/ts[-1]).value < 1e-10), 'Orbit.time does not return the correct times'
    # with argument, should be time in Gyr
    assert numpy.all(numpy.fabs((ts-o.time(ts,quantity=True))/ts[-1]).value < 1e-10), 'Orbit.time does not return the correct times'
    assert numpy.fabs((ts[-1]-o.time(ts[-1],quantity=True))/ts[-1]).value < 1e-10, 'Orbit.time does not return the correct times'
    # with argument without units --> units
    assert numpy.all(numpy.fabs((ts-o.time(ts.to(u.Gyr).value/conversion.time_in_Gyr(MWPotential2014[0]._vo,MWPotential2014[0]._ro),quantity=True))).value < 1e-10), 'Orbit.time does not return the correct times'
    assert numpy.fabs((ts[-1]-o.time(ts[-1].to(u.Gyr).value/conversion.time_in_Gyr(MWPotential2014[0]._vo,MWPotential2014[0]._ro),quantity=True))).value < 1e-10, 'Orbit.time does not return the correct times'
    # Now should get without units
    o.turn_physical_off()
    assert numpy.all(numpy.fabs((ts.to(u.Gyr).value/conversion.time_in_Gyr(MWPotential2014[0]._vo,MWPotential2014[0]._ro)-o.time(ts.to(u.Gyr).value/conversion.time_in_Gyr(MWPotential2014[0]._vo,MWPotential2014[0]._ro)))) < 1e-10), 'Orbit.time does not return the correct times'
    assert numpy.fabs((ts[-1].to(u.Gyr).value/conversion.time_in_Gyr(MWPotential2014[0]._vo,MWPotential2014[0]._ro)-o.time(ts[-1].to(u.Gyr).value/conversion.time_in_Gyr(MWPotential2014[0]._vo,MWPotential2014[0]._ro)))) < 1e-10, 'Orbit.time does not return the correct times'
    return None

def test_noDeprecationWarning_timeInCall():
    # The short-cut in calling an orbit to check whether the given times are
    # exactly the same as the input times should not raise a DeprecationWarning
    # (in the first implementation as 'numpy.all(t == self.t)' it did)
    from galpy.orbit import Orbit
    from galpy.potential import MWPotential
    from astropy import units
    ts= numpy.linspace(0.,10.,1001)
    orb= Orbit()
    orb.integrate(ts,MWPotential)
    with pytest.warns(None) as record:
        orb.R(ts[:2])
        raisedWarning= False
        for rec in record:
            # check that the message matches
            raisedWarning+= (str(rec.message.args[0]) == "elementwise == comparison failed; this will raise an error in the future.")
        assert not raisedWarning, "Orbit evaluation with array times raises the DeprecationWarning 'elementwise == comparison failed; this will raise an error in the future.'"
    # Also when using time units and evaluating without
    ts= numpy.linspace(0.,0.1,1001)*units.Gyr
    orb.integrate(ts,MWPotential)
    with pytest.warns(None) as record:
        orb.R(ts[:2].to(units.Gyr).value)
        raisedWarning= False
        for rec in record:
            # check that the message matches
            raisedWarning+= (str(rec.message.args[0]) == "elementwise == comparison failed; this will raise an error in the future.")
        assert not raisedWarning, "Orbit evaluation with array times raises the DeprecationWarning 'elementwise == comparison failed; this will raise an error in the future.'"
    return None

# Test that issue 402 is resolved: initialization with a SkyCoord when radec=True should work fine
def test_SkyCoord_init_with_radecisTrue():
    if not _APY3: return None # not done in python 2
    from galpy.orbit import Orbit
    from astropy import units as u
    from astropy.coordinates import SkyCoord
    # Example is for NGC5466 from @jjensen4571
    rv_ngc5466= 106.93
    pmra_ngc5466= -5.41
    pmdec_ngc5466= -0.79
    ra_ngc5466= 211.363708
    dec_ngc5466= 28.534445
    rhel_ngc5466= 16.0
    mean_ngc5466= SkyCoord(ra =ra_ngc5466*u.deg,
                           dec=dec_ngc5466*u.deg,
                           distance=rhel_ngc5466*u.kpc,
                           pm_ra_cosdec=pmra_ngc5466*u.mas/u.yr,
                           pm_dec=pmdec_ngc5466*u.mas/u.yr,
                           radial_velocity=rv_ngc5466*u.km/u.s)
    o_sky= Orbit(mean_ngc5466,radec=True,ro=8.1,vo=229.0,
                 solarmotion="schoenrich" )
    o_radec= Orbit([ra_ngc5466,dec_ngc5466,rhel_ngc5466,
                    pmra_ngc5466,pmdec_ngc5466,rv_ngc5466],
                   radec=True,ro=8.1,vo=229.0,
                   solarmotion = "schoenrich")
    assert numpy.fabs(o_sky.ra()-o_radec.ra()) < 1e-8, 'Orbit setup with SkyCoord and radec=True does not agree with Orbit setup directly with radec'
    assert numpy.fabs(o_sky.dec()-o_radec.dec()) < 1e-8, 'Orbit setup with SkyCoord and radec=True does not agree with Orbit setup directly with radec'
    assert numpy.fabs(o_sky.dist()-o_radec.dist()) < 1e-8, 'Orbit setup with SkyCoord and radec=True does not agree with Orbit setup directly with radec'
    assert numpy.fabs(o_sky.pmra()-o_radec.pmra()) < 1e-8, 'Orbit setup with SkyCoord and radec=True does not agree with Orbit setup directly with radec'
    assert numpy.fabs(o_sky.pmdec()-o_radec.pmdec()) < 1e-8, 'Orbit setup with SkyCoord and radec=True does not agree with Orbit setup directly with radec'
    assert numpy.fabs(o_sky.vlos()-o_radec.vlos()) < 1e-8, 'Orbit setup with SkyCoord and radec=True does not agree with Orbit setup directly with radec'
    # Let's also test lb=True for good measure
    o_sky= Orbit(mean_ngc5466,lb=True,ro=8.1,vo=229.0,
                 solarmotion="schoenrich" )
    assert numpy.fabs(o_sky.ra()-o_radec.ra()) < 1e-8, 'Orbit setup with SkyCoord and lb=True does not agree with Orbit setup directly with lb'
    assert numpy.fabs(o_sky.dec()-o_radec.dec()) < 1e-8, 'Orbit setup with SkyCoord and lb=True does not agree with Orbit setup directly with lb'
    assert numpy.fabs(o_sky.dist()-o_radec.dist()) < 1e-8, 'Orbit setup with SkyCoord and lb=True does not agree with Orbit setup directly with lb'
    assert numpy.fabs(o_sky.pmra()-o_radec.pmra()) < 1e-8, 'Orbit setup with SkyCoord and lb=True does not agree with Orbit setup directly with lb'
    assert numpy.fabs(o_sky.pmdec()-o_radec.pmdec()) < 1e-8, 'Orbit setup with SkyCoord and lb=True does not agree with Orbit setup directly with lb'
    assert numpy.fabs(o_sky.vlos()-o_radec.vlos()) < 1e-8, 'Orbit setup with SkyCoord and lb=True does not agree with Orbit setup directly with lb'
    return None

# Test related to issue #415: calling an Orbit with a single int time does not
# work properly
# Test from @jamesmlane
def test_orbit_call_single_time_as_int():
    from galpy import potential, orbit
    pot = potential.MWPotential2014
    o= orbit.Orbit()
    times = numpy.array([0,1,2])
    o.integrate(times,pot)
    # Make sure this does not raise TypeErrpr
    try:
        o.x(times[0])
    except TypeError:
        raise
    # Test that the value makes sense
    assert numpy.fabs(o.x(times[0])-o.x()) < 1e-10
    return None

# Test related to issue #415: calling an Orbit with a single Quantity time
# does not work properly
# Test from @jamesmlane
def test_orbit_call_single_time_as_Quantity():
    from galpy import potential, orbit
    from astropy import units as u
    pot = potential.MWPotential2014
    o= orbit.Orbit()
    times = numpy.array([0,1,2])*u.Gyr
    o.integrate(times,pot)
    # Make sure this does not raise TypeErrpr
    try:
        o.x(times[0])
    except TypeError:
        raise
    # Test that the value makes sense
    assert numpy.fabs(o.x(times[0])-o.x()) < 1e-10
    return None

# Setup the orbit for the energy test
def setup_orbit_energy(tp,axi=False,henon=False):
    # Need to treat Henon sep. here, bc cannot be scaled to be reasonable
    from galpy.orbit import Orbit
    if isinstance(tp,potential.linearPotential):
        o= Orbit([1.,1.])
    elif isinstance(tp,potential.planarPotential):
        if henon:
            if axi:
                o= Orbit([0.1,0.3,0.,])
            else:
                o= Orbit([0.1,0.3,0.,numpy.pi])
        else:
            if axi:
                o= Orbit([1.,1.1,1.1])
            else:
                o= Orbit([1.,1.1,1.1,numpy.pi/2.])
    else:
        if axi:
            o= Orbit([1.,1.1,1.1,0.1,0.1])
        else:
            o= Orbit([1.,1.1,1.1,0.1,0.1,0.])
    return o

# Setup the orbit for the Liouville test
def setup_orbit_liouville(tp,axi=False,henon=False):
    from galpy.orbit import Orbit
    if isinstance(tp,potential.linearPotential):
        o= Orbit([1.,1.])
    elif isinstance(tp,potential.planarPotential):
        if henon:
            if axi:
                o= Orbit([0.1,0.3,0.,])
            else:
                o= Orbit([0.1,0.3,0.,numpy.pi])
        else:
            if axi:
                o= Orbit([1.,0.1,1.1])
            else:
                o= Orbit([1.,0.1,1.1,0.])
    else:
        if axi:
            o= Orbit([1.,0.1,1.1,0.1,0.1])
        else:
            o= Orbit([1.,0.1,1.1,0.1,0.1,0.])
    return o

# Setup the orbit for the eccentricity test
def setup_orbit_eccentricity(tp,axi=False):
    from galpy.orbit import Orbit
    if isinstance(tp,potential.planarPotential):
        if axi:
            o= Orbit([1.,0.,1.])
        else:
            o= Orbit([1.,0.,1.,0.])
    else:
        if axi:
            o= Orbit([1.,0.,1.,0.,0.])
        else:
            o= Orbit([1.,0.,1.,0.,0.,0.])
    return o

# Setup the orbit for the pericenter test
def setup_orbit_pericenter(tp,axi=False):
    from galpy.orbit import Orbit
    if isinstance(tp,potential.planarPotential):
        if axi:
            o= Orbit([1.,0.,1.1])
        else:
            o= Orbit([1.,0.,1.1,0.])
    else:
        if axi:
            o= Orbit([1.,0.,1.1,0.,0.])
        else:
            o= Orbit([1.,0.,1.1,0.,0.,0.])
    return o

# Setup the orbit for the apocenter test
def setup_orbit_apocenter(tp,axi=False):
    from galpy.orbit import Orbit
    if isinstance(tp,potential.planarPotential):
        if axi:
            o= Orbit([1.,0.,0.9])
        else:
            o= Orbit([1.,0.,0.9,0.])
    else:
        if axi:
            o= Orbit([1.,0.,0.9,0.,0.])
        else:
            o= Orbit([1.,0.,0.9,0.,0.,0.])
    return o

# Setup the orbit for the zmax test
def setup_orbit_zmax(tp,axi=False):
    from galpy.orbit import Orbit
    if axi:
        o= Orbit([1.,0.,0.98,0.05,0.])
    else:
        o= Orbit([1.,0.,0.98,0.05,0.,0.])
    return o

# Setup the orbit for the apocenter test
def setup_orbit_analytic(tp,axi=False):
    from galpy.orbit import Orbit
    if isinstance(tp,potential.planarPotential):
        if axi:
            o= Orbit([1.,0.1,0.9])
        else:
            o= Orbit([1.,0.1,0.9,0.])
    else:
        if axi:
            o= Orbit([1.,0.1,0.9,0.,0.])
        else:
            o= Orbit([1.,0.1,0.9,0.,0.,0.])
    return o

# Setup the orbit for the zmax test
def setup_orbit_analytic_zmax(tp,axi=False):
    from galpy.orbit import Orbit
    if axi:
        o= Orbit([1.,0.,1.,0.05,0.03])
    else:
        o= Orbit([1.,0.,1.,0.05,0.03,0.0])
    return o

# Setup the orbit for the ER, EZ test
def setup_orbit_analytic_EREz(tp,axi=False):
    from galpy.orbit import Orbit
    if axi:
        o= Orbit([1.,0.03,1.,0.05,0.03])
    else:
        o= Orbit([1.,0.03,1.,0.05,0.03,0.0])
    return o

# Setup the orbit for the physical-coordinates test
def setup_orbit_physical(tp,axi=False,ro=None,vo=None):
    from galpy.orbit import Orbit
    if isinstance(tp,potential.planarPotential):
        if axi:
            o= Orbit([1.,1.1,1.1],ro=ro,vo=vo)
        else:
            o= Orbit([1.,1.1,1.1,0.],ro=ro,vo=vo)
    else:
        if axi:
            o= Orbit([1.,1.1,1.1,0.1,0.1],ro=ro,vo=vo)
        else:
            o= Orbit([1.,1.1,1.1,0.1,0.1,0.],ro=ro,vo=vo)
    return o

# Setup the orbit for the energy test
def setup_orbit_flip(tp,ro,vo,zo,solarmotion,axi=False):
    from galpy.orbit import Orbit
    if isinstance(tp,potential.linearPotential):
        o= Orbit([1.,1.],ro=ro,vo=vo,zo=zo,solarmotion=solarmotion)
    elif isinstance(tp,potential.planarPotential):
        if axi:
            o= Orbit([1.,1.1,1.1],ro=ro,vo=vo,zo=zo,solarmotion=solarmotion)
        else:
            o= Orbit([1.,1.1,1.1,0.],ro=ro,vo=vo,zo=zo,solarmotion=solarmotion)
    else:
        if axi:
            o= Orbit([1.,1.1,1.1,0.1,0.1],ro=ro,vo=vo,zo=zo,
                     solarmotion=solarmotion)
        else:
            o= Orbit([1.,1.1,1.1,0.1,0.1,0.],ro=ro,vo=vo,zo=zo,
                     solarmotion=solarmotion)
    return o

def check_radecetc_roWarning(o,funcName):
    # Convenience function to check whether the ro-needs-to-be-specified
    # warning is sounded
    with pytest.warns(None) as record:
        if PY2: reset_warning_registry('galpy')
        warnings.simplefilter("always",galpyWarning)
        getattr(o,funcName)()
    raisedWarning= False
    for rec in record:
        # check that the message matches
        raisedWarning+= (str(rec.message.args[0]) == "Method %s(.) requires ro to be given at Orbit initialization or at method evaluation; using default ro which is %f kpc" % (funcName,8.))
    assert raisedWarning, "Orbit method %s without ro specified should have thrown a warning, but didn't" % funcName
    return None

def check_radecetc_voWarning(o,funcName):
    # Convenience function to check whether the vo-needs-to-be-specified
    # warning is sounded
    with pytest.warns(None) as record:
        if PY2: reset_warning_registry('galpy')
        warnings.simplefilter("always",galpyWarning)
        getattr(o,funcName)()
    raisedWarning= False
    for rec in record:
        # check that the message matches
        raisedWarning+= (str(rec.message.args[0]) == "Method %s(.) requires vo to be given at Orbit initialization or at method evaluation; using default vo which is %f km/s" % (funcName,220.))
    assert raisedWarning, "Orbit method %s without vo specified should have thrown a warning, but didn't" % funcName
    return None

def check_integrate_t_asQuantity_warning(o,funcName):
    with pytest.warns(None) as record:
        getattr(o,funcName)(1.)
    raisedWarning= False
    for rec in record:
        # check that the message matches
        raisedWarning+= (str(rec.message.args[0]) == "You specified integration times as a Quantity, but are evaluating at times not specified as a Quantity; assuming that time given is in natural (internal) units (multiply time by unit to get output at physical time)")
    assert raisedWarning, "Orbit method %s wit unitless time after integrating with unitful time should have thrown a warning, but didn't" % funcName
    return None

def test_integrate_method_warning():
    """ Test Orbit.integrate raises an error if method is unvalid """
    from galpy.potential import MWPotential2014
    from galpy.orbit import Orbit
    o = Orbit(vxvv=[1.0, 0.1, 0.1, 0.5, 0.1, 0.0])
    t = numpy.arange(0.0, 10.0, 0.001)
    with pytest.raises(ValueError):
        o.integrate(t, MWPotential2014, method='rk4')

def test_MovingObjectPotential_orbit():
    # Test integration of an object with a MovingObjectPotential
    # Test that orbits integrated by C and Python are the same
    from galpy.orbit import Orbit
    from galpy.potential import MWPotential2014, HernquistPotential, MovingObjectPotential

    tmax = 5.
    times = numpy.linspace(0, tmax, 101)

    orbit_pot = HernquistPotential(amp=1E-1, a=1E-1, ro=8, vo=220)
    o = Orbit([1., 0.03, 1., 0.05, 0.03, 0.0])
    o.integrate(times, MWPotential2014)
    orbit_potential = MovingObjectPotential(o, pot=orbit_pot)

    total_potential = [MWPotential2014, orbit_potential]

    oc = Orbit([0.5, 0.5, 0.5, 0.05, 0.03, 0.0])
    op = Orbit([0.5, 0.5, 0.5, 0.05, 0.03, 0.0])
    oc.integrate(times, total_potential, method='leapfrog_c')
    op.integrate(times, total_potential, method='leapfrog')
    assert numpy.fabs(oc.x(tmax)-op.x(tmax)) < 10.**-3.,  'Final orbit position between C and Python integration in a MovingObjectPotential is too large'
    assert numpy.fabs(oc.y(tmax)-op.y(tmax)) < 10.**-3.,  'Final orbit position between C and Python integration in a MovingObjectPotential is too large'
    assert numpy.fabs(oc.z(tmax)-op.z(tmax)) < 10.**-3.,  'Final orbit position between C and Python integration in a MovingObjectPotential is too large'
    assert numpy.fabs(oc.vx(tmax)-op.vx(tmax)) < 10.**-3.,  'Final orbit velocity between C and Python integration in a MovingObjectPotential is too large'
    assert numpy.fabs(oc.vy(tmax)-op.vy(tmax)) < 10.**-3.,  'Final orbit velocity between C and Python integration in a MovingObjectPotential is too large'
    assert numpy.fabs(oc.vz(tmax)-op.vz(tmax)) < 10.**-3.,  'Final orbit velocity between C and Python integration in a MovingObjectPotential is too large'
    return None

def test_MovingObjectPotential_planar_orbit():
    # Test integration of an object with a MovingObjectPotential
    # Test that orbits integrated by C and Python are the same
    from galpy.orbit import Orbit
    from galpy.potential import MWPotential2014, HernquistPotential, MovingObjectPotential

    tmax = 5.
    times = numpy.linspace(0, tmax, 101)

    orbit_pot = HernquistPotential(amp=0.1, a=0.1, ro=8., vo=220.)
    o = Orbit([0.4, 0.1, 0.6, 0.])
    o.integrate(times, MWPotential2014)
    orbit_potential = MovingObjectPotential(o, pot=orbit_pot)

    total_potential = [MWPotential2014, orbit_potential]

    oc = Orbit([0.5, -0.1, 0.5, 1.])
    op = Orbit([0.5, -0.1, 0.5, 1.])
    oc.integrate(times, total_potential, method='leapfrog_c')
    op.integrate(times, total_potential, method='leapfrog')

    assert numpy.fabs(oc.x(tmax)-op.x(tmax)) < 10.**-3.,  'Final orbit position between C and Python integration in a planar MovingObjectPotential is too large'
    assert numpy.fabs(oc.y(tmax)-op.y(tmax)) < 10.**-3.,  'Final orbit position between C and Python integration in a planar MovingObjectPotential is too large'
    assert numpy.fabs(oc.vx(tmax)-op.vx(tmax)) < 10.**-3.,  'Final orbit velocity between C and Python integration in a planar MovingObjectPotential is too large'
    assert numpy.fabs(oc.vy(tmax)-op.vy(tmax)) < 10.**-3.,  'Final orbit velocity between C and Python integration in a planar MovingObjectPotential is too large'
    return None<|MERGE_RESOLUTION|>--- conflicted
+++ resolved
@@ -4790,11 +4790,7 @@
         "RA of Lacaille 8760 does not match SIMBAD value"
     assert numpy.isclose(o.dec(), -38.86736390), \
         "DEC of Lacaille 8760 does not match SIMBAD value"
-<<<<<<< HEAD
-    assert numpy.isclose(o.dist(), 1/251.91239999999618), \
-=======
     assert numpy.isclose(o.dist(), 1/251.9124), \
->>>>>>> fdb3121c
         "Parallax of Lacaille 8760 does not match SIMBAD value"
     assert numpy.isclose(o.pmra(), -3258.996), \
         "PMRA of Lacaille 8760 does not match SIMBAD value"
