--- conflicted
+++ resolved
@@ -266,42 +266,12 @@
             tan11= numpy.arctan(numpy.sqrt((1.+e)/(1.-e))*numpy.tan(0.5*eta))
             tan12= numpy.arctan(numpy.sqrt((1.+e+2.*self.b/c)/(1.-e+2.*self.b/c))*numpy.tan(0.5*eta))
             vzindx= (-vz*sintheta+vR*costheta) > 0.
-<<<<<<< HEAD
-            tan11[tan11 < 0.]+= nu.pi
-            tan12[tan12 < 0.]+= nu.pi
-=======
             tan11[tan11 < 0.]+= numpy.pi
             tan12[tan12 < 0.]+= numpy.pi
->>>>>>> b5f12be5
             pindx= (Lz/L > 1.)
             Lz[pindx]= L[pindx]
             pindx= (Lz/L < -1.)
             Lz[pindx]= -L[pindx]
-<<<<<<< HEAD
-            sini= nu.sqrt(L**2.-Lz**2.)/L
-            tani= nu.sqrt(L**2.-Lz**2.)/Lz
-            sinpsi= costheta/sini
-            pindx= (sinpsi > 1.)*nu.isfinite(sinpsi)
-            sinpsi[pindx]= 1.
-            pindx= (sinpsi < -1.)*nu.isfinite(sinpsi)
-            sinpsi[pindx]= -1.           
-            psi= nu.arcsin(sinpsi)
-            psi[vzindx]= nu.pi-psi[vzindx]
-            # For non-inclined orbits, we set Omega=0 by convention
-            psi[True^nu.isfinite(psi)]= phi[True^nu.isfinite(psi)]
-            psi= psi % (2.*nu.pi)
-            anglez= psi+Omegaz/Omegar*angler\
-                -tan11-1./nu.sqrt(1.+4*self.amp*self.b/L2)*tan12
-            sinu= z/R/tani
-            pindx= (sinu > 1.)*nu.isfinite(sinu)
-            sinu[pindx]= 1.
-            pindx= (sinu < -1.)*nu.isfinite(sinu)
-            sinu[pindx]= -1.           
-            u= nu.arcsin(sinu)
-            u[vzindx]= nu.pi-u[vzindx]
-            # For non-inclined orbits, we set Omega=0 by convention
-            u[True^nu.isfinite(u)]= phi[True^nu.isfinite(u)]
-=======
             sini= numpy.sqrt(L**2.-Lz**2.)/L
             tani= numpy.sqrt(L**2.-Lz**2.)/Lz
             sinpsi= costheta/sini
@@ -325,7 +295,6 @@
             u[vzindx]= numpy.pi-u[vzindx]
             # For non-inclined orbits, we set Omega=0 by convention
             u[True^numpy.isfinite(u)]= phi[True^numpy.isfinite(u)]
->>>>>>> b5f12be5
             Omega= phi-u
             anglephi= Omega
             anglephi[indx]-= anglez[indx]
@@ -389,10 +358,9 @@
                                +numpy.sqrt((2.*E-self.amp/self.b)**2.
                                    +2.*E*(4.*self.amp/self.b+L2/self.b**2.)))/E
                 smax= 2.-self.amp/E/self.b-smin
-<<<<<<< HEAD
-                rperi= smin*nu.sqrt(1.-2./smin)*self.b
-                rap= smax*nu.sqrt(1.-2./smax)*self.b
-            return ((rap-rperi)/(rap+rperi),rap*nu.sqrt(1.-Lz**2./L2),
+                rperi= smin*numpy.sqrt(1.-2./smin)*self.b
+                rap= smax*numpy.sqrt(1.-2./smax)*self.b
+            return ((rap-rperi)/(rap+rperi),rap*numpy.sqrt(1.-Lz**2./L2),
                     rperi,rap)
 
 class _actionAngleIsochroneHelper(object):
@@ -551,10 +519,4 @@
                 -dedLfac*L/self.amp/c*(1.+self.b/c)\
                     /(r/self.b**2./(s-1.)-dcdLfac*dcdLoverdrdL
                       -dedLfac*L2/2./self.amp/c**2.*(1.+2.*self.b/c)*dcdLoverdrdL))
-        
-=======
-                rperi= smin*numpy.sqrt(1.-2./smin)*self.b
-                rap= smax*numpy.sqrt(1.-2./smax)*self.b
-            return ((rap-rperi)/(rap+rperi),rap*numpy.sqrt(1.-Lz**2./L2),
-                    rperi,rap)
->>>>>>> b5f12be5
+        