###############################################################################
#   actionAngle: a Python module to calculate  actions, angles, and frequencies
#
#      class: actionAngleSpherical
#
#      methods:
#             __call__: returns (jr,lz,jz)
#             actionsFreqs: returns (jr,lz,jz,Or,Op,Oz)
#             actionsFreqsAngles: returns (jr,lz,jz,Or,Op,Oz,ar,ap,az)
#
###############################################################################
import copy
import math as m
import numpy as nu
from scipy import integrate, optimize
from galpy.potential import vcirc, epifreq, omegac, _dim
from galpy.potential.planarPotential import _evaluateplanarPotentials
from galpy.potential.Potential import flatten as flatten_potential
from .actionAngle import actionAngle, UnboundError
_EPS= 10.**-15.
class actionAngleSpherical(actionAngle):
    """Action-angle formalism for spherical potentials"""
    def __init__(self,*args,**kwargs):
        """
        NAME:

           __init__

        PURPOSE:

           initialize an actionAngleSpherical object

        INPUT:

           pot= a Spherical potential

           ro= distance from vantage point to GC (kpc; can be Quantity)

           vo= circular velocity at ro (km/s; can be Quantity)

           _gamma= (default=0.) replace Lz by Lz+gamma Jz in effective potential when using this class as part of actionAngleAdiabatic

        OUTPUT:

           instance

        HISTORY:

           2013-12-28 - Written - Bovy (IAS)

        """
        actionAngle.__init__(self,
                             ro=kwargs.get('ro',None),vo=kwargs.get('vo',None))
        if not 'pot' in kwargs: #pragma: no cover
            raise IOError("Must specify pot= for actionAngleSpherical")
        self._pot= flatten_potential(kwargs['pot'])
        #Also store a 'planar' (2D) version of the potential, only potential
        # used in this class
        if _dim(self._pot) == 2:
            self._2dpot= self._pot
        else:
            if isinstance(self._pot,list):
                self._2dpot= [p.toPlanar() for p in self._pot]
            else:
                self._2dpot= self._pot.toPlanar()
        #The following for if we ever implement this code in C
        self._c= False
        ext_loaded= False
        if ext_loaded and (('c' in kwargs and kwargs['c'])
                           or not 'c' in kwargs):
            self._c= True #pragma: no cover
        else:
            self._c= False
        # gamma for when we use this as part of the adiabatic approx.
        self._gamma= kwargs.get('_gamma',0.)
        # Check the units
        self._check_consistent_units()
        return None

    def _evaluate(self,*args,**kwargs):
        """
        NAME:
           __call__ (_evaluate)
        PURPOSE:
           evaluate the actions (jr,lz,jz)
        INPUT:
           Either:
              a) R,vR,vT,z,vz[,phi]:
                 1) floats: phase-space value for single object (phi is optional) (each can be a Quantity)
                 2) numpy.ndarray: [N] phase-space values for N objects (each can be a Quantity)
              b) Orbit instance: initial condition used if that's it, orbit(t) if there is a time given as well as the second argument
           fixed_quad= (False) if True, use n=10 fixed_quad integration
           scipy.integrate.quadrature or .fixed_quad keywords
        OUTPUT:
           (jr,lz,jz)
        HISTORY:
           2013-12-28 - Written - Bovy (IAS)
        """
        fixed_quad= kwargs.pop('fixed_quad',False)
        extra_Jz= kwargs.pop('_Jz',None)
        if len(args) == 5: #R,vR.vT, z, vz
            R,vR,vT, z, vz= args
        elif len(args) == 6: #R,vR.vT, z, vz, phi
            R,vR,vT, z, vz, phi= args
        else:
            self._parse_eval_args(*args)
            R= self._eval_R
            vR= self._eval_vR
            vT= self._eval_vT
            z= self._eval_z
            vz= self._eval_vz
        if isinstance(R,float):
            R= nu.array([R])
            vR= nu.array([vR])
            vT= nu.array([vT])
            z= nu.array([z])
            vz= nu.array([vz])
        if self._c: #pragma: no cover
            pass
        else:
            r= nu.sqrt(R**2.+z**2.)
            vr= (R*vR+z*vz)/r
            Lz= R*vT
            Lx= -z*vT
            Ly= z*vR-R*vz
            L2= Lx*Lx+Ly*Ly+Lz*Lz
            E= _evaluateplanarPotentials(self._2dpot,r)\
                +vR**2./2.+vT**2./2.+vz**2./2.
            L= nu.sqrt(L2)
            vt= L/r
            if self._gamma != 0. and not extra_Jz is None:
                L+= self._gamma*extra_Jz
                E+= L**2./2./r**2.-vt**2./2.
            #Actions
            Jphi= Lz
            Jz= L-nu.fabs(Lz)
            #Jr requires some more work
            Jr= []
            for ii in range(len(r)):
                rperi,rap= self._calc_rperi_rap(r[ii],vr[ii],vt[ii],
                                                E[ii],L[ii])
                Jr.append(self._calc_jr(rperi,rap,E[ii],L[ii],
                                        fixed_quad,**kwargs))
            return (nu.array(Jr),Jphi,Jz)

    def _actionsFreqs(self,*args,**kwargs):
        """
        NAME:
           actionsFreqs (_actionsFreqs)
        PURPOSE:
           evaluate the actions and frequencies (jr,lz,jz,Omegar,Omegaphi,Omegaz)
        INPUT:
           Either:
              a) R,vR,vT,z,vz[,phi]:
                 1) floats: phase-space value for single object (phi is optional) (each can be a Quantity)
                 2) numpy.ndarray: [N] phase-space values for N objects (each can be a Quantity)
              b) Orbit instance: initial condition used if that's it, orbit(t) if there is a time given as well as the second argument
           fixed_quad= (False) if True, use n=10 fixed_quad integration
           scipy.integrate.quadrature or .fixed_quad keywords
        OUTPUT:
            (jr,lz,jz,Omegar,Omegaphi,Omegaz)
        HISTORY:
           2013-12-28 - Written - Bovy (IAS)
        """
        fixed_quad= kwargs.pop('fixed_quad',False)
        if len(args) == 5: #R,vR.vT, z, vz
            R,vR,vT, z, vz= args
        elif len(args) == 6: #R,vR.vT, z, vz, phi
            R,vR,vT, z, vz, phi= args
        else:
            self._parse_eval_args(*args)
            R= self._eval_R
            vR= self._eval_vR
            vT= self._eval_vT
            z= self._eval_z
            vz= self._eval_vz
        if isinstance(R,float):
            R= nu.array([R])
            vR= nu.array([vR])
            vT= nu.array([vT])
            z= nu.array([z])
            vz= nu.array([vz])
        if self._c: #pragma: no cover
            pass
        else:
            r= nu.sqrt(R**2.+z**2.)
            vr= (R*vR+z*vz)/r
            Lz= R*vT
            Lx= -z*vT
            Ly= z*vR-R*vz
            L2= Lx*Lx+Ly*Ly+Lz*Lz
            E= _evaluateplanarPotentials(self._2dpot,r)\
                +vR**2./2.+vT**2./2.+vz**2./2.
            L= nu.sqrt(L2)
            vt= L/r
            #Actions
            Jphi= Lz
            Jz= L-nu.fabs(Lz)
            #Jr requires some more work
            Jr= []
            Or= []
            Op= []
            for ii in range(len(r)):
                rperi,rap= self._calc_rperi_rap(r[ii],vr[ii],vt[ii],
                                                E[ii],L[ii])
                Jr.append(self._calc_jr(rperi,rap,E[ii],L[ii],
                                        fixed_quad,**kwargs))
                #Radial period
                if Jr[-1] < 10.**-9.: #Circular orbit
                    Or.append(epifreq(self._2dpot,r[ii],use_physical=False))
                    Op.append(omegac(self._2dpot,r[ii],use_physical=False))
                    continue
                Rmean= m.exp((m.log(rperi)+m.log(rap))/2.)
                Or.append(self._calc_or(Rmean,rperi,rap,E[ii],L[ii],
                                        fixed_quad,**kwargs))
                Op.append(self._calc_op(Or[-1],Rmean,rperi,rap,E[ii],L[ii],
                                        fixed_quad,**kwargs))
            Op= nu.array(Op)
            Oz= copy.copy(Op)
            Op[vT < 0.]*= -1.
            return (nu.array(Jr),Jphi,Jz,nu.array(Or),Op,Oz)
    
    def _actionsFreqsAngles(self,*args,**kwargs):
        """
        NAME:
           actionsFreqsAngles (_actionsFreqsAngles)
        PURPOSE:
           evaluate the actions, frequencies, and angles
           (jr,lz,jz,Omegar,Omegaphi,Omegaz,ar,ap,az)
        INPUT:
           Either:
              a) R,vR,vT,z,vz[,phi]:
                 1) floats: phase-space value for single object (phi is optional) (each can be a Quantity)
                 2) numpy.ndarray: [N] phase-space values for N objects (each can be a Quantity)
              b) Orbit instance: initial condition used if that's it, orbit(t) if there is a time given as well as the second argument
           fixed_quad= (False) if True, use n=10 fixed_quad integration
           scipy.integrate.quadrature or .fixed_quad keywords
        OUTPUT:
            (jr,lz,jz,Omegar,Omegaphi,Omegaz,ar,aphi,az)
        HISTORY:
           2013-12-29 - Written - Bovy (IAS)
        """
        fixed_quad= kwargs.pop('fixed_quad',False)
        if len(args) == 5: #R,vR.vT, z, vz pragma: no cover
            raise IOError("You need to provide phi when calculating angles")
        elif len(args) == 6: #R,vR.vT, z, vz, phi
            R,vR,vT, z, vz, phi= args
        else:
            self._parse_eval_args(*args)
            R= self._eval_R
            vR= self._eval_vR
            vT= self._eval_vT
            z= self._eval_z
            vz= self._eval_vz
            phi= self._eval_phi
        if isinstance(R,float):
            R= nu.array([R])
            vR= nu.array([vR])
            vT= nu.array([vT])
            z= nu.array([z])
            vz= nu.array([vz])
            phi= nu.array([phi])
        if self._c: #pragma: no cover
            pass
        else:
            r= nu.sqrt(R**2.+z**2.)
            vr= (R*vR+z*vz)/r
            vtheta= (z*vR-R*vz)/r
            Lz= R*vT
            Lx= -z*vT
            Ly= z*vR-R*vz
            L2= Lx*Lx+Ly*Ly+Lz*Lz
            E= _evaluateplanarPotentials(self._2dpot,r)\
                +vR**2./2.+vT**2./2.+vz**2./2.
            L= nu.sqrt(L2)
            vt= L/r
            #Actions
            Jphi= Lz
            Jz= L-nu.fabs(Lz)
            #Jr requires some more work
            Jr= []
            Or= []
            Op= []
            ar= []
            az= []
            #Calculate the longitude of the ascending node
            asc= self._calc_long_asc(z,R,vtheta,phi,Lz,L)
            for ii in range(len(r)):
                rperi,rap= self._calc_rperi_rap(r[ii],vr[ii],vt[ii],
                                                E[ii],L[ii])
                Jr.append(self._calc_jr(rperi,rap,E[ii],L[ii],
                                        fixed_quad,**kwargs))
                #Radial period
                Rmean= m.exp((m.log(rperi)+m.log(rap))/2.)
                if Jr[-1] < 10.**-9.: #Circular orbit
                    Or.append(epifreq(self._2dpot,r[ii],use_physical=False))
                    Op.append(omegac(self._2dpot,r[ii],use_physical=False))
                else:
                    Or.append(self._calc_or(Rmean,rperi,rap,E[ii],L[ii],
                                            fixed_quad,**kwargs))
                    Op.append(self._calc_op(Or[-1],Rmean,rperi,rap,E[ii],L[ii],
                                            fixed_quad,**kwargs))
                #Angles
                ar.append(self._calc_angler(Or[-1],r[ii],Rmean,rperi,rap,
                                            E[ii],L[ii],
                                            vr[ii],fixed_quad,**kwargs))
                az.append(self._calc_anglez(Or[-1],Op[-1],ar[-1],
<<<<<<< HEAD
                                            z[ii],axiR[ii],
                                            Rmean,rperi,rap,E,L,Lz[ii],
                                            axivR[ii],axivz[ii],phi[ii],
=======
                                            z[ii],r[ii],
                                            Rmean,rperi,rap,E[ii],L[ii],Lz[ii],
                                            vr[ii],vtheta[ii],phi[ii],
>>>>>>> 12978b14
                                            fixed_quad,**kwargs))
            Op= nu.array(Op)
            Oz= copy.copy(Op)
            Op[vT < 0.]*= -1.
            ap= copy.copy(asc)
            ar= nu.array(ar)
            az= nu.array(az)
            ap[vT < 0.]-= az[vT < 0.]
            ap[vT >= 0.]+= az[vT >= 0.]
            ar= ar % (2.*nu.pi)
            ap= ap % (2.*nu.pi)
            az= az % (2.*nu.pi)
            return (nu.array(Jr),Jphi,Jz,nu.array(Or),Op,Oz,
                    ar,ap,az)
    
    def _EccZmaxRperiRap(self,*args,**kwargs):
        """
        NAME:
           EccZmaxRperiRap (_EccZmaxRperiRap)
        PURPOSE:
           evaluate the eccentricity, maximum height above the plane, peri- and apocenter for a spherical potential
        INPUT:
           Either:
              a) R,vR,vT,z,vz[,phi]:
                 1) floats: phase-space value for single object (phi is optional) (each can be a Quantity)
                 2) numpy.ndarray: [N] phase-space values for N objects (each can be a Quantity)
              b) Orbit instance: initial condition used if that's it, orbit(t) if there is a time given as well as the second argument
        OUTPUT:
           (e,zmax,rperi,rap)
        HISTORY:
           2017-12-22 - Written - Bovy (UofT)
        """
        extra_Jz= kwargs.pop('_Jz',None)
        if len(args) == 5: #R,vR.vT, z, vz
            R,vR,vT, z, vz= args
        elif len(args) == 6: #R,vR.vT, z, vz, phi
            R,vR,vT, z, vz, phi= args
        else:
            self._parse_eval_args(*args)
            R= self._eval_R
            vR= self._eval_vR
            vT= self._eval_vT
            z= self._eval_z
            vz= self._eval_vz
        if isinstance(R,float):
            R= nu.array([R])
            vR= nu.array([vR])
            vT= nu.array([vT])
            z= nu.array([z])
            vz= nu.array([vz])
        if self._c: #pragma: no cover
            pass
        else:
            r= nu.sqrt(R**2.+z**2.)
            vr= (R*vR+z*vz)/r
            Lz= R*vT
            Lx= -z*vT
            Ly= z*vR-R*vz
            L2= Lx*Lx+Ly*Ly+Lz*Lz
            L= nu.sqrt(L2)
            E= _evaluateplanarPotentials(self._2dpot,r)\
                +vR**2./2.+vT**2./2.+vz**2./2.
            vt= L/r
            if self._gamma != 0. and not extra_Jz is None:
                L+= self._gamma*extra_Jz
                E+= L**2./2./r**2.-vt**2./2.
            rperi, rap= [], []
            for ii in range(len(r)):
                trperi,trap= self._calc_rperi_rap(r[ii],vr[ii],vt[ii],
                                                  E[ii],L[ii])
                rperi.append(trperi)
                rap.append(trap)
            rperi= nu.array(rperi)
            rap= nu.array(rap)
            return ((rap-rperi)/(rap+rperi),rap*nu.sqrt(1.-Lz**2./L2),
                    rperi,rap)
        
    def _calc_rperi_rap(self,r,vr,vt,E,L):
        if vr == 0. \
            and m.fabs(vt-vcirc(self._2dpot,r,use_physical=False)) < _EPS:
            #We are on a circular orbit
            rperi= r
            rap = r
        elif vr == 0. and vt > vcirc(self._2dpot,r,use_physical=False):
            #We are exactly at pericenter
            rperi= r
            if self._gamma != 0.:
                startsign= _rapRperiAxiEq(r+10.**-8.,E,L,self._2dpot)
                startsign/= m.fabs(startsign)
            else: startsign= 1.
            rend= _rapRperiAxiFindStart(r,E,L,self._2dpot,rap=True,
                                        startsign=startsign)
            rap= optimize.brentq(_rapRperiAxiEq,rperi+0.00001,rend,
                                 args=(E,L,self._2dpot))
        elif vr == 0. and vt < vcirc(self._2dpot,r,use_physical=False):
            #We are exactly at apocenter
            rap= r
            if self._gamma != 0.:
                startsign= _rapRperiAxiEq(r-10.**-8.,E,L,self._2dpot)
                startsign/= m.fabs(startsign)
            else: startsign= 1.
            rstart= _rapRperiAxiFindStart(r,E,L,self._2dpot,startsign=startsign)
            if rstart == 0.: rperi= 0.
            else:
                rperi= optimize.brentq(_rapRperiAxiEq,rstart,rap-0.000001,
                                       args=(E,L,self._2dpot))
        else:
            if self._gamma != 0.:
                startsign= _rapRperiAxiEq(r,E,L,self._2dpot)
                startsign/= m.fabs(startsign)
            else:
                startsign= 1.
            rstart= _rapRperiAxiFindStart(r,E,L,self._2dpot,startsign=startsign)
            if rstart == 0.: rperi= 0.
            else: 
                try:
                    rperi= optimize.brentq(_rapRperiAxiEq,rstart,r,
                                           (E,L,self._2dpot),
                                           maxiter=200)
                except RuntimeError: #pragma: no cover
                    raise UnboundError("Orbit seems to be unbound")
            rend= _rapRperiAxiFindStart(r,E,L,self._2dpot,rap=True,
                                        startsign=startsign)
            rap= optimize.brentq(_rapRperiAxiEq,r,rend,
                                 (E,L,self._2dpot))
        return (rperi,rap)

    def _calc_jr(self,rperi,rap,E,L,fixed_quad,**kwargs):
        if fixed_quad:
            return integrate.fixed_quad(_JrSphericalIntegrand,
                                        rperi,rap,
                                        args=(E,L,self._2dpot),
                                        n=10,
                                        **kwargs)[0]/nu.pi
        else:
            return (nu.array(integrate.quad(_JrSphericalIntegrand,
                                            rperi,rap,
                                            args=(E,L,self._2dpot),
                                            **kwargs)))[0]/nu.pi
    def _calc_or(self,Rmean,rperi,rap,E,L,fixed_quad,**kwargs):
        Tr= 0.
        if Rmean > rperi and not fixed_quad:
            Tr+= nu.array(integrate.quadrature(_TrSphericalIntegrandSmall,
                                               0.,m.sqrt(Rmean-rperi),
                                               args=(E,L,self._2dpot,
                                                     rperi),
                                               **kwargs))[0]
        elif Rmean > rperi and fixed_quad:
            Tr+= integrate.fixed_quad(_TrSphericalIntegrandSmall,
                                      0.,m.sqrt(Rmean-rperi),
                                      args=(E,L,self._2dpot,
                                            rperi),
                                      n=10,**kwargs)[0]
        if Rmean < rap and not fixed_quad:
            Tr+= nu.array(integrate.quadrature(_TrSphericalIntegrandLarge,
                                               0.,m.sqrt(rap-Rmean),
                                               args=(E,L,self._2dpot,
                                                     rap),
                                               **kwargs))[0]
        elif Rmean < rap and fixed_quad:
            Tr+= integrate.fixed_quad(_TrSphericalIntegrandLarge,
                                      0.,m.sqrt(rap-Rmean),
                                      args=(E,L,self._2dpot,
                                            rap),
                                      n=10,**kwargs)[0]
        Tr= 2.*Tr
        return 2.*nu.pi/Tr

    def _calc_op(self,Or,Rmean,rperi,rap,E,L,fixed_quad,**kwargs):
        #Azimuthal period
        I= 0.
        if Rmean > rperi and not fixed_quad:
            I+= nu.array(integrate.quadrature(_ISphericalIntegrandSmall,
                                              0.,m.sqrt(Rmean-rperi),
                                              args=(E,L,self._2dpot,
                                                    rperi),
                                              **kwargs))[0]
        elif Rmean > rperi and fixed_quad:
            I+= integrate.fixed_quad(_ISphericalIntegrandSmall,
                                     0.,m.sqrt(Rmean-rperi),
                                     args=(E,L,self._2dpot,rperi),
                                     n=10,**kwargs)[0]
        if Rmean < rap and not fixed_quad:
            I+= nu.array(integrate.quadrature(_ISphericalIntegrandLarge,
                                              0.,m.sqrt(rap-Rmean),
                                              args=(E,L,self._2dpot,
                                                    rap),
                                              **kwargs))[0]
        elif Rmean < rap and fixed_quad:
            I+= integrate.fixed_quad(_ISphericalIntegrandLarge,
                                     0.,m.sqrt(rap-Rmean),
                                     args=(E,L,self._2dpot,rap),
                                     n=10,**kwargs)[0]
        I*= 2*L
        return I*Or/2./nu.pi

    def _calc_long_asc(self,z,R,vtheta,phi,Lz,L):
        i= nu.arccos(Lz/L)
        sinu= z/R/nu.tan(i)
        pindx= (sinu > 1.)*nu.isfinite(sinu)
        sinu[pindx]= 1.
        pindx= (sinu < -1.)*nu.isfinite(sinu)
        sinu[pindx]= -1.           
        u= nu.arcsin(sinu)
        vzindx= vtheta > 0.
        u[vzindx]= nu.pi-u[vzindx]
        # For non-inclined orbits, we set Omega=0 by convention
        u[True^nu.isfinite(u)]= phi[True^nu.isfinite(u)]        
        return phi-u
    
    def _calc_angler(self,Or,r,Rmean,rperi,rap,E,L,vr,fixed_quad,**kwargs):
        if r < Rmean:
            if r > rperi and not fixed_quad:
                wr= Or*integrate.quadrature(_TrSphericalIntegrandSmall,
                                            0.,m.sqrt(r-rperi),
                                            args=(E,L,self._2dpot,rperi),
                                            **kwargs)[0]
            elif r > rperi and fixed_quad:
                wr= Or*integrate.fixed_quad(_TrSphericalIntegrandSmall,
                                            0.,m.sqrt(r-rperi),
                                            args=(E,L,self._2dpot,rperi),
                                            n=10,**kwargs)[0]
            else:
                wr= 0.
            if vr < 0.: wr= 2*m.pi-wr
        else:
            if r < rap and not fixed_quad:
                wr= Or*integrate.quadrature(_TrSphericalIntegrandLarge,
                                            0.,m.sqrt(rap-r),
                                            args=(E,L,self._2dpot,rap),
                                            **kwargs)[0]
            elif r < rap and fixed_quad:
                wr= Or*integrate.fixed_quad(_TrSphericalIntegrandLarge,
                                            0.,m.sqrt(rap-r),
                                            args=(E,L,self._2dpot,rap),
                                            n=10,**kwargs)[0]
            else:
                wr= m.pi
            if vr < 0.:
                wr= m.pi+wr
            else:
                wr= m.pi-wr
        return wr
        
<<<<<<< HEAD
    def _calc_anglez(self,Or,Op,ar,z,r,Rmean,rperi,rap,E,L,Lz,vr,axivz,phi,
=======
    def _calc_anglez(self,Or,Op,ar,z,r,Rmean,rperi,rap,E,L,Lz,vr,vtheta,phi,
>>>>>>> 12978b14
                     fixed_quad,**kwargs):
        #First calculate psi
        i= nu.arccos(Lz/L)
        sinpsi= z/r/nu.sin(i)
        if nu.isfinite(sinpsi):
            if sinpsi > 1.:
                sinpsi= 1.
            elif sinpsi < -1.:
                sinpsi= -1.
            psi= nu.arcsin(sinpsi)
<<<<<<< HEAD
            if axivz > 0.: psi= nu.pi-psi
=======
            if vtheta > 0.: psi= nu.pi-psi
>>>>>>> 12978b14
        else:
            psi= phi
        psi= psi % (2.*nu.pi)
        #Calculate dSr/dL
        dpsi= Op/Or*2.*nu.pi #this is the full I integral
        if r < Rmean:
            if not fixed_quad:
                wz= L*integrate.quadrature(_ISphericalIntegrandSmall,
                                           0.,m.sqrt(r-rperi),
                                           args=(E,L,self._2dpot,
                                                 rperi),
                                           **kwargs)[0]
            elif fixed_quad:
                wz= L*integrate.fixed_quad(_ISphericalIntegrandSmall,
                                           0.,m.sqrt(r-rperi),
                                           args=(E,L,self._2dpot,
                                                 rperi),
                                           n=10,**kwargs)[0]
            if vr < 0.: wz= dpsi-wz
        else:
            if not fixed_quad:
                wz= L*integrate.quadrature(_ISphericalIntegrandLarge,
                                           0.,m.sqrt(rap-r),
                                           args=(E,L,self._2dpot,
                                                 rap),
                                           **kwargs)[0]
            elif fixed_quad:
                wz= L*integrate.fixed_quad(_ISphericalIntegrandLarge,
                                           0.,m.sqrt(rap-r),
                                           args=(E,L,self._2dpot,
                                                 rap),
                                           n=10,**kwargs)[0]
            if vr < 0.:
                wz= dpsi/2.+wz
            else:
                wz= dpsi/2.-wz
        #Add everything
        wz= -wz+psi+Op/Or*ar
        return wz

def _JrSphericalIntegrand(r,E,L,pot):
    """The J_r integrand"""
    return nu.sqrt(2.*(E-_evaluateplanarPotentials(pot,r))-L**2./r**2.)

def _TrSphericalIntegrandSmall(t,E,L,pot,rperi):
    r= rperi+t**2.#part of the transformation
    return 2.*t/_JrSphericalIntegrand(r,E,L,pot)

def _TrSphericalIntegrandLarge(t,E,L,pot,rap):
    r= rap-t**2.#part of the transformation
    return 2.*t/_JrSphericalIntegrand(r,E,L,pot)

def _ISphericalIntegrandSmall(t,E,L,pot,rperi):
    r= rperi+t**2.#part of the transformation
    return 2.*t/_JrSphericalIntegrand(r,E,L,pot)/r**2.

def _ISphericalIntegrandLarge(t,E,L,pot,rap):
    r= rap-t**2.#part of the transformation
    return 2.*t/_JrSphericalIntegrand(r,E,L,pot)/r**2.

def _rapRperiAxiEq(R,E,L,pot):
    """The vr=0 equation that needs to be solved to find apo- and pericenter"""
    return E-_evaluateplanarPotentials(pot,R)-L**2./2./R**2.

def _rapRperiAxiFindStart(R,E,L,pot,rap=False,startsign=1.):
    """
    NAME:
       _rapRperiAxiFindStart
    PURPOSE:
       Find adequate start or end points to solve for rap and rperi
    INPUT:
       R - Galactocentric radius
       E - energy
       L - angular momentum
       pot - potential
       rap - if True, find the rap end-point
       startsign= set to -1 if the function is not positive (due to gamma in the modified adiabatic approximation)
    OUTPUT:
       rstart or rend
    HISTORY:
       2010-12-01 - Written - Bovy (NYU)
    """
    if rap:
        rtry= 2.*R
    else:
        rtry= R/2.
    while startsign*_rapRperiAxiEq(rtry,E,L,pot) > 0. \
            and rtry > 0.000000001:
        if rap:
            if rtry > 100.: #pragma: no cover
                raise UnboundError("Orbit seems to be unbound")
            rtry*= 2.
        else:
            rtry/= 2.
    if rtry < 0.000000001: return 0.
    return rtry
<|MERGE_RESOLUTION|>--- conflicted
+++ resolved
@@ -305,15 +305,9 @@
                                             E[ii],L[ii],
                                             vr[ii],fixed_quad,**kwargs))
                 az.append(self._calc_anglez(Or[-1],Op[-1],ar[-1],
-<<<<<<< HEAD
-                                            z[ii],axiR[ii],
-                                            Rmean,rperi,rap,E,L,Lz[ii],
-                                            axivR[ii],axivz[ii],phi[ii],
-=======
                                             z[ii],r[ii],
                                             Rmean,rperi,rap,E[ii],L[ii],Lz[ii],
                                             vr[ii],vtheta[ii],phi[ii],
->>>>>>> 12978b14
                                             fixed_quad,**kwargs))
             Op= nu.array(Op)
             Oz= copy.copy(Op)
@@ -558,11 +552,7 @@
                 wr= m.pi-wr
         return wr
         
-<<<<<<< HEAD
-    def _calc_anglez(self,Or,Op,ar,z,r,Rmean,rperi,rap,E,L,Lz,vr,axivz,phi,
-=======
     def _calc_anglez(self,Or,Op,ar,z,r,Rmean,rperi,rap,E,L,Lz,vr,vtheta,phi,
->>>>>>> 12978b14
                      fixed_quad,**kwargs):
         #First calculate psi
         i= nu.arccos(Lz/L)
@@ -573,11 +563,7 @@
             elif sinpsi < -1.:
                 sinpsi= -1.
             psi= nu.arcsin(sinpsi)
-<<<<<<< HEAD
-            if axivz > 0.: psi= nu.pi-psi
-=======
             if vtheta > 0.: psi= nu.pi-psi
->>>>>>> 12978b14
         else:
             psi= phi
         psi= psi % (2.*nu.pi)
