###############################################################################
# actionAngleInverse.py: top-level class with common routines for inverse
#                        actionAngle methods
###############################################################################
<<<<<<< HEAD
from ..util.bovy_conversion import actionAngleInverse_physical_input, \
=======
from galpy.util.conversion import actionAngleInverse_physical_input, \
>>>>>>> 8e6a230b
    physical_conversion_actionAngleInverse
from .actionAngle import actionAngle
class actionAngleInverse(actionAngle):
    """actionAngleInverse; top-level class with common routines for inverse actionAngle methods"""
    def __init__(self,*args,**kwargs):
        actionAngle.__init__(self,
                             ro=kwargs.get('ro',None),vo=kwargs.get('vo',None))

    @actionAngleInverse_physical_input
    @physical_conversion_actionAngleInverse('__call__',pop=True)
    def __call__(self,*args,**kwargs):
        """
        NAME:

           evaluate the phase-space coordinates (x,v) for a number of angles on a single torus

        INPUT:

           jr - radial action (scalar)

           jphi - azimuthal action (scalar)

           jz - vertical action (scalar)

           angler - radial angle (array [N])

           anglephi - azimuthal angle (array [N])

           anglez - vertical angle (array [N])

           Some sub-classes (like actionAngleTorus) have additional parameters:

              actionAngleTorus:

                  tol= (object-wide value) goal for |dJ|/|J| along the torus

              actionAngleSphericalInverse, actionAngleVerticalInverse:

                  point= (True) if True, don't apply the point transformation, i.e., return (x^A,v^A)

        OUTPUT:

           [R,vR,vT,z,vz,phi]

        HISTORY:

           2017-11-14 - Written - Bovy (UofT)

        """
        try:
            return self._evaluate(*args,**kwargs)
        except AttributeError: #pragma: no cover
            raise NotImplementedError("'__call__' method not implemented for this actionAngle module")

    @actionAngleInverse_physical_input
    @physical_conversion_actionAngleInverse('xvFreqs',pop=True)
    def xvFreqs(self,*args,**kwargs):
        """
        NAME:

           xvFreqs

        PURPOSE:

           evaluate the phase-space coordinates (x,v) for a number of angles on a single torus as well as the frequencies

        INPUT:

           jr - radial action (scalar)

           jphi - azimuthal action (scalar)

           jz - vertical action (scalar)

           angler - radial angle (array [N])

           anglephi - azimuthal angle (array [N])

           anglez - vertical angle (array [N])


        OUTPUT:

           ([R,vR,vT,z,vz,phi],OmegaR,Omegaphi,Omegaz)

        HISTORY:

           2017-11-15 - Written - Bovy (UofT)

        """
        try:
            return self._xvFreqs(*args,**kwargs)
        except AttributeError: #pragma: no cover
            raise NotImplementedError("'xvFreqs' method not implemented for this actionAngle module")

    @actionAngleInverse_physical_input
    @physical_conversion_actionAngleInverse('Freqs',pop=True)
    def Freqs(self,*args,**kwargs):
        """
        NAME:

           Freqs

        PURPOSE:

           return the frequencies corresponding to a torus

        INPUT:

           jr - radial action (scalar)

           jphi - azimuthal action (scalar)

           jz - vertical action (scalar)

        OUTPUT:

           (OmegaR,Omegaphi,Omegaz)

        HISTORY:

           2017-11-15 - Written - Bovy (UofT)

        """
        try:
            return self._Freqs(*args,**kwargs)
        except AttributeError: #pragma: no cover
            raise NotImplementedError("'Freqs' method not implemented for this actionAngle module")<|MERGE_RESOLUTION|>--- conflicted
+++ resolved
@@ -2,13 +2,9 @@
 # actionAngleInverse.py: top-level class with common routines for inverse
 #                        actionAngle methods
 ###############################################################################
-<<<<<<< HEAD
-from ..util.bovy_conversion import actionAngleInverse_physical_input, \
-=======
-from galpy.util.conversion import actionAngleInverse_physical_input, \
->>>>>>> 8e6a230b
+from .actionAngle import actionAngle
+from ..util.conversion import actionAngleInverse_physical_input, \
     physical_conversion_actionAngleInverse
-from .actionAngle import actionAngle
 class actionAngleInverse(actionAngle):
     """actionAngleInverse; top-level class with common routines for inverse actionAngle methods"""
     def __init__(self,*args,**kwargs):
