import math as m
import numpy as nu
<<<<<<< HEAD
from scipy import interpolate
_APY_LOADED= True
try:
    from astropy import units, coordinates
except ImportError:
    _APY_LOADED= False
=======
import scipy
from scipy import interpolate
>>>>>>> a34bab6c
from galpy import actionAngle
import galpy.util.bovy_plot as plot
import galpy.util.bovy_coords as coords
from galpy.util.bovy_conversion import physical_conversion
<<<<<<< HEAD
from galpy.util import bovy_conversion
from galpy.util import config
=======
if int(scipy.__version__.split('.')[0]) < 1 and \
        int(scipy.__version__.split('.')[1]) < 15: #pragma: no cover
    _OLD_SCIPY= True
    _KWINTERP= {}  #for scipy version <1.15
else:
    _OLD_SCIPY= False
    _KWINTERP= {'ext':2}  #for scipy version >=1.15
>>>>>>> a34bab6c
class OrbitTop(object):
    """General class that holds orbits and integrates them"""
    def __init__(self,vxvv=None,vo=None,ro=None,zo=0.025,
                 solarmotion=nu.array([-10.1,4.0,6.7])):
        """
        NAME:

           __init__

        PURPOSE:

           Initialize an orbit instance

        INPUT:

           vxvv - initial condition

           vo - circular velocity at ro (km/s)

           ro - distance from vantage point to GC (kpc)

           zo - offset toward the NGP of the Sun wrt the plane (kpc)

           solarmotion - value in [-U,V,W] (km/s)

        OUTPUT:

           (none)

        HISTORY:

           2010-07-10 - Written - Bovy (NYU)

        """
        # If you change the way an Orbit object is setup, also change each of
        # the methods that return Orbits
        self.vxvv= vxvv
        if vo is None:
            self._vo= config.__config__.getfloat('normalization','vo')
            self._voSet= False
        else:
            self._vo= vo
            self._voSet= True
        if ro is None:
            self._ro= config.__config__.getfloat('normalization','ro')
            self._roSet= False
        else:
            self._ro= ro
            self._roSet= True
        self._zo= zo
        self._solarmotion= solarmotion
        return None

    def turn_physical_off(self):
        """
        NAME:
           turn_physical_off
        PURPOSE:
           turn off automatic returning of outputs in physical units
        INPUT:
           (none)
        OUTPUT:
           (none)
        HISTORY:
           2014-06-17 - Written - Bovy (IAS)
        """
        self._roSet= False
        self._voSet= False
        return None

    def integrate(self,t,pot,method='symplec4_c',dt=None):
        """
        NAME:
           integrate
        PURPOSE:
           integrate the orbit
        INPUT:
           t - list of times at which to output (0 has to be in this!)
           pot - Potential instance or list of instances
        OUTPUT:
           (none) (get the actual orbit using self.getOrbit()
        HISTORY:
           2010-07-10
        """
        raise NotImplementedError

    def getOrbit(self):
        """
        NAME:
           getOrbit
        PURPOSE:
           return a previously calculated orbit
        INPUT:
           (none)
        OUTPUT:
           (none)
        HISTORY:
           2010-07-10 - Written - Bovy (NYU)
        """
        return self.orbit

    def getOrbit_dxdv(self):
        """
        NAME:
           getOrbit_dxdv
        PURPOSE:
           return a previously calculated orbit_dxdv
        INPUT:
           (none)
        OUTPUT:
           (none)
        HISTORY:
           2010-07-10 - Written - Bovy (NYU)
        """
        return self.orbit_dxdv[:,4:]

    @physical_conversion('time')
    def time(self,*args,**kwargs):
        """
        NAME:
           time
        PURPOSE:
           return the times at which the orbit is sampled
        INPUT:
           t - (default: integration times) time at which to get the time (for consistency reasons); default is to return the list of times at which the orbit is sampled
           ro= (Object-wide default) physical scale for distances to use to convert
           vo= (Object-wide default) physical scale for velocities to use to convert
           use_physical= use to override Object-wide default for using a physical scale for output
        OUTPUT:
           t(t)
        HISTORY:
           2014-06-11 - Written - Bovy (IAS)
        """
        if len(args) == 0:
            try:
                return self.t
            except AttributeError:
                return 0.
        else: return args[0]

    @physical_conversion('position')
    def R(self,*args,**kwargs):
        """
        NAME:
           R
        PURPOSE:
           return cylindrical radius at time t
        INPUT:
           t - (optional) time at which to get the radius
           ro= (Object-wide default) physical scale for distances to use to convert
           use_physical= use to override Object-wide default for using a physical scale for output
        OUTPUT:
           R(t)
        HISTORY:
           2010-09-21 - Written - Bovy (NYU)
        """
        thiso= self(*args,**kwargs)
        onet= (len(thiso.shape) == 1)
        if onet: return thiso[0]
        else: return thiso[0,:]

    @physical_conversion('velocity')
    def vR(self,*args,**kwargs):
        """
        NAME:
           vR
        PURPOSE:
           return radial velocity at time t
        INPUT:
           t - (optional) time at which to get the radial velocity
           vo= (Object-wide default) physical scale for velocities to use to convert
           use_physical= use to override Object-wide default for using a physical scale for output
        OUTPUT:
           vR(t)
        HISTORY:
           2010-09-21 - Written - Bovy (NYU)
        """
        thiso= self(*args,**kwargs)
        onet= (len(thiso.shape) == 1)
        if onet: return thiso[1]
        else: return thiso[1,:]

    @physical_conversion('velocity')
    def vT(self,*args,**kwargs):
        """
        NAME:
           vT
        PURPOSE:
           return tangential velocity at time t
        INPUT:
           t - (optional) time at which to get the tangential velocity
           vo= (Object-wide default) physical scale for velocities to use to convert
           use_physical= use to override Object-wide default for using a physical scale for output
        OUTPUT:
           vT(t)
        HISTORY:
           2010-09-21 - Written - Bovy (NYU)
        """
        thiso= self(*args,**kwargs)
        onet= (len(thiso.shape) == 1)
        if onet: return thiso[2]
        else: return thiso[2,:]

    @physical_conversion('position')
    def z(self,*args,**kwargs):
        """
        NAME:
           z
        PURPOSE:
           return vertical height
        INPUT:
           t - (optional) time at which to get the vertical height
           ro= (Object-wide default) physical scale for distances to use to convert
           use_physical= use to override Object-wide default for using a physical scale for output
        OUTPUT:
           z(t)
        HISTORY:
           2010-09-21 - Written - Bovy (NYU)
        """
        if len(self.vxvv) < 5:
            raise AttributeError("linear and planar orbits do not have z()")
        thiso= self(*args,**kwargs)
        onet= (len(thiso.shape) == 1)
        if onet: return thiso[3]
        else: return thiso[3,:]

    @physical_conversion('velocity')
    def vz(self,*args,**kwargs):
        """
        NAME:
           vz
        PURPOSE:
           return vertical velocity
        INPUT:
           t - (optional) time at which to get the vertical velocity
           vo= (Object-wide default) physical scale for velocities to use to convert
           use_physical= use to override Object-wide default for using a physical scale for output
        OUTPUT:
           vz(t)
        HISTORY:
           2010-09-21 - Written - Bovy (NYU)
        """
        if len(self.vxvv) < 5:
            raise AttributeError("linear and planar orbits do not have vz()")
        thiso= self(*args,**kwargs)
        onet= (len(thiso.shape) == 1)
        if onet: return thiso[4]
        else: return thiso[4,:]
        
    @physical_conversion('angle')
    def phi(self,*args,**kwargs):
        """
        NAME:
           phi
        PURPOSE:
           return azimuth
        INPUT:
           t - (optional) time at which to get the azimuth
        OUTPUT:
           phi(t)
        HISTORY:
           2010-09-21 - Written - Bovy (NYU)
        """
        if len(self.vxvv) != 4 and len(self.vxvv) != 6:
            raise AttributeError("orbit must track azimuth to use phi()")
        thiso= self(*args,**kwargs)
        onet= (len(thiso.shape) == 1)
        if onet: return thiso[-1]
        else: return thiso[-1,:]

    @physical_conversion('position')
    def x(self,*args,**kwargs):
        """
        NAME:
           x
        PURPOSE:
           return x
        INPUT:
           t - (optional) time at which to get x
           ro= (Object-wide default) physical scale for distances to use to convert
           use_physical= use to override Object-wide default for using a physical scale for output
        OUTPUT:
           x(t)
        HISTORY:
           2010-09-21 - Written - Bovy (NYU)
        """
        thiso= self(*args,**kwargs)
        if not len(thiso.shape) == 2: thiso= thiso.reshape((thiso.shape[0],1))
        if len(thiso[:,0]) == 2:
            return thiso[0,:]
        if len(thiso[:,0]) != 4 and len(thiso[:,0]) != 6:
            raise AttributeError("orbit must track azimuth to use x()")
        elif len(thiso[:,0]) == 4:
            return thiso[0,:]*nu.cos(thiso[3,:])
        else:
            return thiso[0,:]*nu.cos(thiso[5,:])

    @physical_conversion('position')
    def y(self,*args,**kwargs):
        """
        NAME:
           y
        PURPOSE:
           return y
        INPUT:
           t - (optional) time at which to get y
           ro= (Object-wide default) physical scale for distances to use to convert
           use_physical= use to override Object-wide default for using a physical scale for output
        OUTPUT:
           y(t)
        HISTORY:
           2010-09-21 - Written - Bovy (NYU)
        """
        thiso= self(*args,**kwargs)
        if not len(thiso.shape) == 2: thiso= thiso.reshape((thiso.shape[0],1))
        if len(thiso[:,0]) != 4 and len(thiso[:,0]) != 6:
            raise AttributeError("orbit must track azimuth to use x()")
        elif len(thiso[:,0]) == 4:
            return thiso[0,:]*nu.sin(thiso[3,:])
        else:
            return thiso[0,:]*nu.sin(thiso[5,:])

    @physical_conversion('velocity')
    def vx(self,*args,**kwargs):
        """
        NAME:
           vx
        PURPOSE:
           return x velocity at time t
        INPUT:
           t - (optional) time at which to get the velocity
           vo= (Object-wide default) physical scale for velocities to use to convert
           use_physical= use to override Object-wide default for using a physical scale for output
        OUTPUT:
           vx(t)
        HISTORY:
           2010-11-30 - Written - Bovy (NYU)
        """
        thiso= self(*args,**kwargs)
        if not len(thiso.shape) == 2: thiso= thiso.reshape((thiso.shape[0],1))
        if len(thiso[:,0]) == 2:
            return thiso[1,:]
        if len(thiso[:,0]) != 4 and len(thiso[:,0]) != 6:
            raise AttributeError("orbit must track azimuth to use vx()")
        elif len(thiso[:,0]) == 4:
            theta= thiso[3,:]
        else:
            theta= thiso[5,:]
        return thiso[1,:]*nu.cos(theta)-thiso[2,:]*nu.sin(theta)

    @physical_conversion('velocity')
    def vy(self,*args,**kwargs):
        """
        NAME:
           vy
        PURPOSE:
           return y velocity at time t
        INPUT:
           t - (optional) time at which to get the velocity
           vo= (Object-wide default) physical scale for velocities to use to convert
           use_physical= use to override Object-wide default for using a physical scale for output
        OUTPUT:
           vy(t)
        HISTORY:
           2010-11-30 - Written - Bovy (NYU)
        """
        thiso= self(*args,**kwargs)
        if not len(thiso.shape) == 2: thiso= thiso.reshape((thiso.shape[0],1))
        if len(thiso[:,0]) != 4 and len(thiso[:,0]) != 6:
            raise AttributeError("orbit must track azimuth to use vx()")
        elif len(thiso[:,0]) == 4:
            theta= thiso[3,:]
        else:
            theta= thiso[5,:]
        return thiso[2,:]*nu.cos(theta)+thiso[1,:]*nu.sin(theta)

    @physical_conversion('velocity')
    def vphi(self,*args,**kwargs):
        """
        NAME:
           vphi
        PURPOSE:
           return angular velocity
        INPUT:
           t - (optional) time at which to get the angular velocity
           vo= (Object-wide default) physical scale for velocities to use to convert
           use_physical= use to override Object-wide default for using a physical scale for output
        OUTPUT:
           vphi(t)
        HISTORY:
           2010-09-21 - Written - Bovy (NYU)
        """
        thiso= self(*args,**kwargs)
        if not len(thiso.shape) == 2: thiso= thiso.reshape((thiso.shape[0],1))
        return thiso[2,:]/thiso[0,:]

    @physical_conversion('angle_deg')
    def ra(self,*args,**kwargs):
        """
        NAME:
           ra
        PURPOSE:
           return the right ascension
        INPUT:
           t - (optional) time at which to get ra
           obs=[X,Y,Z] - (optional) position of observer (in kpc) 
                         (default=Object-wide default)
                         OR Orbit object that corresponds to the orbit
                         of the observer
           ro= distance in kpc corresponding to R=1. (default=Object-wide default)
        OUTPUT:
           ra(t)
        HISTORY:
           2011-02-23 - Written - Bovy (NYU)
        """
        radec= self._radec(*args,**kwargs)
        return radec[:,0]

    @physical_conversion('angle_deg')
    def dec(self,*args,**kwargs):
        """
        NAME:
           dec
        PURPOSE:
           return the declination
        INPUT:
           t - (optional) time at which to get dec
           obs=[X,Y,Z] - (optional) position of observer (in kpc) 
                         (default=Object-wide default)
                         OR Orbit object that corresponds to the orbit
                         of the observer
           ro= distance in kpc corresponding to R=1. (default=Object-wide default)
        OUTPUT:
           dec(t)
        HISTORY:
           2011-02-23 - Written - Bovy (NYU)
        """
        radec= self._radec(*args,**kwargs)
        return radec[:,1]

    @physical_conversion('angle_deg')
    def ll(self,*args,**kwargs):
        """
        NAME:
           ll
        PURPOSE:
           return Galactic longitude
        INPUT:
           t - (optional) time at which to get ll
           obs=[X,Y,Z] - (optional) position of observer (in kpc) 
                         (default=Object-wide default)
                         OR Orbit object that corresponds to the orbit
                         of the observer
           ro= distance in kpc corresponding to R=1. (default=Object-wide default)         
        OUTPUT:
           l(t)
        HISTORY:
           2011-02-23 - Written - Bovy (NYU)
        """
        lbd= self._lbd(*args,**kwargs)
        return lbd[:,0]

    @physical_conversion('angle_deg')
    def bb(self,*args,**kwargs):
        """
        NAME:
           bb
        PURPOSE:
           return Galactic latitude
        INPUT:
           t - (optional) time at which to get bb
           obs=[X,Y,Z] - (optional) position of observer (in kpc) 
                         (default=Object-wide default)
                         OR Orbit object that corresponds to the orbit
                         of the observer
           ro= distance in kpc corresponding to R=1. (default=Object-wide default)         
        OUTPUT:
           b(t)
        HISTORY:
           2011-02-23 - Written - Bovy (NYU)
        """
        lbd= self._lbd(*args,**kwargs)
        return lbd[:,1]

    @physical_conversion('position_kpc')
    def dist(self,*args,**kwargs):
        """
        NAME:
           dist
        PURPOSE:
           return distance from the observer in kpc
        INPUT:
           t - (optional) time at which to get dist
           obs=[X,Y,Z] - (optional) position of observer (in kpc) 
                         (default=Object-wide default)
                         OR Orbit object that corresponds to the orbit
                         of the observer
           ro= distance in kpc corresponding to R=1. (default=Object-wide default)         
        OUTPUT:
           dist(t) in kpc
        HISTORY:
           2011-02-23 - Written - Bovy (NYU)
        """
        lbd= self._lbd(*args,**kwargs)
        return lbd[:,2].astype('float64')

    @physical_conversion('proper-motion_masyr')
    def pmra(self,*args,**kwargs):
        """
        NAME:
           pmra
        PURPOSE:
           return proper motion in right ascension (in mas/yr)
        INPUT:
           t - (optional) time at which to get pmra
           obs=[X,Y,Z,vx,vy,vz] - (optional) position and velocity of observer 
                         (in kpc and km/s) (default=Object-wide default)
                         OR Orbit object that corresponds to the orbit
                         of the observer
           ro= distance in kpc corresponding to R=1. (default=Object-wide default)    
           vo= velocity in km/s corresponding to v=1. (default=Object-wide default)
        OUTPUT:
           pm_ra(t) in mas / yr
        HISTORY:
           2011-02-24 - Written - Bovy (NYU)
        """
        pmrapmdec= self._pmrapmdec(*args,**kwargs)
        return pmrapmdec[:,0]

    @physical_conversion('proper-motion_masyr')
    def pmdec(self,*args,**kwargs):
        """
        NAME:
           pmdec
        PURPOSE:
           return proper motion in declination (in mas/yr)
        INPUT:
           t - (optional) time at which to get pmdec
           obs=[X,Y,Z,vx,vy,vz] - (optional) position and velocity of observer 
                         (in kpc and km/s) (default=Object-wide default)
                         OR Orbit object that corresponds to the orbit
                         of the observer
           ro= distance in kpc corresponding to R=1. (default=Object-wide default)         
           vo= velocity in km/s corresponding to v=1. (default=Object-wide default)
        OUTPUT:
           pm_dec(t) in mas/yr
        HISTORY:
           2011-02-24 - Written - Bovy (NYU)
        """
        pmrapmdec= self._pmrapmdec(*args,**kwargs)
        return pmrapmdec[:,1]

    @physical_conversion('proper-motion_masyr')
    def pmll(self,*args,**kwargs):
        """
        NAME:
           pmll
        PURPOSE:
           return proper motion in Galactic longitude (in mas/yr)
        INPUT:
           t - (optional) time at which to get pmll
           obs=[X,Y,Z,vx,vy,vz] - (optional) position and velocity of observer 
                         (in kpc and km/s) (default=Object-wide default)
                         OR Orbit object that corresponds to the orbit
                         of the observer
           ro= distance in kpc corresponding to R=1. (default=Object-wide default)         
           vo= velocity in km/s corresponding to v=1. (default=Object-wide default)
        OUTPUT:
           pm_l(t) in mas/yr
        HISTORY:
           2011-02-24 - Written - Bovy (NYU)
        """
        lbdvrpmllpmbb= self._lbdvrpmllpmbb(*args,**kwargs)
        return lbdvrpmllpmbb[:,4]

    @physical_conversion('proper-motion_masyr')
    def pmbb(self,*args,**kwargs):
        """
        NAME:
           pmbb
        PURPOSE:
           return proper motion in Galactic latitude (in mas/yr)
        INPUT:
           t - (optional) time at which to get pmbb
           obs=[X,Y,Z,vx,vy,vz] - (optional) position and velocity of observer 
                         (in kpc and km/s) (default=Object-wide default)
                         OR Orbit object that corresponds to the orbit
                         of the observer
           ro= distance in kpc corresponding to R=1. (default=Object-wide default)         
           vo= velocity in km/s corresponding to v=1. (default=Object-wide default)
        OUTPUT:
           pm_b(t) in mas/yr
        HISTORY:
           2011-02-24 - Written - Bovy (NYU)
        """
        lbdvrpmllpmbb= self._lbdvrpmllpmbb(*args,**kwargs)
        return lbdvrpmllpmbb[:,5]

    @physical_conversion('velocity_kms')
    def vlos(self,*args,**kwargs):
        """
        NAME:
           vlos
        PURPOSE:
           return the line-of-sight velocity (in km/s)
        INPUT:
           t - (optional) time at which to get vlos
           obs=[X,Y,Z,vx,vy,vz] - (optional) position and velocity of observer 
                         (in kpc and km/s) (default=Object-wide default)
                         OR Orbit object that corresponds to the orbit
                         of the observer
           ro= distance in kpc corresponding to R=1. (default=Object-wide default)         
           vo= velocity in km/s corresponding to v=1. (default=Object-wide default)
        OUTPUT:
           vlos(t) in km/s
        HISTORY:
           2011-02-24 - Written - Bovy (NYU)
        """
        lbdvrpmllpmbb= self._lbdvrpmllpmbb(*args,**kwargs)
        return lbdvrpmllpmbb[:,3]

    @physical_conversion('position_kpc')
    def helioX(self,*args,**kwargs):
        """
        NAME:
           helioX
        PURPOSE:
           return Heliocentric Galactic rectangular x-coordinate (aka "X")
        INPUT:
           t - (optional) time at which to get X
           obs=[X,Y,Z] - (optional) position and velocity of observer 
                         (in kpc and km/s) (default=Object-wide default)
                         OR Orbit object that corresponds to the orbit
                         of the observer
           ro= distance in kpc corresponding to R=1. (default=Object-wide default)         
        OUTPUT:
           helioX(t) in kpc
        HISTORY:
           2011-02-24 - Written - Bovy (NYU)
        """
        X, Y, Z= self._helioXYZ(*args,**kwargs)
        return X

    @physical_conversion('position_kpc')
    def helioY(self,*args,**kwargs):
        """
        NAME:
           helioY
        PURPOSE:
           return Heliocentric Galactic rectangular y-coordinate (aka "Y")
        INPUT:
           t - (optional) time at which to get Y
           obs=[X,Y,Z] - (optional) position and velocity of observer 
                         (in kpc and km/s) (default=Object-wide default)
                         OR Orbit object that corresponds to the orbit
                         of the observer
           ro= distance in kpc corresponding to R=1. (default=Object-wide default)         
        OUTPUT:
           helioY(t) in kpc
        HISTORY:
           2011-02-24 - Written - Bovy (NYU)
        """
        X, Y, Z= self._helioXYZ(*args,**kwargs)
        return Y

    @physical_conversion('position_kpc')
    def helioZ(self,*args,**kwargs):
        """
        NAME:
           helioZ
        PURPOSE:
           return Heliocentric Galactic rectangular z-coordinate (aka "Z")
        INPUT:
           t - (optional) time at which to get Z
           obs=[X,Y,Z] - (optional) position and velocity of observer 
                         (in kpc and km/s) (default=Object-wide default)
                         OR Orbit object that corresponds to the orbit
                         of the observer
           ro= distance in kpc corresponding to R=1. (default=Object-wide default)         
        OUTPUT:
           helioZ(t) in kpc
        HISTORY:
           2011-02-24 - Written - Bovy (NYU)
        """
        X, Y, Z= self._helioXYZ(*args,**kwargs)
        return Z

    @physical_conversion('velocity_kms')
    def U(self,*args,**kwargs):
        """
        NAME:
           U
        PURPOSE:
           return Heliocentric Galactic rectangular x-velocity (aka "U")
        INPUT:
           t - (optional) time at which to get U
           obs=[X,Y,Z,vx,vy,vz] - (optional) position and velocity of observer 
                         (in kpc and km/s) (default=Object-wide default)
                         OR Orbit object that corresponds to the orbit
                         of the observer
           ro= distance in kpc corresponding to R=1. (default=Object-wide default)         
           vo= velocity in km/s corresponding to v=1. (default=Object-wide default)
        OUTPUT:
           U(t) in km/s
        HISTORY:
           2011-02-24 - Written - Bovy (NYU)
        """
        X, Y, Z, U, V, W= self._XYZvxvyvz(*args,**kwargs)
        return U

    @physical_conversion('velocity_kms')
    def V(self,*args,**kwargs):
        """
        NAME:
           V
        PURPOSE:
           return Heliocentric Galactic rectangular y-velocity (aka "V")
        INPUT:
           t - (optional) time at which to get U
           obs=[X,Y,Z,vx,vy,vz] - (optional) position and velocity of observer 
                         (in kpc and km/s) (default=Object-wide default)
                         OR Orbit object that corresponds to the orbit
                         of the observer
           ro= distance in kpc corresponding to R=1. (default=Object-wide default)         
           vo= velocity in km/s corresponding to v=1. (default=Object-wide default)
        OUTPUT:
           V(t) in km/s
        HISTORY:
           2011-02-24 - Written - Bovy (NYU)
        """
        X, Y, Z, U, V, W= self._XYZvxvyvz(*args,**kwargs)
        return V

    @physical_conversion('velocity_kms')
    def W(self,*args,**kwargs):
        """
        NAME:
           W
        PURPOSE:
           return Heliocentric Galactic rectangular z-velocity (aka "W")
        INPUT:
           t - (optional) time at which to get W
           obs=[X,Y,Z,vx,vy,vz] - (optional) position and velocity of observer 
                         (in kpc and km/s) (default=Object-wide default)
                         OR Orbit object that corresponds to the orbit
                         of the observer
           ro= distance in kpc corresponding to R=1. (default=Object-wide default)         
           vo= velocity in km/s corresponding to v=1. (default=Object-wide default)
        OUTPUT:
           W(t) in km/s
        HISTORY:
           2011-02-24 - Written - Bovy (NYU)
        """
        X, Y, Z, U, V, W= self._XYZvxvyvz(*args,**kwargs)
        return W

    def SkyCoord(self,*args,**kwargs):
        """
        NAME:
           SkyCoord
        PURPOSE:
           return the position as an astropy SkyCoord
        INPUT:
           t - (optional) time at which to get the position
           obs=[X,Y,Z] - (optional) position of observer (in kpc) 
                         (default=Object-wide default)
                         OR Orbit object that corresponds to the orbit
                         of the observer
           ro= distance in kpc corresponding to R=1. (default=Object-wide default)
        OUTPUT:
           SkyCoord(t)
        HISTORY:
           2015-06-02 - Written - Bovy (IAS)
        """
        radec= self._radec(*args,**kwargs)
        tdist= self.dist(*args,**kwargs)
        return coordinates.SkyCoord(radec[:,0]*units.degree,
                                    radec[:,1]*units.degree,
                                    distance=tdist*units.kpc,
                                    frame='icrs')

    def _radec(self,*args,**kwargs):
        """Calculate ra and dec"""
        lbd= self._lbd(*args,**kwargs)
        return coords.lb_to_radec(lbd[:,0],lbd[:,1],degree=True)

    def _pmrapmdec(self,*args,**kwargs):
        """Calculate pmra and pmdec"""
        lbdvrpmllpmbb= self._lbdvrpmllpmbb(*args,**kwargs)
        return coords.pmllpmbb_to_pmrapmdec(lbdvrpmllpmbb[:,4],
                                            lbdvrpmllpmbb[:,5],
                                            lbdvrpmllpmbb[:,0],
                                            lbdvrpmllpmbb[:,1],degree=True)

    def _lbd(self,*args,**kwargs):
        """Calculate l,b, and d"""
        obs, ro, vo= self._parse_radec_kwargs(kwargs,dontpop=True)
        X,Y,Z= self._helioXYZ(*args,**kwargs)
        bad_indx= (X == 0.)*(Y == 0.)*(Z == 0.)
        if True in bad_indx:
            X[bad_indx]+= ro/10000.
        return coords.XYZ_to_lbd(X*ro,Y*ro,Z*ro,degree=True)

    def _helioXYZ(self,*args,**kwargs):
        """Calculate heliocentric rectangular coordinates"""
        obs, ro, vo= self._parse_radec_kwargs(kwargs)
        thiso= self(*args,**kwargs)
        if not len(thiso.shape) == 2: thiso= thiso.reshape((thiso.shape[0],1))
        if len(thiso[:,0]) != 4 and len(thiso[:,0]) != 6: #pragma: no cover
            raise AttributeError("orbit must track azimuth to use radeclbd functions")
        elif len(thiso[:,0]) == 4: #planarOrbit
            if isinstance(obs,(nu.ndarray,list)):
                X,Y,Z = coords.galcencyl_to_XYZ(thiso[0,:],thiso[3,:],0.,
                                                Xsun=obs[0]/ro,
                                                Ysun=obs[1]/ro,
                                                Zsun=obs[2]/ro)
            else: #Orbit instance
                if obs.dim() == 2:
                    X,Y,Z = coords.galcencyl_to_XYZ(thiso[0,:],thiso[3,:],0.,
                                                    Xsun=obs.x(*args,**kwargs),
                                                    Ysun=obs.y(*args,**kwargs),
                                                    Zsun=0.)
                else:
                    X,Y,Z = coords.galcencyl_to_XYZ(thiso[0,:],thiso[3,:],0.,
                                                    Xsun=obs.x(*args,**kwargs),
                                                    Ysun=obs.y(*args,**kwargs),
                                                    Zsun=obs.z(*args,**kwargs))
        else: #FullOrbit
            if isinstance(obs,(nu.ndarray,list)):
                X,Y,Z = coords.galcencyl_to_XYZ(thiso[0,:],thiso[5,:],
                                                thiso[3,:],
                                                Xsun=obs[0]/ro,
                                                Ysun=obs[1]/ro,
                                                Zsun=obs[2]/ro)
            else: #Orbit instance
                if obs.dim() == 2:
                    X,Y,Z = coords.galcencyl_to_XYZ(thiso[0,:],thiso[5,:],
                                                    thiso[3,:],
                                                    Xsun=obs.x(*args,**kwargs),
                                                    Ysun=obs.y(*args,**kwargs),
                                                    Zsun=0.)
                else:
                    X,Y,Z = coords.galcencyl_to_XYZ(thiso[0,:],thiso[5,:],
                                                    thiso[3,:],
                                                    Xsun=obs.x(*args,**kwargs),
                                                    Ysun=obs.y(*args,**kwargs),
                                                    Zsun=obs.z(*args,**kwargs))
        return (X,Y,Z)

    def _lbdvrpmllpmbb(self,*args,**kwargs):
        """Calculate l,b,d,vr,pmll,pmbb"""
        obs, ro, vo= self._parse_radec_kwargs(kwargs,dontpop=True)
        X,Y,Z,vX,vY,vZ= self._XYZvxvyvz(*args,**kwargs)
        bad_indx= (X == 0.)*(Y == 0.)*(Z == 0.)
        if True in bad_indx:
            X[bad_indx]+= ro/10000.
        return coords.rectgal_to_sphergal(X,Y,Z,vX,vY,vZ,degree=True)

    def _XYZvxvyvz(self,*args,**kwargs):
        """Calculate X,Y,Z,U,V,W"""
        obs, ro, vo= self._parse_radec_kwargs(kwargs,vel=True)
        thiso= self(*args,**kwargs)
        if not len(thiso.shape) == 2: thiso= thiso.reshape((thiso.shape[0],1))
        if len(thiso[:,0]) != 4 and len(thiso[:,0]) != 6: #pragma: no cover
            raise AttributeError("orbit must track azimuth to use radeclbduvw functions")
        elif len(thiso[:,0]) == 4: #planarOrbit
            if isinstance(obs,(nu.ndarray,list)):
                X,Y,Z = coords.galcencyl_to_XYZ(thiso[0,:],thiso[3,:],0.,
                                                Xsun=obs[0]/ro,
                                                Ysun=obs[1]/ro,
                                                Zsun=obs[2]/ro)
                vX,vY,vZ = coords.galcencyl_to_vxvyvz(thiso[1,:],thiso[2,:],0.,
                                                      thiso[3,:],
                                                      vsun=nu.array(\
                        obs[3:6])/vo)
            else: #Orbit instance
                if obs.dim() == 2:
                    X,Y,Z = coords.galcencyl_to_XYZ(thiso[0,:],thiso[3,:],0.,
                                                    Xsun=obs.x(*args,**kwargs),
                                                    Ysun=obs.y(*args,**kwargs),
                                                    Zsun=0.)
                    vX,vY,vZ = coords.galcencyl_to_vxvyvz(thiso[1,:],
                                                          thiso[2,:],
                                                          0.,
                                                          thiso[3,:],
                                                          vsun=nu.array([\
                                obs.vx(*args,**kwargs),obs.vy(*args,**kwargs),
                                nu.zeros(len(thiso[0,:]))]))
                else:
                    X,Y,Z = coords.galcencyl_to_XYZ(thiso[0,:],thiso[3,:],0.,
                                                    Xsun=obs.x(*args,**kwargs),
                                                    Ysun=obs.y(*args,**kwargs),
                                                    Zsun=obs.z(*args,**kwargs))
                    vX,vY,vZ = coords.galcencyl_to_vxvyvz(thiso[1,:],
                                                          thiso[2,:],
                                                          0.,
                                                          thiso[3,:],
                                                          vsun=nu.array([\
                                obs.vx(*args,**kwargs),
                                obs.vy(*args,**kwargs),
                                obs.vz(*args,**kwargs)]))
        else: #FullOrbit
            if isinstance(obs,(nu.ndarray,list)):
                X,Y,Z = coords.galcencyl_to_XYZ(thiso[0,:],thiso[5,:],
                                                thiso[3,:],
                                                Xsun=obs[0]/ro,
                                                Ysun=obs[1]/ro,
                                                Zsun=obs[2]/ro)
                vX,vY,vZ = coords.galcencyl_to_vxvyvz(thiso[1,:],
                                                      thiso[2,:],
                                                      thiso[4,:],
                                                      thiso[5,:],
                                                      vsun=nu.array(\
                        obs[3:6])/vo)
            else: #Orbit instance
                if obs.dim() == 2:
                    X,Y,Z = coords.galcencyl_to_XYZ(thiso[0,:],thiso[5,:],
                                                    thiso[3,:],
                                                    Xsun=obs.x(*args,**kwargs),
                                                    Ysun=obs.y(*args,**kwargs),
                                                    Zsun=0.)
                    vX,vY,vZ = coords.galcencyl_to_vxvyvz(thiso[1,:],
                                                          thiso[2,:],
                                                          thiso[4,:],
                                                          thiso[5,:],
                                                          vsun=nu.array([\
                                obs.vx(*args,**kwargs),obs.vy(*args,**kwargs),
                                nu.zeros(len(thiso[0,:]))]))
                else:
                    X,Y,Z = coords.galcencyl_to_XYZ(thiso[0,:],thiso[5,:],
                                                    thiso[3,:],
                                                    Xsun=obs.x(*args,**kwargs),
                                                    Ysun=obs.y(*args,**kwargs),
                                                    Zsun=obs.z(*args,**kwargs))
                    vX,vY,vZ = coords.galcencyl_to_vxvyvz(thiso[1,:],
                                                          thiso[2,:],
                                                          thiso[4,:],
                                                          thiso[5,:],
                                                          vsun=nu.array([\
                                obs.vx(*args,**kwargs),
                                obs.vy(*args,**kwargs),
                                obs.vz(*args,**kwargs)]))
        return (X*ro,Y*ro,Z*ro,vX*vo,vY*vo,vZ*vo)

    def _parse_radec_kwargs(self,kwargs,vel=False,dontpop=False):
        if 'obs' in kwargs:
            obs= kwargs['obs']
            if not dontpop:
                kwargs.pop('obs')
            if isinstance(obs,(list,nu.ndarray)):
                if len(obs) == 2:
                    obs= [obs[0],obs[1],0.]
                elif len(obs) == 4:
                    obs= [obs[0],obs[1],0.,obs[2],obs[3],0.]
        else:
            if vel:
                obs= [self._ro,0.,self._zo,
                      self._solarmotion[0],self._solarmotion[1]+self._vo,
                      self._solarmotion[2]]
            else:
                obs= [self._ro,0.,self._zo]
        if 'ro' in kwargs:
            ro= kwargs['ro']
            if _APY_LOADED and isinstance(ro,units.Quantity):
                ro= ro.to(units.kpc).value
            if not dontpop:
                kwargs.pop('ro')
        else:
            ro= self._ro
        if 'vo' in kwargs:
            vo= kwargs['vo']
            if _APY_LOADED and isinstance(vo,units.Quantity):
                vo= vo.to(units.km/units.s).value
            if not dontpop:
                kwargs.pop('vo')
        else:
            vo= self._vo
        return (obs,ro,vo)

    def Jacobi(self,Omega,t=0.,pot=None):
        """
        NAME:
           Jacobi
        PURPOSE:
           calculate the Jacobi integral E - Omega L
        INPUT:
           Omega - pattern speed         
           t= time at which to evaluate the Jacobi integral
           Pot= potential instance or list of such instances
        OUTPUT:
           Jacobi integral
        HISTORY:
           2011-04-18 - Written - Bovy (NYU)
        """
        raise NotImplementedError("'Jacobi' for this Orbit type is not implemented yet")

    @physical_conversion('action')
    def L(self,*args,**kwargs):
        """
        NAME:
           L
        PURPOSE:
           calculate the angular momentum
        INPUT:
           (none)
        OUTPUT:
           angular momentum
        HISTORY:
           2010-09-15 - Written - Bovy (NYU)
        """
        #Make sure you are not using physical coordinates
        old_physical= kwargs.get('use_physical',None)
        kwargs['use_physical']= False
        Omega= kwargs.pop('Omega',None)
        t= kwargs.pop('t',None)
        thiso= self(*args,**kwargs)
        if not len(thiso.shape) == 2: thiso= thiso.reshape((thiso.shape[0],1))
        if len(thiso[:,0]) < 3:
            raise AttributeError("'linearOrbit has no angular momentum")
        elif len(thiso[:,0]) == 3 or len(thiso[:,0]) == 4:
            if Omega is None:
                out= thiso[0,:]*thiso[2,:]
            else:
                out= thiso[0,:]*(thiso[2,:]-Omega*t*thiso[0,:])
        elif len(thiso[:,0]) == 5:
            raise AttributeError("You must track the azimuth to get the angular momentum of a 3D Orbit")
        else: #len(thiso[:,0]) == 6
            vx= self.vx(*args,**kwargs)
            vy= self.vy(*args,**kwargs)
            vz= self.vz(*args,**kwargs)
            x= self.x(*args,**kwargs)
            y= self.y(*args,**kwargs)
            z= self.z(*args,**kwargs)
            out= nu.zeros((len(x),3))
            out[:,0]= y*vz-z*vy
            out[:,1]= z*vx-x*vz
            out[:,2]= x*vy-y*vx
        if not old_physical is None:
            kwargs['use_physical']= old_physical
        else:
            kwargs.pop('use_physical')
        return out

    def _resetaA(self,pot=None,type=None):
        """
        NAME:
           _resetaA
        PURPOSE:
           re-set up an actionAngle module for this Orbit
           ONLY TO BE CALLED FROM WITHIN SETUPAA
        INPUT:
           pot - potential
        OUTPUT:
           True if reset happened, False otherwise
        HISTORY:
           2012-06-01 - Written - Bovy (IAS)
        """
        if (not pot is None and pot != self._aAPot) \
                or (not type is None and type != self._aAType):
            delattr(self,'_aA')
            return True
        else:
            pass #Already set up

    def _setupaA(self,pot=None,type='adiabatic',**kwargs):
        """
        NAME:
           _setupaA
        PURPOSE:
           set up an actionAngle module for this Orbit
        INPUT:
           pot - potential
           type= ('adiabatic') type of actionAngle module to use
              1) 'adiabatic'
              2) 'staeckel'
              3) 'isochroneApprox'
              4) 'spherical'
        OUTPUT:
        HISTORY:
           2010-11-30 - Written - Bovy (NYU)
           2013-11-27 - Re-written in terms of new actionAngle modules - Bovy (IAS)
        """
        if hasattr(self,'_aA'):
            if not self._resetaA(pot=pot,type=type): return None
        if pot is None:
            try:
                pot= self._pot
            except AttributeError:
                raise AttributeError("Integrate orbit or specify pot=")
        self._aAPot= pot
        self._aAType= type
        #Setup
        if self._aAType.lower() == 'adiabatic':
            self._aA= actionAngle.actionAngleAdiabatic(pot=self._aAPot,
                                                       **kwargs)
        elif self._aAType.lower() == 'staeckel':
            self._aA= actionAngle.actionAngleStaeckel(pot=self._aAPot,
                                                      **kwargs)
        elif self._aAType.lower() == 'isochroneapprox':
            from galpy.actionAngle_src.actionAngleIsochroneApprox import actionAngleIsochroneApprox
            self._aA= actionAngleIsochroneApprox(pot=self._aAPot,
                                                 **kwargs)
        elif self._aAType.lower() == 'spherical':
            self._aA= actionAngle.actionAngleSpherical(pot=self._aAPot,
                                                       **kwargs)
        return None

    def _xw(self,*args,**kwargs): #pragma: no cover
        """
        NAME:
           xw
        PURPOSE:
           return the Fourier transform of xx
        INPUT:
           t - (optional) time at which to get xw
        OUTPUT:
           xw(t)
        HISTORY:
           2011-01-04 - Written - Bovy (NYU)
        """
        #BOVY: REPLACE WITH CALCULATION FUNCTION
        x= self.x(self.t)
        xw= nu.fft.fft(x)#-nu.mean(x))
        xw= nu.abs(xw[0:len(xw)/2])*(self.t[1]-self.t[0])/(self.t[-1]-self.t[0])
        return xw

    def _plotxw(self,*args,**kwargs): #pragma: no cover
        """
        NAME:
           plotxw
        PURPOSE:
           plot the spectrum of x
        INPUT:
           bovy_plot.bovy_plot args and kwargs
        OUTPUT:
           x(t)
        HISTORY:
           2010-09-21 - Written - Bovy (NYU)
        """
        xw= self.xw()
        #BOVY: CHECK THAT THIS IS CORRECT
        plot.bovy_plot(2.*m.pi*nu.fft.fftfreq(len(self.t),
                                              d=(self.t[1]-self.t[0]))\
                           [0:len(xw)],
                       xw,*args,**kwargs)

    def __call__(self,*args,**kwargs):
        """
        NAME:
           __call__
        PURPOSE:
           return the orbit vector at time t
        INPUT:
           t - desired time
        OUTPUT:
           [R,vR,vT,z,vz(,phi)] or [R,vR,vT(,phi)] depending on the orbit
        HISTORY:
           2010-07-10 - Written - Bovy (NYU)
        """
        if len(args) == 0:
            return nu.array(self.vxvv)
        else:
            t= args[0]
        # Parse t
        if _APY_LOADED and isinstance(t,units.Quantity):
            t= t.to(units.Gyr).value\
                /bovy_conversion.time_in_Gyr(self._vo,self._ro)
        if isinstance(t,(int,float)) and hasattr(self,'t') \
                and t in list(self.t):
            return self.orbit[list(self.t).index(t),:]
        else:
            if isinstance(t,(int,float)): 
                nt= 1
                t= [t]
            else: 
                nt= len(t)
            dim= len(self.vxvv)
            try:
                self._setupOrbitInterp()
            except:
                out= nu.zeros((dim,nt))
                for jj in range(nt):
                    try:
                        indx= list(self.t).index(t[jj])
                    except ValueError:
                        raise LookupError("Orbit interpolaton failed; integrate on finer grid")
                    for ii in range(dim):
                        out[ii,jj]= self.orbit[indx,ii]
                return out #should always have nt > 1, bc otherwise covered by above
            out= []
            if _OLD_SCIPY and not isinstance(self._orbInterp[0],_fakeInterp) \
                    and nu.any((nu.array(t) < self._orbInterp[0]._data[3])\
                               +(nu.array(t) > self._orbInterp[0]._data[4])): #pragma: no cover
                raise ValueError("One or more requested time is not within the integrated range")
            if dim == 4 or dim == 6:
                #Unpack interpolated x and y to R and phi
                x= self._orbInterp[0](t)
                y= self._orbInterp[-1](t)
                R= nu.sqrt(x*x+y*y)
                phi= nu.arctan2(y,x) % (2.*nu.pi)
                for ii in range(dim):
                    if ii == 0:
                        out.append(R) 
                    elif ii == dim-1:
                        out.append(phi) 
                    else:
                        out.append(self._orbInterp[ii](t))
            else:
                for ii in range(dim):
                    out.append(self._orbInterp[ii](t))
            if nt == 1:
                return nu.array(out).reshape(dim)
            else:
                return nu.array(out).reshape((dim,nt))

    def plot(self,*args,**kwargs):
        """
        NAME:
           plot
        PURPOSE:
           plot aspects of an Orbit
        INPUT:
           bovy_plot args and kwargs
           ro= (Object-wide default) physical scale for distances to use to convert
           vo= (Object-wide default) physical scale for velocities to use to convert
           use_physical= use to override Object-wide default for using a physical scale for output

           +kwargs for ra,dec,ll,bb, etc. functions
        OUTPUT:
           plot
        HISTORY:
           2010-07-26 - Written - Bovy (NYU)
           2010-09-22 - Adapted to more general framework - Bovy (NYU)
           2013-11-29 - added ra,dec kwargs and other derived quantities - Bovy (IAS)
           2014-06-11 - Support for plotting in physical coordinates - Bovy (IAS)
        """
        if (kwargs.get('use_physical',False) \
                and kwargs.get('ro',self._roSet)) or \
                (not 'use_physical' in kwargs \
                     and kwargs.get('ro',self._roSet)):
            labeldict= {'t':r'$t\ (\mathrm{Gyr})$','R':r'$R\ (\mathrm{kpc})$',
                        'vR':r'$v_R\ (\mathrm{km\,s}^{-1})$',
                        'vT':r'$v_T\ (\mathrm{km\,s}^{-1})$',
                        'z':r'$z\ (\mathrm{kpc})$',
                        'vz':r'$v_z\ (\mathrm{km\,s}^{-1})$','phi':r'$\phi$',
                        'x':r'$x\ (\mathrm{kpc})$','y':r'$y\ (\mathrm{kpc})$',
                        'vx':r'$v_x\ (\mathrm{km\,s}^{-1})$',
                        'vy':r'$v_y\ (\mathrm{km\,s}^{-1})$',
                        'E':r'$E\,(\mathrm{km}^2\,\mathrm{s}^{-2})$',
                        'Ez':r'$E_z\,(\mathrm{km}^2\,\mathrm{s}^{-2})$',
                        'ER':r'$E_R\,(\mathrm{km}^2\,\mathrm{s}^{-2})$',
                        'Enorm':r'$E(t)/E(0.)$',
                        'Eznorm':r'$E_z(t)/E_z(0.)$',
                        'ERnorm':r'$E_R(t)/E_R(0.)$',
                        'Jacobi':r'$E-\Omega_p\,L\,(\mathrm{km}^2\,\mathrm{s}^{-2})$',
                        'Jacobinorm':r'$(E-\Omega_p\,L)(t)/(E-\Omega_p\,L)(0)$'}
        else:
            labeldict= {'t':r'$t$','R':r'$R$','vR':r'$v_R$','vT':r'$v_T$',
                        'z':r'$z$','vz':r'$v_z$','phi':r'$\phi$',
                        'x':r'$x$','y':r'$y$','vx':r'$v_x$','vy':r'$v_y$',
                        'E':r'$E$','Enorm':r'$E(t)/E(0.)$',
                        'Ez':r'$E_z$','Eznorm':r'$E_z(t)/E_z(0.)$',
                        'ER':r'$E_R$','ERnorm':r'$E_R(t)/E_R(0.)$',
                        'Jacobi':r'$E-\Omega_p\,L$',
                        'Jacobinorm':r'$(E-\Omega_p\,L)(t)/(E-\Omega_p\,L)(0)$'}
        labeldict.update({'ra':r'$\alpha\ (\mathrm{deg})$',
                          'dec':r'$\delta\ (\mathrm{deg})$',
                          'll':r'$l\ (\mathrm{deg})$',
                          'bb':r'$b\ (\mathrm{deg})$',
                          'dist':r'$d\ (\mathrm{kpc})$',
                          'pmra':r'$\mu_\alpha\ (\mathrm{mas\,yr}^{-1})$',
                          'pmdec':r'$\mu_\delta\ (\mathrm{mas\,yr}^{-1})$',
                          'pmll':r'$\mu_l\ (\mathrm{mas\,yr}^{-1})$',
                          'pmbb':r'$\mu_b\ (\mathrm{mas\,yr}^{-1})$',
                          'vlos':r'$v_\mathrm{los}\ (\mathrm{km\,s}^{-1})$',
                          'helioX':r'$X\ (\mathrm{kpc})$',
                          'helioY':r'$Y\ (\mathrm{kpc})$',
                          'helioZ':r'$Z\ (\mathrm{kpc})$',
                          'U':r'$U\ (\mathrm{km\,s}^{-1})$',
                          'V':r'$V\ (\mathrm{km\,s}^{-1})$',
                          'W':r'$W\ (\mathrm{km\,s}^{-1})$'})
        #Defaults
        if not 'd1' in kwargs and not 'd2' in kwargs:
            if len(self.vxvv) == 3:
                d1= 'R'
                d2= 'vR'
            elif len(self.vxvv) == 4:
                d1= 'x'
                d2= 'y'
            elif len(self.vxvv) == 2:
                d1= 'x'
                d2= 'vx'
            elif len(self.vxvv) == 5 or len(self.vxvv) == 6:
                d1= 'R'
                d2= 'z'
        elif not 'd1' in kwargs:
            d2=  kwargs.pop('d2')
            d1= 't'
        elif not 'd2' in kwargs:
            d1= kwargs.pop('d1')
            d2= 't'
        else:
            d1= kwargs.pop('d1')
            d2= kwargs.pop('d2')
        #Get x and y
        if d1 == 't':
            x= self.time(self.t,**kwargs)
        elif d1 == 'R':
            x= self.R(self.t,**kwargs)
        elif d1 == 'z':
            x= self.z(self.t,**kwargs)
        elif d1 == 'vz':
            x= self.vz(self.t,**kwargs)
        elif d1 == 'vR':
            x= self.vR(self.t,**kwargs)
        elif d1 == 'vT':
            x= self.vT(self.t,**kwargs)
        elif d1 == 'x':
            x= self.x(self.t,**kwargs)
        elif d1 == 'y':
            x= self.y(self.t,**kwargs)
        elif d1 == 'vx':
            x= self.vx(self.t,**kwargs)
        elif d1 == 'vy':
            x= self.vy(self.t,**kwargs)
        elif d1 == 'phi':
            x= self.phi(self.t,**kwargs)
        elif d1.lower() == 'ra':
            x= self.ra(self.t,**kwargs)
        elif d1.lower() == 'dec':
            x= self.dec(self.t,**kwargs)
        elif d1 == 'll':
            x= self.ll(self.t,**kwargs)
        elif d1 == 'bb':
            x= self.bb(self.t,**kwargs)
        elif d1 == 'dist':
            x= self.dist(self.t,**kwargs)
        elif d1 == 'pmra':
            x= self.pmra(self.t,**kwargs)
        elif d1 == 'pmdec':
            x= self.pmdec(self.t,**kwargs)
        elif d1 == 'pmll':
            x= self.pmll(self.t,**kwargs)
        elif d1 == 'pmbb':
            x= self.pmbb(self.t,**kwargs)
        elif d1 == 'vlos':
            x= self.vlos(self.t,**kwargs)
        elif d1 == 'helioX':
            x= self.helioX(self.t,**kwargs)
        elif d1 == 'helioY':
            x= self.helioY(self.t,**kwargs)
        elif d1 == 'helioZ':
            x= self.helioZ(self.t,**kwargs)
        elif d1 == 'U':
            x= self.U(self.t,**kwargs)
        elif d1 == 'V':
            x= self.V(self.t,**kwargs)
        elif d1 == 'W':
            x= self.W(self.t,**kwargs)
        elif d1 == 'E':
            x= self.E(self.t,**kwargs)
        elif d1 == 'Enorm':
            x= self.E(self.t,**kwargs)/self.E(0.,**kwargs)
        elif d1 == 'Ez':
            x= self.Ez(self.t,**kwargs)
        elif d1 == 'Eznorm':
            x= self.Ez(self.t,**kwargs)/self.Ez(0.,**kwargs)
        elif d1 == 'ER':
            x= self.ER(self.t,**kwargs)
        elif d1 == 'ERnorm':
            x= self.ER(self.t,**kwargs)/self.ER(0.,**kwargs)
        elif d1 == 'Jacobi':
            x= self.Jacobi(self.t,**kwargs)
        elif d1 == 'Jacobinorm':
            x= self.Jacobi(self.t,**kwargs)/self.Jacobi(0.,**kwargs)
        if d2 == 't':
            y= self.time(self.t,**kwargs)
        elif d2 == 'R':
            y= self.R(self.t,**kwargs)
        elif d2 == 'z':
            y= self.z(self.t,**kwargs)
        elif d2 == 'vz':
            y= self.vz(self.t,**kwargs)
        elif d2 == 'vR':
            y= self.vR(self.t,**kwargs)
        elif d2 == 'vT':
            y= self.vT(self.t,**kwargs)
        elif d2 == 'x':
            y= self.x(self.t,**kwargs)
        elif d2 == 'y':
            y= self.y(self.t,**kwargs)
        elif d2 == 'vx':
            y= self.vx(self.t,**kwargs)
        elif d2 == 'vy':
            y= self.vy(self.t,**kwargs)
        elif d2 == 'phi':
            y= self.phi(self.t,**kwargs)
        elif d2.lower() == 'ra':
            y= self.ra(self.t,**kwargs)
        elif d2.lower() == 'dec':
            y= self.dec(self.t,**kwargs)
        elif d2 == 'll':
            y= self.ll(self.t,**kwargs)
        elif d2 == 'bb':
            y= self.bb(self.t,**kwargs)
        elif d2 == 'dist':
            y= self.dist(self.t,**kwargs)
        elif d2 == 'pmra':
            y= self.pmra(self.t,**kwargs)
        elif d2 == 'pmdec':
            y= self.pmdec(self.t,**kwargs)
        elif d2 == 'pmll':
            y= self.pmll(self.t,**kwargs)
        elif d2 == 'pmbb':
            y= self.pmbb(self.t,**kwargs)
        elif d2 == 'vlos':
            y= self.vlos(self.t,**kwargs)
        elif d2 == 'helioX':
            y= self.helioX(self.t,**kwargs)
        elif d2 == 'helioY':
            y= self.helioY(self.t,**kwargs)
        elif d2 == 'helioZ':
            y= self.helioZ(self.t,**kwargs)
        elif d2 == 'U':
            y= self.U(self.t,**kwargs)
        elif d2 == 'V':
            y= self.V(self.t,**kwargs)
        elif d2 == 'W':
            y= self.W(self.t,**kwargs)
        elif d2 == 'E':
            y= self.E(self.t,**kwargs)
        elif d2 == 'Enorm':
            y= self.E(self.t,**kwargs)/self.E(0.,**kwargs)
        elif d2 == 'Ez':
            y= self.Ez(self.t,**kwargs)
        elif d2 == 'Eznorm':
            y= self.Ez(self.t,**kwargs)/self.Ez(0.,**kwargs)
        elif d2 == 'ER':
            y= self.ER(self.t,**kwargs)
        elif d2 == 'ERnorm':
            y= self.ER(self.t,**kwargs)/self.ER(0.,**kwargs)
        elif d2 == 'Jacobi':
            y= self.Jacobi(self.t,**kwargs)
        elif d2 == 'Jacobinorm':
            y= self.Jacobi(self.t,**kwargs)/self.Jacobi(0.,**kwargs)
        kwargs.pop('ro',None)
        kwargs.pop('vo',None)
        kwargs.pop('obs',None)
        kwargs.pop('use_physical',None)
        kwargs.pop('pot',None)
        kwargs.pop('OmegaP',None)
        #Plot
        if not 'xlabel' in kwargs:
            kwargs['xlabel']= labeldict[d1]
        if not 'ylabel' in kwargs:
            kwargs['ylabel']= labeldict[d2]
        plot.bovy_plot(x,y,*args,**kwargs)

    def plot3d(self,*args,**kwargs):
        """
        NAME:
           plot3d
        PURPOSE:
           plot 3D aspects of an Orbit
        INPUT:
           ro= (Object-wide default) physical scale for distances to use to convert
           vo= (Object-wide default) physical scale for velocities to use to convert
           use_physical= use to override Object-wide default for using a physical scale for output

           bovy_plot args and kwargs
        OUTPUT:
           plot
        HISTORY:
           2010-07-26 - Written - Bovy (NYU)
           2010-09-22 - Adapted to more general framework - Bovy (NYU)
           2010-01-08 - Adapted to 3D - Bovy (NYU)
           2013-11-29 - added ra,dec kwargs and other derived quantities - Bovy (IAS)
           2014-06-11 - Support for plotting in physical coordinates - Bovy (IAS)
        """
        if (kwargs.get('use_physical',False) \
                and kwargs.get('ro',self._roSet)) or \
                (not 'use_physical' in kwargs \
                     and kwargs.get('ro',self._roSet)):
            labeldict= {'t':r'$t\ (\mathrm{Gyr})$','R':r'$R\ (\mathrm{kpc})$',
                        'vR':r'$v_R\ (\mathrm{km\,s}^{-1})$',
                        'vT':r'$v_T\ (\mathrm{km\,s}^{-1})$',
                        'z':r'$z\ (\mathrm{kpc})$',
                        'vz':r'$v_z\ (\mathrm{km\,s}^{-1})$','phi':r'$\phi$',
                        'x':r'$x\ (\mathrm{kpc})$','y':r'$y\ (\mathrm{kpc})$',
                        'vx':r'$v_x\ (\mathrm{km\,s}^{-1})$',
                        'vy':r'$v_y\ (\mathrm{km\,s}^{-1})$'}
        else:
            labeldict= {'t':r'$t$','R':r'$R$','vR':r'$v_R$','vT':r'$v_T$',
                    'z':r'$z$','vz':r'$v_z$','phi':r'$\phi$',
                    'x':r'$x$','y':r'$y$','vx':r'$v_x$','vy':r'$v_y$'}
        labeldict.update({'ra':r'$\alpha\ (\mathrm{deg})$',
                          'dec':r'$\delta\ (\mathrm{deg})$',
                          'll':r'$l\ (\mathrm{deg})$',
                          'bb':r'$b\ (\mathrm{deg})$',
                          'dist':r'$d\ (\mathrm{kpc})$',
                          'pmra':r'$\mu_\alpha\ (\mathrm{mas\,yr}^{-1})$',
                          'pmdec':r'$\mu_\delta\ (\mathrm{mas\,yr}^{-1})$',
                          'pmll':r'$\mu_l\ (\mathrm{mas\,yr}^{-1})$',
                          'pmbb':r'$\mu_b\ (\mathrm{mas\,yr}^{-1})$',
                          'vlos':r'$v_\mathrm{los}\ (\mathrm{km\,s}^{-1})$',
                          'helioX':r'$X\ (\mathrm{kpc})$',
                          'helioY':r'$Y\ (\mathrm{kpc})$',
                          'helioZ':r'$Z\ (\mathrm{kpc})$',
                          'U':r'$U\ (\mathrm{km\,s}^{-1})$',
                          'V':r'$V\ (\mathrm{km\,s}^{-1})$',
                          'W':r'$W\ (\mathrm{km\,s}^{-1})$'})
        #Defaults
        if not 'd1' in kwargs and not 'd2' in kwargs and not 'd3' in kwargs:
            if len(self.vxvv) == 3:
                d1= 'R'
                d2= 'vR'
                d3= 'vT'
            elif len(self.vxvv) == 4:
                d1= 'x'
                d2= 'y'
                d3= 'vR'
            elif len(self.vxvv) == 2:
                raise AttributeError("Cannot plot 3D aspects of 1D orbits")
            elif len(self.vxvv) == 5:
                d1= 'R'
                d2= 'vR'
                d3= 'z'
            elif len(self.vxvv) == 6:
                d1= 'x'
                d2= 'y'
                d3= 'z'
        elif not ('d1' in kwargs and 'd2' in kwargs and 'd3' in kwargs):
            raise AttributeError("Please provide 'd1', 'd2', and 'd3'")
        else:
            d1= kwargs.pop('d1')
            d2= kwargs.pop('d2')
            d3= kwargs.pop('d3')
        #Get x, y, and z
        if d1 == 't':
            x= self.time(self.t,**kwargs)
        elif d1 == 'R':
            x= self.R(self.t,**kwargs)
        elif d1 == 'z':
            x= self.z(self.t,**kwargs)
        elif d1 == 'vz':
            x= self.vz(self.t,**kwargs)
        elif d1 == 'vR':
            x= self.vR(self.t,**kwargs)
        elif d1 == 'vT':
            x= self.vT(self.t,**kwargs)
        elif d1 == 'x':
            x= self.x(self.t,**kwargs)
        elif d1 == 'y':
            x= self.y(self.t,**kwargs)
        elif d1 == 'vx':
            x= self.vx(self.t,**kwargs)
        elif d1 == 'vy':
            x= self.vy(self.t,**kwargs)
        elif d1 == 'phi':
            x= self.phi(self.t,**kwargs)
        elif d1.lower() == 'ra':
            x= self.ra(self.t,**kwargs)
        elif d1.lower() == 'dec':
            x= self.dec(self.t,**kwargs)
        elif d1 == 'll':
            x= self.ll(self.t,**kwargs)
        elif d1 == 'bb':
            x= self.bb(self.t,**kwargs)
        elif d1 == 'dist':
            x= self.dist(self.t,**kwargs)
        elif d1 == 'pmra':
            x= self.pmra(self.t,**kwargs)
        elif d1 == 'pmdec':
            x= self.pmdec(self.t,**kwargs)
        elif d1 == 'pmll':
            x= self.pmll(self.t,**kwargs)
        elif d1 == 'pmbb':
            x= self.pmbb(self.t,**kwargs)
        elif d1 == 'vlos':
            x= self.vlos(self.t,**kwargs)
        elif d1 == 'helioX':
            x= self.helioX(self.t,**kwargs)
        elif d1 == 'helioY':
            x= self.helioY(self.t,**kwargs)
        elif d1 == 'helioZ':
            x= self.helioZ(self.t,**kwargs)
        elif d1 == 'U':
            x= self.U(self.t,**kwargs)
        elif d1 == 'V':
            x= self.V(self.t,**kwargs)
        elif d1 == 'W':
            x= self.W(self.t,**kwargs)
        if d2 == 't':
            y= self.time(self.t,**kwargs)
        elif d2 == 'R':
            y= self.R(self.t,**kwargs)
        elif d2 == 'z':
            y= self.z(self.t,**kwargs)
        elif d2 == 'vz':
            y= self.vz(self.t,**kwargs)
        elif d2 == 'vR':
            y= self.vR(self.t,**kwargs)
        elif d2 == 'vT':
            y= self.vT(self.t,**kwargs)
        elif d2 == 'x':
            y= self.x(self.t,**kwargs)
        elif d2 == 'y':
            y= self.y(self.t,**kwargs)
        elif d2 == 'vx':
            y= self.vx(self.t,**kwargs)
        elif d2 == 'vy':
            y= self.vy(self.t,**kwargs)
        elif d2 == 'phi':
            y= self.phi(self.t,**kwargs)
        elif d2.lower() == 'ra':
            y= self.ra(self.t,**kwargs)
        elif d2.lower() == 'dec':
            y= self.dec(self.t,**kwargs)
        elif d2 == 'll':
            y= self.ll(self.t,**kwargs)
        elif d2 == 'bb':
            y= self.bb(self.t,**kwargs)
        elif d2 == 'dist':
            y= self.dist(self.t,**kwargs)
        elif d2 == 'pmra':
            y= self.pmra(self.t,**kwargs)
        elif d2 == 'pmdec':
            y= self.pmdec(self.t,**kwargs)
        elif d2 == 'pmll':
            y= self.pmll(self.t,**kwargs)
        elif d2 == 'pmbb':
            y= self.pmbb(self.t,**kwargs)
        elif d2 == 'vlos':
            y= self.vlos(self.t,**kwargs)
        elif d2 == 'helioX':
            y= self.helioX(self.t,**kwargs)
        elif d2 == 'helioY':
            y= self.helioY(self.t,**kwargs)
        elif d2 == 'helioZ':
            y= self.helioZ(self.t,**kwargs)
        elif d2 == 'U':
            y= self.U(self.t,**kwargs)
        elif d2 == 'V':
            y= self.V(self.t,**kwargs)
        elif d2 == 'W':
            y= self.W(self.t,**kwargs)
        if d3 == 't':
            z= self.time(self.t,**kwargs)
        elif d3 == 'R':
            z= self.R(self.t,**kwargs)
        elif d3 == 'z':
            z= self.z(self.t,**kwargs)
        elif d3 == 'vz':
            z= self.vz(self.t,**kwargs)
        elif d3 == 'vR':
            z= self.vR(self.t,**kwargs)
        elif d3 == 'vT':
            z= self.vT(self.t,**kwargs)
        elif d3 == 'x':
            z= self.x(self.t,**kwargs)
        elif d3 == 'y':
            z= self.y(self.t,**kwargs)
        elif d3 == 'vx':
            z= self.vx(self.t,**kwargs)
        elif d3 == 'vy':
            z= self.vy(self.t,**kwargs)
        elif d3 == 'phi':
            z= self.phi(self.t,**kwargs)
        elif d3.lower() == 'ra':
            z= self.ra(self.t,**kwargs)
        elif d3.lower() == 'dec':
            z= self.dec(self.t,**kwargs)
        elif d3 == 'll':
            z= self.ll(self.t,**kwargs)
        elif d3 == 'bb':
            z= self.bb(self.t,**kwargs)
        elif d3 == 'dist':
            z= self.dist(self.t,**kwargs)
        elif d3 == 'pmra':
            z= self.pmra(self.t,**kwargs)
        elif d3 == 'pmdec':
            z= self.pmdec(self.t,**kwargs)
        elif d3 == 'pmll':
            z= self.pmll(self.t,**kwargs)
        elif d3 == 'pmbb':
            z= self.pmbb(self.t,**kwargs)
        elif d3 == 'vlos':
            z= self.vlos(self.t,**kwargs)
        elif d3 == 'helioX':
            z= self.helioX(self.t,**kwargs)
        elif d3 == 'helioY':
            z= self.helioY(self.t,**kwargs)
        elif d3 == 'helioZ':
            z= self.helioZ(self.t,**kwargs)
        elif d3 == 'U':
            z= self.U(self.t,**kwargs)
        elif d3 == 'V':
            z= self.V(self.t,**kwargs)
        elif d3 == 'W':
            z= self.W(self.t,**kwargs)
        kwargs.pop('ro',None)
        kwargs.pop('vo',None)
        kwargs.pop('obs',None)
        kwargs.pop('use_physical',None)
        #Plot
        if not 'xlabel' in kwargs:
            kwargs['xlabel']= labeldict[d1]
        if not 'ylabel' in kwargs:
            kwargs['ylabel']= labeldict[d2]
        if not 'zlabel' in kwargs:
            kwargs['zlabel']= labeldict[d3]
        plot.bovy_plot3d(x,y,z,*args,**kwargs)

    def plotR(self,*args,**kwargs):
        """
        NAME:
           plotR
        PURPOSE:
           plot R(.) along the orbit
        INPUT:
           bovy_plot.bovy_plot inputs
        OUTPUT:
           figure to output device
        HISTORY:
           2010-07-10 - Written - Bovy (NYU)
        """
        kwargs['d2']= 'R'
        self.plot(*args,**kwargs)

    def plotz(self,*args,**kwargs):
        """
        NAME:
           plotz
        PURPOSE:
           plot z(.) along the orbit
        INPUT:
           bovy_plot.bovy_plot inputs
        OUTPUT:
           figure to output device
        HISTORY:
           2010-07-10 - Written - Bovy (NYU)
        """
        kwargs['d2']= 'z'
        self.plot(*args,**kwargs)

    def plotx(self,*args,**kwargs):
        """
        NAME:
           plotx
        PURPOSE:
           plot x(.) along the orbit
        INPUT:
           bovy_plot.bovy_plot inputs
        OUTPUT:
           figure to output device
        HISTORY:
           2010-07-10 - Written - Bovy (NYU)
        """
        kwargs['d2']= 'x'
        self.plot(*args,**kwargs)

    def plotvx(self,*args,**kwargs):
        """
        NAME:
           plotvx
        PURPOSE:
           plot vx(.) along the orbit
        INPUT:
           bovy_plot.bovy_plot inputs
        OUTPUT:
           figure to output device
        HISTORY:
           2010-07-10 - Written - Bovy (NYU)
        """
        kwargs['d2']= 'vx'
        self.plot(*args,**kwargs)

    def ploty(self,*args,**kwargs):
        """
        NAME:
           ploty
        PURPOSE:
           plot y(.) along the orbit
        INPUT:
           bovy_plot.bovy_plot inputs
        OUTPUT:
           figure to output device
        HISTORY:
           2010-07-10 - Written - Bovy (NYU)
        """
        kwargs['d2']= 'y'
        self.plot(*args,**kwargs)

    def plotvy(self,*args,**kwargs):
        """
        NAME:
           plotvy
        PURPOSE:
           plot vy(.) along the orbit
        INPUT:
           bovy_plot.bovy_plot inputs
        OUTPUT:
           figure to output device
        HISTORY:
           2010-07-10 - Written - Bovy (NYU)
        """
        kwargs['d2']= 'vy'
        self.plot(*args,**kwargs)

    def plotvR(self,*args,**kwargs):
        """
        NAME:
           plotvR
        PURPOSE:
           plot vR(.) along the orbit
        INPUT:
           bovy_plot.bovy_plot inputs
        OUTPUT:
           figure to output device
        HISTORY:
           2010-07-10 - Written - Bovy (NYU)
        """
        kwargs['d2']= 'vR'
        self.plot(*args,**kwargs)

    def plotvT(self,*args,**kwargs):
        """
        NAME:
           plotvT
        PURPOSE:
           plot vT(.) along the orbit
        INPUT:
           bovy_plot.bovy_plot inputs
        OUTPUT:
           figure to output device
        HISTORY:
           2010-07-10 - Written - Bovy (NYU)
        """
        kwargs['d2']= 'vT'
        self.plot(*args,**kwargs)
        
    def plotphi(self,*args,**kwargs):
        """
        NAME:
           plotphi
        PURPOSE:
           plot \phi(.) along the orbit
        INPUT:
           bovy_plot.bovy_plot inputs
        OUTPUT:
           figure to output device
        HISTORY:
           2010-07-10 - Written - Bovy (NYU)
        """
        kwargs['d2']= 'phi'
        self.plot(*args,**kwargs)

    def plotvz(self,*args,**kwargs):
        """
        NAME:
           plotvz
        PURPOSE:
           plot vz(.) along the orbit
        INPUT:
           bovy_plot.bovy_plot inputs
        OUTPUT:
           figure to output device
        HISTORY:
           2010-07-10 - Written - Bovy (NYU)
        """
        kwargs['d2']= 'vz'
        self.plot(*args,**kwargs)
        
    def plotE(self,*args,**kwargs):
        """
        NAME:
           plotE
        PURPOSE:
           plot E(.) along the orbit
        INPUT:
           bovy_plot.bovy_plot inputs
        OUTPUT:
           figure to output device
        HISTORY:
           2014-06-16 - Written - Bovy (IAS)
        """
        if kwargs.pop('normed',False):
            kwargs['d2']= 'Enorm'
        else:
            kwargs['d2']= 'E'
        self.plot(*args,**kwargs)
        
    def plotJacobi(self,*args,**kwargs):
        """
        NAME:
           plotE
        PURPOSE:
           plot Jacobi(.) along the orbit
        INPUT:
           bovy_plot.bovy_plot inputs
        OUTPUT:
           figure to output device
        HISTORY:
           2014-06-16 - Written - Bovy (IAS)
        """
        if kwargs.pop('normed',False):
            kwargs['d2']= 'Jacobinorm'
        else:
            kwargs['d2']= 'Jacobi'
        self.plot(*args,**kwargs)
        
    def _setupOrbitInterp(self):
        if not hasattr(self,"_orbInterp"):
            # First check that times increase
            if hasattr(self,"t"): #Orbit has been integrated
                if self.t[1] < self.t[0]: #must be backward
                    sindx= nu.argsort(self.t)
                    # sort
                    self.t= self.t[sindx]
                    self.orbit= self.orbit[sindx]
                    usindx= nu.argsort(sindx) # to later unsort
            orbInterp= []
            for ii in range(len(self.vxvv)):
                if (len(self.vxvv) == 4 or len(self.vxvv) == 6) and ii == 0:
                   #Interpolate x and y rather than R and phi to avoid issues w/ phase wrapping
                    if not hasattr(self,"t"): #Orbit has not been integrated
                        orbInterp.append(_fakeInterp(self.vxvv[0]*nu.cos(self.vxvv[-1])))
                    else:
                        orbInterp.append(interpolate.InterpolatedUnivariateSpline(\
                                self.t,self.orbit[:,0]*nu.cos(self.orbit[:,-1]),
                                **_KWINTERP))
                elif (len(self.vxvv) == 4 or len(self.vxvv) == 6) and \
                        ii == len(self.vxvv)-1:
                    if not hasattr(self,"t"): #Orbit has not been integrated
                        orbInterp.append(_fakeInterp(self.vxvv[0]*nu.sin(self.vxvv[-1])))
                    else:
                        orbInterp.append(interpolate.InterpolatedUnivariateSpline(\
                                self.t,self.orbit[:,0]*nu.sin(self.orbit[:,-1]),**_KWINTERP))
                else:
                    if not hasattr(self,"t"): #Orbit has not been integrated
                        orbInterp.append(_fakeInterp(self.vxvv[ii]))
                    else:
                        orbInterp.append(interpolate.InterpolatedUnivariateSpline(\
                                self.t,self.orbit[:,ii],**_KWINTERP))
            self._orbInterp= orbInterp
            try: #unsort
                self.t= self.t[usindx]
                self.orbit= self.orbit[usindx]
            except: pass
        return None


class _fakeInterp(object): 
    """Fake class to simulate interpolation when orbit was not integrated"""
    def __init__(self,x):
        self.x= x
    def __call__(self,t):
        if nu.any(nu.array(t) != 0.):
            raise ValueError("Integrate instance before evaluating it at non-zero time")
        else:
            return nu.array([self.x for i in t])
<|MERGE_RESOLUTION|>--- conflicted
+++ resolved
@@ -1,24 +1,18 @@
 import math as m
 import numpy as nu
-<<<<<<< HEAD
+import scipy
 from scipy import interpolate
 _APY_LOADED= True
 try:
     from astropy import units, coordinates
 except ImportError:
     _APY_LOADED= False
-=======
-import scipy
-from scipy import interpolate
->>>>>>> a34bab6c
 from galpy import actionAngle
 import galpy.util.bovy_plot as plot
 import galpy.util.bovy_coords as coords
 from galpy.util.bovy_conversion import physical_conversion
-<<<<<<< HEAD
 from galpy.util import bovy_conversion
 from galpy.util import config
-=======
 if int(scipy.__version__.split('.')[0]) < 1 and \
         int(scipy.__version__.split('.')[1]) < 15: #pragma: no cover
     _OLD_SCIPY= True
@@ -26,7 +20,6 @@
 else:
     _OLD_SCIPY= False
     _KWINTERP= {'ext':2}  #for scipy version >=1.15
->>>>>>> a34bab6c
 class OrbitTop(object):
     """General class that holds orbits and integrates them"""
     def __init__(self,vxvv=None,vo=None,ro=None,zo=0.025,
