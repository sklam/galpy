/*
  C code for Binney (2012)'s Staeckel approximation code
*/
#include <stdio.h>
#include <stdlib.h>
#include <stdbool.h>
#include <math.h>
#include <gsl/gsl_math.h>
#include <gsl/gsl_errno.h>
#include <gsl/gsl_roots.h>
#include <gsl/gsl_min.h>
#include <gsl/gsl_integration.h>
#ifdef _OPENMP
#include <omp.h>
#endif
#define CHUNKSIZE 10
//Potentials
#include <galpy_potentials.h>
#include <integrateFullOrbit.h>
#include <actionAngle.h>
#ifndef M_PI
#define M_PI 3.14159265358979323846
#endif
/*
  Structure Declarations
*/
struct JRStaeckelArg{
  double E;
  double Lz22delta;
  double I3U;
  double delta;
  double u0;
  double sinh2u0;
  double v0;
  double sin2v0;
  double potu0v0;
  int nargs;
  struct potentialArg * actionAngleArgs;
};
struct JzStaeckelArg{
  double E;
  double Lz22delta;
  double I3V;
  double delta;
  double u0;
  double cosh2u0;
  double sinh2u0;
  double potupi2;
  int nargs;
  struct potentialArg * actionAngleArgs;
};
struct dJRStaeckelArg{
  double E;
  double Lz22delta;
  double I3U;
  double delta;
  double u0;
  double sinh2u0;
  double v0;
  double sin2v0;
  double potu0v0;
  double umin;
  double umax;
  int nargs;
  struct potentialArg * actionAngleArgs;
};
struct dJzStaeckelArg{
  double E;
  double Lz22delta;
  double I3V;
  double delta;
  double u0;
  double cosh2u0;
  double sinh2u0;
  double potupi2;
  double vmin;
  int nargs;
  struct potentialArg * actionAngleArgs;
};
struct u0EqArg{
  double E;
  double Lz22delta;
  double delta;
  int nargs;
  struct potentialArg * actionAngleArgs;
};
/*
  Function Declarations
*/
void calcu0(int,double *,double *,int,int *,double *,int,double*,
	    double *,int *);
void actionAngleStaeckel_uminUmaxVmin(int,double *,double *,double *,double *,
				      double *,double *,int,int *,double *,
				      int,double *,double *,
				      double *,double *,int *);
void actionAngleStaeckel_actions(int,double *,double *,double *,double *,
				 double *,double *,int,int *,double *,int,
				 double *,int,double *,double *,int *);
void actionAngleStaeckel_actionsFreqsAngles(int,double *,double *,double *,
					    double *,double *,double *,
					    int,int *,double *,
					    int,double *,int,double *,double *,
					    double *,double *,double *,
					    double *,double *,double *,int *);
void actionAngleStaeckel_actionsFreqs(int,double *,double *,double *,double *,
				      double *,double *,int,int *,double *,
				      int,double *,int,double *,double *,
				      double *,double *,double *,int *);
<<<<<<< HEAD
void actionAngleStaeckel_actionsFreqsDerivs(int,double *,double *,double *,
					    double *,double *,double *,int,
					    int *,double *,int,double*,int,
					    double *,double *,double *,
					    double *,double *,double *,
					    double *,double *,int *);
=======
>>>>>>> 4056d30e
void calcAnglesStaeckel(int,double *,double *,double *,double *,double *,
			double *,double *,double *,double *,double *,double *,
			double *,double *,double *,double *,double *,double *,
			double *,double *,double *,double *,double *,double *,
			double *,int,double *,double *,double *,double *,
			double *,double *,double *,double *,double *,double *,
			int,struct potentialArg *,int);
void calcFreqsFromDerivsStaeckel(int,double *,double *,double *,
				 double *,double *,double *,
				 double *,double *,double *,double *);
void calcdI3dJFromDerivsStaeckel(int,double *,double *,double *,double *,
				 double *,double *,double *,double *);
void calcJRStaeckel(int,double *,double *,double *,double *,double *,double *,
		    int,double *,double *,double *,double *,double *,double *,
		    int,struct potentialArg *,int);
<<<<<<< HEAD
void calcJzStaeckel(int,double *,double *,double *,double *,double *,
		    int,double *,double *,double *,double *,double *,
		    int,struct potentialArg *,int);
=======
void calcJzStaeckel(int,double *,double *,double *,double *,double *,int,
		    double *,double *,double *,double *,double *,int,
		    struct potentialArg *,int);
>>>>>>> 4056d30e
void calcdJRStaeckel(int,double *,double *,double *,double *,double *,
		     double *,double *,double *,int,
		     double *,double *,double *,double *,double *,double *,int,
		    struct potentialArg *,int);
void calcdJzStaeckel(int,double *,double *,double *,double *,double *,
		     double *,double *,int,double *,double *,double *,double *,
		     double *,int,
		     struct potentialArg *,int);
void calcUminUmax(int,double *,double *,double *,double *,double *,double *,
		  double *,int,double *,double *,double *,double *,double *,
		  double *,int,struct potentialArg *);
void calcVmin(int,double *,double *,double *,double *,double *,double *,int,
	      double *,double *,double *,double *,double *,int,
	      struct potentialArg *);
double JRStaeckelIntegrandSquared(double,void *);
double JRStaeckelIntegrand(double,void *);
double JzStaeckelIntegrandSquared(double,void *);
double JzStaeckelIntegrand(double,void *);
double dJRdEStaeckelIntegrand(double,void *);
double dJRdELowStaeckelIntegrand(double,void *);
double dJRdEHighStaeckelIntegrand(double,void *);
double dJRdLzStaeckelIntegrand(double,void *);
double dJRdLzLowStaeckelIntegrand(double,void *);
double dJRdLzHighStaeckelIntegrand(double,void *);
double dJRdI3StaeckelIntegrand(double,void *);
double dJRdI3LowStaeckelIntegrand(double,void *);
double dJRdI3HighStaeckelIntegrand(double,void *);
double dJzdEStaeckelIntegrand(double,void *);
double dJzdELowStaeckelIntegrand(double,void *);
double dJzdEHighStaeckelIntegrand(double,void *);
double dJzdLzStaeckelIntegrand(double,void *);
double dJzdLzLowStaeckelIntegrand(double,void *);
double dJzdLzHighStaeckelIntegrand(double,void *);
double dJzdI3StaeckelIntegrand(double,void *);
double dJzdI3LowStaeckelIntegrand(double,void *);
double dJzdI3HighStaeckelIntegrand(double,void *);
double u0Equation(double,void *);
double evaluatePotentials(double,double,int, struct potentialArg *);
double evaluatePotentialsUV(double,double,double,int,struct potentialArg *);
/*
  Actual functions, inlines first
*/
inline void uv_to_Rz(double u, double v, double * R, double *z,double delta){
  *R= delta * sinh(u) * sin(v);
  *z= delta * cosh(u) * cos(v);
}
inline void Rz_to_uv_vec(int ndata,
			 double *R,
			 double *z,
			 double *u,
			 double *v,
			 int ndelta,
			 double * delta){
  int ii;
  double d12, d22, coshu, cosv,tdelta;
  int delta_stride= ndelta == 1 ? 0 : 1;
  for (ii=0; ii < ndata; ii++) {
    tdelta= *(delta+ii*delta_stride);
    d12= (*(z+ii)+tdelta)*(*(z+ii)+tdelta)+(*(R+ii))*(*(R+ii));
    d22= (*(z+ii)-tdelta)*(*(z+ii)-tdelta)+(*(R+ii))*(*(R+ii));
    coshu= 0.5/tdelta*(sqrt(d12)+sqrt(d22));
    cosv=  0.5/tdelta*(sqrt(d12)-sqrt(d22));
    *u++= acosh(coshu);
    *v++= acos(cosv);
  }
  u-= ndata;
  v-= ndata;
}
inline void calcEL(int ndata,
		   double *R,
		   double *vR,
		   double *vT,
		   double *z,
		   double *vz,
		   double *E,
		   double *Lz,
		   int nargs,
		   struct potentialArg * actionAngleArgs){
  int ii;
  for (ii=0; ii < ndata; ii++){
    *(E+ii)= evaluatePotentials(*(R+ii),*(z+ii),
				nargs,actionAngleArgs)
      + 0.5 * *(vR+ii) * *(vR+ii)
      + 0.5 * *(vT+ii) * *(vT+ii)
      + 0.5 * *(vz+ii) * *(vz+ii);
    *(Lz+ii)= *(R+ii) * *(vT+ii);
  }
}
/*
  MAIN FUNCTIONS
 */
void calcu0(int ndata,
	    double *E,
	    double *Lz,
	    int npot,
	    int * pot_type,
	    double * pot_args,
	    int ndelta,
	    double * delta,
	    double *u0,
	    int * err){
  int ii;
  //Set up the potentials
  struct potentialArg * actionAngleArgs= (struct potentialArg *) malloc ( npot * sizeof (struct potentialArg) );
  parse_leapFuncArgs_Full(npot,actionAngleArgs,&pot_type,&pot_args);
  //setup the function to be minimized
  gsl_function u0Eq;
  struct u0EqArg * params= (struct u0EqArg *) malloc ( sizeof (struct u0EqArg) );
  params->nargs= npot;
  params->actionAngleArgs= actionAngleArgs;
  //Setup solver
  int status;
  int iter, max_iter = 100;
  const gsl_min_fminimizer_type *T;
  gsl_min_fminimizer *s;
  double u_guess, u_lo, u_hi;
  T = gsl_min_fminimizer_brent;
  s = gsl_min_fminimizer_alloc (T);
  u0Eq.function = &u0Equation;
  int delta_stride= ndelta == 1 ? 0 : 1;
  for (ii=0; ii < ndata; ii++){
    //Setup function
    params->delta= *(delta+ii*delta_stride);
    params->E= *(E+ii);
    params->Lz22delta= 0.5 * *(Lz+ii) * *(Lz+ii) / *(delta+ii*delta_stride) / *(delta+ii*delta_stride);
    u0Eq.params = params;
    //Find starting points for minimum
    u_guess= 1.;
    u_lo= 0.001;
    u_hi= 100.;
    gsl_set_error_handler_off();
    status = gsl_min_fminimizer_set (s, &u0Eq, u_guess, u_lo, u_hi);
    if (status == GSL_EINVAL) {
      *(u0+ii)= u_hi;
      gsl_set_error_handler (NULL);
      continue;
    }
    gsl_set_error_handler (NULL);
    iter= 0;
    do
      {
	iter++;
	status = gsl_min_fminimizer_iterate (s);
	u_guess = gsl_min_fminimizer_x_minimum (s);
	u_lo = gsl_min_fminimizer_x_lower (s);
	u_hi = gsl_min_fminimizer_x_upper (s);
	status = gsl_min_test_interval (u_lo, u_hi,
					 9.9999999999999998e-13,
					 4.4408920985006262e-16);
      }
    while (status == GSL_CONTINUE && iter < max_iter);
    *(u0+ii)= gsl_min_fminimizer_x_minimum (s);
  }
  gsl_min_fminimizer_free (s);
  free(params);
  free_potentialArgs(npot,actionAngleArgs);
  free(actionAngleArgs);
  *err= status;
}
void actionAngleStaeckel_uminUmaxVmin(int ndata,
				      double *R,
				      double *vR,
				      double *vT,
				      double *z,
				      double *vz,
				      double *u0,
				      int npot,
				      int * pot_type,
				      double * pot_args,
				      int ndelta,
				      double * delta,
				      double *umin,
				      double *umax,
				      double *vmin,
				      int * err){
  // Just copied this over from actionAngleStaeckel_actions below, not elegant
  // but does the job...
  int ii;
  double tdelta;
  //Set up the potentials
  struct potentialArg * actionAngleArgs= (struct potentialArg *) malloc ( npot * sizeof (struct potentialArg) );
<<<<<<< HEAD
  parse_actionAngleArgs(npot,actionAngleArgs,&pot_type,&pot_args,false);
=======
  parse_leapFuncArgs_Full(npot,actionAngleArgs,&pot_type,&pot_args);
>>>>>>> 4056d30e
  //E,Lz
  double *E= (double *) malloc ( ndata * sizeof(double) );
  double *Lz= (double *) malloc ( ndata * sizeof(double) );
  calcEL(ndata,R,vR,vT,z,vz,E,Lz,npot,actionAngleArgs);
  //Calculate all necessary parameters
  double *ux= (double *) malloc ( ndata * sizeof(double) );
  double *vx= (double *) malloc ( ndata * sizeof(double) );
  Rz_to_uv_vec(ndata,R,z,ux,vx,ndelta,delta);
  double *coshux= (double *) malloc ( ndata * sizeof(double) );
  double *sinhux= (double *) malloc ( ndata * sizeof(double) );
  double *sinvx= (double *) malloc ( ndata * sizeof(double) );
  double *cosvx= (double *) malloc ( ndata * sizeof(double) );
  double *pux= (double *) malloc ( ndata * sizeof(double) );
  double *pvx= (double *) malloc ( ndata * sizeof(double) );
  double *sinh2u0= (double *) malloc ( ndata * sizeof(double) );
  double *cosh2u0= (double *) malloc ( ndata * sizeof(double) );
  double *v0= (double *) malloc ( ndata * sizeof(double) );
  double *sin2v0= (double *) malloc ( ndata * sizeof(double) );
  double *potu0v0= (double *) malloc ( ndata * sizeof(double) );
  double *potupi2= (double *) malloc ( ndata * sizeof(double) );
  double *I3U= (double *) malloc ( ndata * sizeof(double) );
  double *I3V= (double *) malloc ( ndata * sizeof(double) );
  int delta_stride= ndelta == 1 ? 0 : 1;
  UNUSED int chunk= CHUNKSIZE;
#pragma omp parallel for schedule(static,chunk) private(ii,tdelta)
  for (ii=0; ii < ndata; ii++){
    tdelta= *(delta+ii*delta_stride);
    *(coshux+ii)= cosh(*(ux+ii));
    *(sinhux+ii)= sinh(*(ux+ii));
    *(cosvx+ii)= cos(*(vx+ii));
    *(sinvx+ii)= sin(*(vx+ii));
    *(pux+ii)= tdelta * (*(vR+ii) * *(coshux+ii) * *(sinvx+ii) 
			+ *(vz+ii) * *(sinhux+ii) * *(cosvx+ii));
    *(pvx+ii)= tdelta * (*(vR+ii) * *(sinhux+ii) * *(cosvx+ii) 
			- *(vz+ii) * *(coshux+ii) * *(sinvx+ii));
    *(sinh2u0+ii)= sinh(*(u0+ii)) * sinh(*(u0+ii));
    *(cosh2u0+ii)= cosh(*(u0+ii)) * cosh(*(u0+ii));
    *(v0+ii)= 0.5 * M_PI; //*(vx+ii);
    *(sin2v0+ii)= sin(*(v0+ii)) * sin(*(v0+ii));
    *(potu0v0+ii)= evaluatePotentialsUV(*(u0+ii),*(v0+ii),tdelta,
					npot,actionAngleArgs);
    *(I3U+ii)= *(E+ii) * *(sinhux+ii) * *(sinhux+ii)
      - 0.5 * *(pux+ii) * *(pux+ii) / tdelta / tdelta
      - 0.5 * *(Lz+ii) * *(Lz+ii) / tdelta / tdelta / *(sinhux+ii) / *(sinhux+ii) 
      - ( *(sinhux+ii) * *(sinhux+ii) + *(sin2v0+ii))
      *evaluatePotentialsUV(*(ux+ii),*(v0+ii),tdelta,
			    npot,actionAngleArgs)
      + ( *(sinh2u0+ii) + *(sin2v0+ii) )* *(potu0v0+ii);
    *(potupi2+ii)= evaluatePotentialsUV(*(u0+ii),0.5 * M_PI,tdelta,
					npot,actionAngleArgs);
    *(I3V+ii)= - *(E+ii) * *(sinvx+ii) * *(sinvx+ii)
      + 0.5 * *(pvx+ii) * *(pvx+ii) / tdelta / tdelta
      + 0.5 * *(Lz+ii) * *(Lz+ii) / tdelta / tdelta / *(sinvx+ii) / *(sinvx+ii)
      - *(cosh2u0+ii) * *(potupi2+ii)
      + ( *(sinh2u0+ii) + *(sinvx+ii) * *(sinvx+ii))
      * evaluatePotentialsUV(*(u0+ii),*(vx+ii),tdelta,
			     npot,actionAngleArgs);
  }
  //Calculate 'peri' and 'apo'centers
  calcUminUmax(ndata,umin,umax,ux,pux,E,Lz,I3U,ndelta,delta,u0,sinh2u0,v0,
	       sin2v0,potu0v0,npot,actionAngleArgs);
  calcVmin(ndata,vmin,vx,pvx,E,Lz,I3V,ndelta,delta,u0,cosh2u0,sinh2u0,potupi2,
	   npot,actionAngleArgs);
  //Free
  free_potentialArgs(npot,actionAngleArgs);
  free(actionAngleArgs);
  free(E);
  free(Lz);
  free(ux);
  free(vx);
  free(coshux);
  free(sinhux);
  free(sinvx);
  free(cosvx);
  free(pux);
  free(pvx);
  free(sinh2u0);
  free(cosh2u0);
  free(v0);
  free(sin2v0);
  free(potu0v0);
  free(potupi2);
  free(I3U);
  free(I3V);
}
void actionAngleStaeckel_actions(int ndata,
				 double *R,
				 double *vR,
				 double *vT,
				 double *z,
				 double *vz,
				 double *u0,
				 int npot,
				 int * pot_type,
				 double * pot_args,
				 int ndelta,
				 double * delta,
				 int order,
				 double *jr,
				 double *jz,
				 int * err){
  int ii;
  double tdelta;
  //Set up the potentials
  struct potentialArg * actionAngleArgs= (struct potentialArg *) malloc ( npot * sizeof (struct potentialArg) );
  parse_leapFuncArgs_Full(npot,actionAngleArgs,&pot_type,&pot_args);
  //E,Lz
  double *E= (double *) malloc ( ndata * sizeof(double) );
  double *Lz= (double *) malloc ( ndata * sizeof(double) );
  calcEL(ndata,R,vR,vT,z,vz,E,Lz,npot,actionAngleArgs);
  //Calculate all necessary parameters
  double *ux= (double *) malloc ( ndata * sizeof(double) );
  double *vx= (double *) malloc ( ndata * sizeof(double) );
  Rz_to_uv_vec(ndata,R,z,ux,vx,ndelta,delta);
  double *coshux= (double *) malloc ( ndata * sizeof(double) );
  double *sinhux= (double *) malloc ( ndata * sizeof(double) );
  double *sinvx= (double *) malloc ( ndata * sizeof(double) );
  double *cosvx= (double *) malloc ( ndata * sizeof(double) );
  double *pux= (double *) malloc ( ndata * sizeof(double) );
  double *pvx= (double *) malloc ( ndata * sizeof(double) );
  double *sinh2u0= (double *) malloc ( ndata * sizeof(double) );
  double *cosh2u0= (double *) malloc ( ndata * sizeof(double) );
  double *v0= (double *) malloc ( ndata * sizeof(double) );
  double *sin2v0= (double *) malloc ( ndata * sizeof(double) );
  double *potu0v0= (double *) malloc ( ndata * sizeof(double) );
  double *potupi2= (double *) malloc ( ndata * sizeof(double) );
  double *I3U= (double *) malloc ( ndata * sizeof(double) );
  double *I3V= (double *) malloc ( ndata * sizeof(double) );
  int delta_stride= ndelta == 1 ? 0 : 1;
  UNUSED int chunk= CHUNKSIZE;
#pragma omp parallel for schedule(static,chunk) private(ii,tdelta)
  for (ii=0; ii < ndata; ii++){
    tdelta= *(delta+ii*delta_stride);
    *(coshux+ii)= cosh(*(ux+ii));
    *(sinhux+ii)= sinh(*(ux+ii));
    *(cosvx+ii)= cos(*(vx+ii));
    *(sinvx+ii)= sin(*(vx+ii));
    *(pux+ii)= tdelta * (*(vR+ii) * *(coshux+ii) * *(sinvx+ii) 
			+ *(vz+ii) * *(sinhux+ii) * *(cosvx+ii));
    *(pvx+ii)= tdelta * (*(vR+ii) * *(sinhux+ii) * *(cosvx+ii) 
			- *(vz+ii) * *(coshux+ii) * *(sinvx+ii));
    *(sinh2u0+ii)= sinh(*(u0+ii)) * sinh(*(u0+ii));
    *(cosh2u0+ii)= cosh(*(u0+ii)) * cosh(*(u0+ii));
    *(v0+ii)= 0.5 * M_PI; //*(vx+ii);
    *(sin2v0+ii)= sin(*(v0+ii)) * sin(*(v0+ii));
    *(potu0v0+ii)= evaluatePotentialsUV(*(u0+ii),*(v0+ii),tdelta,
					npot,actionAngleArgs);
    *(I3U+ii)= *(E+ii) * *(sinhux+ii) * *(sinhux+ii)
      - 0.5 * *(pux+ii) * *(pux+ii) / tdelta / tdelta
      - 0.5 * *(Lz+ii) * *(Lz+ii) / tdelta / tdelta / *(sinhux+ii) / *(sinhux+ii) 
      - ( *(sinhux+ii) * *(sinhux+ii) + *(sin2v0+ii))
      *evaluatePotentialsUV(*(ux+ii),*(v0+ii),tdelta,
			    npot,actionAngleArgs)
      + ( *(sinh2u0+ii) + *(sin2v0+ii) )* *(potu0v0+ii);
    *(potupi2+ii)= evaluatePotentialsUV(*(u0+ii),0.5 * M_PI,tdelta,
					npot,actionAngleArgs);
    *(I3V+ii)= - *(E+ii) * *(sinvx+ii) * *(sinvx+ii)
      + 0.5 * *(pvx+ii) * *(pvx+ii) / tdelta / tdelta
      + 0.5 * *(Lz+ii) * *(Lz+ii) / tdelta / tdelta / *(sinvx+ii) / *(sinvx+ii)
      - *(cosh2u0+ii) * *(potupi2+ii)
      + ( *(sinh2u0+ii) + *(sinvx+ii) * *(sinvx+ii))
      * evaluatePotentialsUV(*(u0+ii),*(vx+ii),tdelta,
			     npot,actionAngleArgs);
  }
  //Calculate 'peri' and 'apo'centers
  double *umin= (double *) malloc ( ndata * sizeof(double) );
  double *umax= (double *) malloc ( ndata * sizeof(double) );
  double *vmin= (double *) malloc ( ndata * sizeof(double) );
  calcUminUmax(ndata,umin,umax,ux,pux,E,Lz,I3U,ndelta,delta,u0,sinh2u0,v0,
	       sin2v0,potu0v0,npot,actionAngleArgs);
  calcVmin(ndata,vmin,vx,pvx,E,Lz,I3V,ndelta,delta,u0,cosh2u0,sinh2u0,potupi2,
	   npot,actionAngleArgs);
  //Calculate the actions
  calcJRStaeckel(ndata,jr,umin,umax,E,Lz,I3U,ndelta,delta,u0,sinh2u0,v0,sin2v0,
		 potu0v0,npot,actionAngleArgs,order);
  calcJzStaeckel(ndata,jz,vmin,E,Lz,I3V,ndelta,delta,u0,cosh2u0,sinh2u0,
		 potupi2,npot,actionAngleArgs,order);
  //Free
  free_potentialArgs(npot,actionAngleArgs);
  free(actionAngleArgs);
  free(E);
  free(Lz);
  free(ux);
  free(vx);
  free(coshux);
  free(sinhux);
  free(sinvx);
  free(cosvx);
  free(pux);
  free(pvx);
  free(sinh2u0);
  free(cosh2u0);
  free(v0);
  free(sin2v0);
  free(potu0v0);
  free(potupi2);
  free(I3U);
  free(I3V);
  free(umin);
  free(umax);
  free(vmin);
}
void calcJRStaeckel(int ndata,
		    double * jr,
		    double * umin,
		    double * umax,
		    double * E,
		    double * Lz,
		    double * I3U,
		    int ndelta,
		    double * delta,
		    double * u0,
		    double * sinh2u0,
		    double * v0,
		    double * sin2v0,
		    double * potu0v0,
		    int nargs,
		    struct potentialArg * actionAngleArgs,
		    int order){
  int ii, tid, nthreads;
#ifdef _OPENMP
  nthreads = omp_get_max_threads();
#else
  nthreads = 1;
#endif
  gsl_function * JRInt= (gsl_function *) malloc ( nthreads * sizeof(gsl_function) );
  struct JRStaeckelArg * params= (struct JRStaeckelArg *) malloc ( nthreads * sizeof (struct JRStaeckelArg) );
  for (tid=0; tid < nthreads; tid++){
    (params+tid)->nargs= nargs;
    (params+tid)->actionAngleArgs= actionAngleArgs;
  }
  //Setup integrator
  gsl_integration_glfixed_table * T= gsl_integration_glfixed_table_alloc (order);
  int delta_stride= ndelta == 1 ? 0 : 1;
  UNUSED int chunk= CHUNKSIZE;
#pragma omp parallel for schedule(static,chunk)				\
  private(tid,ii)							\
  shared(jr,umin,umax,JRInt,params,T,delta,E,Lz,I3U,u0,sinh2u0,v0,sin2v0,potu0v0)
  for (ii=0; ii < ndata; ii++){
#ifdef _OPENMP
    tid= omp_get_thread_num();
#else
    tid = 0;
#endif
    if ( *(umin+ii) == -9999.99 || *(umax+ii) == -9999.99 ){
      *(jr+ii)= 9999.99;
      continue;
    }
    if ( (*(umax+ii) - *(umin+ii)) / *(umax+ii) < 0.000001 ){//circular
      *(jr+ii) = 0.;
      continue;
    }
    //Setup function
    (params+tid)->delta= *(delta+ii*delta_stride);
    (params+tid)->E= *(E+ii);
    (params+tid)->Lz22delta= 0.5 * *(Lz+ii) * *(Lz+ii) / *(delta+ii*delta_stride) / *(delta+ii*delta_stride);
    (params+tid)->I3U= *(I3U+ii);
    (params+tid)->u0= *(u0+ii);
    (params+tid)->sinh2u0= *(sinh2u0+ii);
    (params+tid)->v0= *(v0+ii);
    (params+tid)->sin2v0= *(sin2v0+ii);
    (params+tid)->potu0v0= *(potu0v0+ii);
    (JRInt+tid)->function = &JRStaeckelIntegrand;
    (JRInt+tid)->params = params+tid;
    //Integrate
    *(jr+ii)= gsl_integration_glfixed (JRInt+tid,*(umin+ii),*(umax+ii),T)
      * sqrt(2.) * *(delta+ii*delta_stride) / M_PI;
  }
  free(JRInt);
  free(params);
  gsl_integration_glfixed_table_free ( T );
}
void calcJzStaeckel(int ndata,
		    double * jz,
		    double * vmin,
		    double * E,
		    double * Lz,
		    double * I3V,
		    int ndelta,
		    double * delta,
		    double * u0,
		    double * cosh2u0,
		    double * sinh2u0,
		    double * potupi2,
		    int nargs,
		    struct potentialArg * actionAngleArgs,
		    int order){
  int ii, tid, nthreads;
#ifdef _OPENMP
  nthreads = omp_get_max_threads();
#else
  nthreads = 1;
#endif
  gsl_function * JzInt= (gsl_function *) malloc ( nthreads * sizeof(gsl_function) );
  struct JzStaeckelArg * params= (struct JzStaeckelArg *) malloc ( nthreads * sizeof (struct JzStaeckelArg) );
  for (tid=0; tid < nthreads; tid++){
    (params+tid)->nargs= nargs;
    (params+tid)->actionAngleArgs= actionAngleArgs;
  }
  //Setup integrator
  gsl_integration_glfixed_table * T= gsl_integration_glfixed_table_alloc (order);
  int delta_stride= ndelta == 1 ? 0 : 1;
  UNUSED int chunk= CHUNKSIZE;
#pragma omp parallel for schedule(static,chunk)				\
  private(tid,ii)							\
  shared(jz,vmin,JzInt,params,T,delta,E,Lz,I3V,u0,cosh2u0,sinh2u0,potupi2)
  for (ii=0; ii < ndata; ii++){
#ifdef _OPENMP
    tid= omp_get_thread_num();
#else
    tid = 0;
#endif
    if ( *(vmin+ii) == -9999.99 ){
      *(jz+ii)= 9999.99;
      continue;
    }
    if ( (0.5 * M_PI - *(vmin+ii)) / M_PI * 2. < 0.000001 ){//circular
      *(jz+ii) = 0.;
      continue;
    }
    //Setup function
    (params+tid)->delta= *(delta+ii*delta_stride);
    (params+tid)->E= *(E+ii);
    (params+tid)->Lz22delta= 0.5 * *(Lz+ii) * *(Lz+ii) / *(delta+ii*delta_stride) / *(delta+ii*delta_stride);
    (params+tid)->I3V= *(I3V+ii);
    (params+tid)->u0= *(u0+ii);
    (params+tid)->cosh2u0= *(cosh2u0+ii);
    (params+tid)->sinh2u0= *(sinh2u0+ii);
    (params+tid)->potupi2= *(potupi2+ii);
    (JzInt+tid)->function = &JzStaeckelIntegrand;
    (JzInt+tid)->params = params+tid;
    //Integrate
    *(jz+ii)= gsl_integration_glfixed (JzInt+tid,*(vmin+ii),M_PI/2.,T)
      * 2 * sqrt(2.) * *(delta+ii*delta_stride) / M_PI;
  }
  free(JzInt);
  free(params);
  gsl_integration_glfixed_table_free ( T );
}
void actionAngleStaeckel_actionsFreqs(int ndata,
				      double *R,
				      double *vR,
				      double *vT,
				      double *z,
				      double *vz,
				      double *u0,
				      int npot,
				      int * pot_type,
				      double * pot_args,
				      int ndelta,
				      double * delta,
				      int order,
				      double *jr,
				      double *jz,
				      double *Omegar,
				      double *Omegaphi,
				      double *Omegaz,
				      int * err){
  int ii;
  double tdelta;
  //Set up the potentials
  struct potentialArg * actionAngleArgs= (struct potentialArg *) malloc ( npot * sizeof (struct potentialArg) );
  parse_leapFuncArgs_Full(npot,actionAngleArgs,&pot_type,&pot_args);
  //E,Lz
  double *E= (double *) malloc ( ndata * sizeof(double) );
  double *Lz= (double *) malloc ( ndata * sizeof(double) );
  calcEL(ndata,R,vR,vT,z,vz,E,Lz,npot,actionAngleArgs);
  //Calculate all necessary parameters
  double *ux= (double *) malloc ( ndata * sizeof(double) );
  double *vx= (double *) malloc ( ndata * sizeof(double) );
  Rz_to_uv_vec(ndata,R,z,ux,vx,ndelta,delta);
  double *coshux= (double *) malloc ( ndata * sizeof(double) );
  double *sinhux= (double *) malloc ( ndata * sizeof(double) );
  double *sinvx= (double *) malloc ( ndata * sizeof(double) );
  double *cosvx= (double *) malloc ( ndata * sizeof(double) );
  double *pux= (double *) malloc ( ndata * sizeof(double) );
  double *pvx= (double *) malloc ( ndata * sizeof(double) );
  double *sinh2u0= (double *) malloc ( ndata * sizeof(double) );
  double *cosh2u0= (double *) malloc ( ndata * sizeof(double) );
  double *v0= (double *) malloc ( ndata * sizeof(double) );
  double *sin2v0= (double *) malloc ( ndata * sizeof(double) );
  double *potu0v0= (double *) malloc ( ndata * sizeof(double) );
  double *potupi2= (double *) malloc ( ndata * sizeof(double) );
  double *I3U= (double *) malloc ( ndata * sizeof(double) );
  double *I3V= (double *) malloc ( ndata * sizeof(double) );
  int delta_stride= ndelta == 1 ? 0 : 1;
  UNUSED int chunk= CHUNKSIZE;
#pragma omp parallel for schedule(static,chunk) private(ii,tdelta)
  for (ii=0; ii < ndata; ii++){
    tdelta= *(delta+ii*delta_stride);
    *(coshux+ii)= cosh(*(ux+ii));
    *(sinhux+ii)= sinh(*(ux+ii));
    *(cosvx+ii)= cos(*(vx+ii));
    *(sinvx+ii)= sin(*(vx+ii));
    *(pux+ii)= tdelta * (*(vR+ii) * *(coshux+ii) * *(sinvx+ii) 
			+ *(vz+ii) * *(sinhux+ii) * *(cosvx+ii));
    *(pvx+ii)= tdelta * (*(vR+ii) * *(sinhux+ii) * *(cosvx+ii) 
			- *(vz+ii) * *(coshux+ii) * *(sinvx+ii));
    *(sinh2u0+ii)= sinh(*(u0+ii)) * sinh(*(u0+ii));
    *(cosh2u0+ii)= cosh(*(u0+ii)) * cosh(*(u0+ii));
    *(v0+ii)= 0.5 * M_PI; //*(vx+ii);
    *(sin2v0+ii)= sin(*(v0+ii)) * sin(*(v0+ii));
    *(potu0v0+ii)= evaluatePotentialsUV(*(u0+ii),*(v0+ii),tdelta,
					npot,actionAngleArgs);
    *(I3U+ii)= *(E+ii) * *(sinhux+ii) * *(sinhux+ii)
      - 0.5 * *(pux+ii) * *(pux+ii) / tdelta / tdelta
      - 0.5 * *(Lz+ii) * *(Lz+ii) / tdelta / tdelta / *(sinhux+ii) / *(sinhux+ii) 
      - ( *(sinhux+ii) * *(sinhux+ii) + *(sin2v0+ii))
      *evaluatePotentialsUV(*(ux+ii),*(v0+ii),tdelta,
			    npot,actionAngleArgs)
      + ( *(sinh2u0+ii) + *(sin2v0+ii) )* *(potu0v0+ii);
    *(potupi2+ii)= evaluatePotentialsUV(*(u0+ii),0.5 * M_PI,tdelta,
					npot,actionAngleArgs);
    *(I3V+ii)= - *(E+ii) * *(sinvx+ii) * *(sinvx+ii)
      + 0.5 * *(pvx+ii) * *(pvx+ii) / tdelta / tdelta
      + 0.5 * *(Lz+ii) * *(Lz+ii) / tdelta / tdelta / *(sinvx+ii) / *(sinvx+ii)
      - *(cosh2u0+ii) * *(potupi2+ii)
      + ( *(sinh2u0+ii) + *(sinvx+ii) * *(sinvx+ii))
      * evaluatePotentialsUV(*(u0+ii),*(vx+ii),tdelta,
			     npot,actionAngleArgs);
  }
  //Calculate 'peri' and 'apo'centers
  double *umin= (double *) malloc ( ndata * sizeof(double) );
  double *umax= (double *) malloc ( ndata * sizeof(double) );
  double *vmin= (double *) malloc ( ndata * sizeof(double) );
  calcUminUmax(ndata,umin,umax,ux,pux,E,Lz,I3U,ndelta,delta,u0,sinh2u0,v0,
	       sin2v0,potu0v0,npot,actionAngleArgs);
  calcVmin(ndata,vmin,vx,pvx,E,Lz,I3V,ndelta,delta,u0,cosh2u0,sinh2u0,potupi2,
	   npot,actionAngleArgs);
  //Calculate the actions
  calcJRStaeckel(ndata,jr,umin,umax,E,Lz,I3U,ndelta,delta,u0,sinh2u0,v0,sin2v0,
		 potu0v0,npot,actionAngleArgs,order);
  calcJzStaeckel(ndata,jz,vmin,E,Lz,I3V,ndelta,delta,u0,cosh2u0,sinh2u0,
		 potupi2,npot,actionAngleArgs,order);
  //Calculate the derivatives of the actions wrt the integrals of motion
  double *dJRdE= (double *) malloc ( ndata * sizeof(double) );
  double *dJRdLz= (double *) malloc ( ndata * sizeof(double) );
  double *dJRdI3= (double *) malloc ( ndata * sizeof(double) );
  double *dJzdE= (double *) malloc ( ndata * sizeof(double) );
  double *dJzdLz= (double *) malloc ( ndata * sizeof(double) );
  double *dJzdI3= (double *) malloc ( ndata * sizeof(double) );
  double *detA= (double *) malloc ( ndata * sizeof(double) );
  calcdJRStaeckel(ndata,dJRdE,dJRdLz,dJRdI3,
		  umin,umax,E,Lz,I3U,ndelta,delta,u0,sinh2u0,v0,sin2v0,
		  potu0v0,npot,actionAngleArgs,order);
  calcdJzStaeckel(ndata,dJzdE,dJzdLz,dJzdI3,
		  vmin,E,Lz,I3V,ndelta,delta,u0,cosh2u0,sinh2u0,
		  potupi2,npot,actionAngleArgs,order);
  calcFreqsFromDerivsStaeckel(ndata,Omegar,Omegaphi,Omegaz,detA,
			      dJRdE,dJRdLz,dJRdI3,
			      dJzdE,dJzdLz,dJzdI3);		      
  //Free
  free_potentialArgs(npot,actionAngleArgs);
  free(actionAngleArgs);
  free(E);
  free(Lz);
  free(ux);
  free(vx);
  free(coshux);
  free(sinhux);
  free(sinvx);
  free(cosvx);
  free(pux);
  free(pvx);
  free(sinh2u0);
  free(cosh2u0);
  free(v0);
  free(sin2v0);
  free(potu0v0);
  free(potupi2);
  free(I3U);
  free(I3V);
  free(umin);
  free(umax);
  free(vmin);
  free(dJRdE);
  free(dJRdLz);
  free(dJRdI3);
  free(dJzdE);
  free(detA);
  free(dJzdLz);
  free(dJzdI3);
}
void actionAngleStaeckel_actionsFreqsAngles(int ndata,
					    double *R,
					    double *vR,
					    double *vT,
					    double *z,
					    double *vz,
					    double *u0,
					    int npot,
					    int * pot_type,
					    double * pot_args,
					    int ndelta,
					    double * delta,
					    int order,
					    double *jr,
					    double *jz,
					    double *Omegar,
					    double *Omegaphi,
					    double *Omegaz,
					    double *Angler,
					    double *Anglephi,
					    double *Anglez,
					    int * err){
  int ii;
  double tdelta;
  //Set up the potentials
  struct potentialArg * actionAngleArgs= (struct potentialArg *) malloc ( npot * sizeof (struct potentialArg) );
  parse_leapFuncArgs_Full(npot,actionAngleArgs,&pot_type,&pot_args);
  //E,Lz
  double *E= (double *) malloc ( ndata * sizeof(double) );
  double *Lz= (double *) malloc ( ndata * sizeof(double) );
  calcEL(ndata,R,vR,vT,z,vz,E,Lz,npot,actionAngleArgs);
  //Calculate all necessary parameters
  double *ux= (double *) malloc ( ndata * sizeof(double) );
  double *vx= (double *) malloc ( ndata * sizeof(double) );
  Rz_to_uv_vec(ndata,R,z,ux,vx,ndelta,delta);
  double *coshux= (double *) malloc ( ndata * sizeof(double) );
  double *sinhux= (double *) malloc ( ndata * sizeof(double) );
  double *sinvx= (double *) malloc ( ndata * sizeof(double) );
  double *cosvx= (double *) malloc ( ndata * sizeof(double) );
  double *pux= (double *) malloc ( ndata * sizeof(double) );
  double *pvx= (double *) malloc ( ndata * sizeof(double) );
  double *sinh2u0= (double *) malloc ( ndata * sizeof(double) );
  double *cosh2u0= (double *) malloc ( ndata * sizeof(double) );
  double *v0= (double *) malloc ( ndata * sizeof(double) );
  double *sin2v0= (double *) malloc ( ndata * sizeof(double) );
  double *potu0v0= (double *) malloc ( ndata * sizeof(double) );
  double *potupi2= (double *) malloc ( ndata * sizeof(double) );
  double *I3U= (double *) malloc ( ndata * sizeof(double) );
  double *I3V= (double *) malloc ( ndata * sizeof(double) );
  int delta_stride= ndelta == 1 ? 0 : 1;
  UNUSED int chunk= CHUNKSIZE;
#pragma omp parallel for schedule(static,chunk) private(ii,tdelta)
  for (ii=0; ii < ndata; ii++){
    tdelta= *(delta+ii*delta_stride);
    *(coshux+ii)= cosh(*(ux+ii));
    *(sinhux+ii)= sinh(*(ux+ii));
    *(cosvx+ii)= cos(*(vx+ii));
    *(sinvx+ii)= sin(*(vx+ii));
    *(pux+ii)= tdelta * (*(vR+ii) * *(coshux+ii) * *(sinvx+ii) 
			+ *(vz+ii) * *(sinhux+ii) * *(cosvx+ii));
    *(pvx+ii)= tdelta * (*(vR+ii) * *(sinhux+ii) * *(cosvx+ii) 
			- *(vz+ii) * *(coshux+ii) * *(sinvx+ii));
    *(sinh2u0+ii)= sinh(*(u0+ii)) * sinh(*(u0+ii));
    *(cosh2u0+ii)= cosh(*(u0+ii)) * cosh(*(u0+ii));
    *(v0+ii)= 0.5 * M_PI; //*(vx+ii);
    *(sin2v0+ii)= sin(*(v0+ii)) * sin(*(v0+ii));
    *(potu0v0+ii)= evaluatePotentialsUV(*(u0+ii),*(v0+ii),tdelta,
					npot,actionAngleArgs);
    *(I3U+ii)= *(E+ii) * *(sinhux+ii) * *(sinhux+ii)
      - 0.5 * *(pux+ii) * *(pux+ii) / tdelta / tdelta
      - 0.5 * *(Lz+ii) * *(Lz+ii) / tdelta / tdelta / *(sinhux+ii) / *(sinhux+ii) 
      - ( *(sinhux+ii) * *(sinhux+ii) + *(sin2v0+ii))
      *evaluatePotentialsUV(*(ux+ii),*(v0+ii),tdelta,
			    npot,actionAngleArgs)
      + ( *(sinh2u0+ii) + *(sin2v0+ii) )* *(potu0v0+ii);
    *(potupi2+ii)= evaluatePotentialsUV(*(u0+ii),0.5 * M_PI,tdelta,
					npot,actionAngleArgs);
    *(I3V+ii)= - *(E+ii) * *(sinvx+ii) * *(sinvx+ii)
      + 0.5 * *(pvx+ii) * *(pvx+ii) / tdelta / tdelta
      + 0.5 * *(Lz+ii) * *(Lz+ii) / tdelta / tdelta / *(sinvx+ii) / *(sinvx+ii)
      - *(cosh2u0+ii) * *(potupi2+ii)
      + ( *(sinh2u0+ii) + *(sinvx+ii) * *(sinvx+ii))
      * evaluatePotentialsUV(*(u0+ii),*(vx+ii),tdelta,
			     npot,actionAngleArgs);
  }
  //Calculate 'peri' and 'apo'centers
  double *umin= (double *) malloc ( ndata * sizeof(double) );
  double *umax= (double *) malloc ( ndata * sizeof(double) );
  double *vmin= (double *) malloc ( ndata * sizeof(double) );
  calcUminUmax(ndata,umin,umax,ux,pux,E,Lz,I3U,ndelta,delta,u0,sinh2u0,v0,
	       sin2v0,potu0v0,npot,actionAngleArgs);
  calcVmin(ndata,vmin,vx,pvx,E,Lz,I3V,ndelta,delta,u0,cosh2u0,sinh2u0,potupi2,
	   npot,actionAngleArgs);
  //Calculate the actions
  calcJRStaeckel(ndata,jr,umin,umax,E,Lz,I3U,ndelta,delta,u0,sinh2u0,v0,sin2v0,
		 potu0v0,npot,actionAngleArgs,order);
  calcJzStaeckel(ndata,jz,vmin,E,Lz,I3V,ndelta,delta,u0,cosh2u0,sinh2u0,
		 potupi2,npot,actionAngleArgs,order);
  //Calculate the derivatives of the actions wrt the integrals of motion
  double *dJRdE= (double *) malloc ( ndata * sizeof(double) );
  double *dJRdLz= (double *) malloc ( ndata * sizeof(double) );
  double *dJRdI3= (double *) malloc ( ndata * sizeof(double) );
  double *dJzdE= (double *) malloc ( ndata * sizeof(double) );
  double *dJzdLz= (double *) malloc ( ndata * sizeof(double) );
  double *dJzdI3= (double *) malloc ( ndata * sizeof(double) );
  double *detA= (double *) malloc ( ndata * sizeof(double) );
  calcdJRStaeckel(ndata,dJRdE,dJRdLz,dJRdI3,
		  umin,umax,E,Lz,I3U,ndelta,delta,u0,sinh2u0,v0,sin2v0,
		  potu0v0,npot,actionAngleArgs,order);
  calcdJzStaeckel(ndata,dJzdE,dJzdLz,dJzdI3,
		  vmin,E,Lz,I3V,ndelta,delta,u0,cosh2u0,sinh2u0,
		  potupi2,npot,actionAngleArgs,order);
  calcFreqsFromDerivsStaeckel(ndata,Omegar,Omegaphi,Omegaz,detA,
			      dJRdE,dJRdLz,dJRdI3,
			      dJzdE,dJzdLz,dJzdI3);		      
  double *dI3dJR= (double *) malloc ( ndata * sizeof(double) );
  double *dI3dJz= (double *) malloc ( ndata * sizeof(double) );
  double *dI3dLz= (double *) malloc ( ndata * sizeof(double) );
  calcdI3dJFromDerivsStaeckel(ndata,dI3dJR,dI3dJz,dI3dLz,detA,
			      dJRdE,dJzdE,dJRdLz,dJzdLz);
  calcAnglesStaeckel(ndata,Angler,Anglephi,Anglez,
		     Omegar,Omegaphi,Omegaz,dI3dJR,dI3dJz,dI3dLz,
		     dJRdE,dJRdLz,dJRdI3,
		     dJzdE,dJzdLz,dJzdI3,
		     ux,vx,pux,pvx,
		     umin,umax,E,Lz,I3U,ndelta,delta,u0,sinh2u0,v0,sin2v0,
		     potu0v0,
		     vmin,I3V,cosh2u0,potupi2,
		     npot,actionAngleArgs,order);
  //Free
  free_potentialArgs(npot,actionAngleArgs);
  free(actionAngleArgs);
  free(E);
  free(Lz);
  free(ux);
  free(vx);
  free(coshux);
  free(sinhux);
  free(sinvx);
  free(cosvx);
  free(pux);
  free(pvx);
  free(sinh2u0);
  free(cosh2u0);
  free(v0);
  free(sin2v0);
  free(potu0v0);
  free(potupi2);
  free(I3U);
  free(I3V);
  free(umin);
  free(umax);
  free(vmin);
  free(dJRdE);
  free(dJRdLz);
  free(dJRdI3);
  free(dJzdE);
  free(dJzdLz);
  free(dJzdI3);
  free(detA);
  free(dI3dJR);
  free(dI3dJz);
  free(dI3dLz);
<<<<<<< HEAD
}
void actionAngleStaeckel_actionsFreqsDerivs(int ndata,
					    double *R,
					    double *vR,
					    double *vT,
					    double *z,
					    double *vz,
					    double *u0,
					    int npot,
					    int * pot_type,
					    double * pot_args,
					    int ndelta,
					    double * delta,
					    int order,
					    double *jr,
					    double *jz,
					    double *Omegar,
					    double *Omegaphi,
					    double *Omegaz,
					    double *dI3dJR,
					    double *dI3dLz,
					    double *dI3dJz,
					    int * err){
  int ii;
  double tdelta;
  //Set up the potentials
  struct potentialArg * actionAngleArgs= (struct potentialArg *) malloc ( npot * sizeof (struct potentialArg) );
  parse_actionAngleArgs(npot,actionAngleArgs,&pot_type,&pot_args,false);
  //E,Lz
  double *E= (double *) malloc ( ndata * sizeof(double) );
  double *Lz= (double *) malloc ( ndata * sizeof(double) );
  calcEL(ndata,R,vR,vT,z,vz,E,Lz,npot,actionAngleArgs);
  //Calculate all necessary parameters
  double *ux= (double *) malloc ( ndata * sizeof(double) );
  double *vx= (double *) malloc ( ndata * sizeof(double) );
  Rz_to_uv_vec(ndata,R,z,ux,vx,ndelta,delta);
  double *coshux= (double *) malloc ( ndata * sizeof(double) );
  double *sinhux= (double *) malloc ( ndata * sizeof(double) );
  double *sinvx= (double *) malloc ( ndata * sizeof(double) );
  double *cosvx= (double *) malloc ( ndata * sizeof(double) );
  double *pux= (double *) malloc ( ndata * sizeof(double) );
  double *pvx= (double *) malloc ( ndata * sizeof(double) );
  double *sinh2u0= (double *) malloc ( ndata * sizeof(double) );
  double *cosh2u0= (double *) malloc ( ndata * sizeof(double) );
  double *v0= (double *) malloc ( ndata * sizeof(double) );
  double *sin2v0= (double *) malloc ( ndata * sizeof(double) );
  double *potu0v0= (double *) malloc ( ndata * sizeof(double) );
  double *potupi2= (double *) malloc ( ndata * sizeof(double) );
  double *I3U= (double *) malloc ( ndata * sizeof(double) );
  double *I3V= (double *) malloc ( ndata * sizeof(double) );
  int delta_stride= ndelta == 1 ? 0 : 1;
  UNUSED int chunk= CHUNKSIZE;
#pragma omp parallel for schedule(static,chunk) private(ii)
  for (ii=0; ii < ndata; ii++){
    tdelta= *(delta+ii*delta_stride);
    *(coshux+ii)= cosh(*(ux+ii));
    *(sinhux+ii)= sinh(*(ux+ii));
    *(cosvx+ii)= cos(*(vx+ii));
    *(sinvx+ii)= sin(*(vx+ii));
    *(pux+ii)= tdelta * (*(vR+ii) * *(coshux+ii) * *(sinvx+ii) 
			+ *(vz+ii) * *(sinhux+ii) * *(cosvx+ii));
    *(pvx+ii)= tdelta * (*(vR+ii) * *(sinhux+ii) * *(cosvx+ii) 
			- *(vz+ii) * *(coshux+ii) * *(sinvx+ii));
    *(sinh2u0+ii)= sinh(*(u0+ii)) * sinh(*(u0+ii));
    *(cosh2u0+ii)= cosh(*(u0+ii)) * cosh(*(u0+ii));
    *(v0+ii)= 0.5 * M_PI; //*(vx+ii);
    *(sin2v0+ii)= sin(*(v0+ii)) * sin(*(v0+ii));
    *(potu0v0+ii)= evaluatePotentialsUV(*(u0+ii),*(v0+ii),tdelta,
					npot,actionAngleArgs);
    *(I3U+ii)= *(E+ii) * *(sinhux+ii) * *(sinhux+ii)
      - 0.5 * *(pux+ii) * *(pux+ii) / tdelta / tdelta
      - 0.5 * *(Lz+ii) * *(Lz+ii) / tdelta / tdelta / *(sinhux+ii) / *(sinhux+ii) 
      - ( *(sinhux+ii) * *(sinhux+ii) + *(sin2v0+ii))
      *evaluatePotentialsUV(*(ux+ii),*(v0+ii),tdelta,
			    npot,actionAngleArgs)
      + ( *(sinh2u0+ii) + *(sin2v0+ii) )* *(potu0v0+ii);
    *(potupi2+ii)= evaluatePotentialsUV(*(u0+ii),0.5 * M_PI,tdelta,
					npot,actionAngleArgs);
    *(I3V+ii)= - *(E+ii) * *(sinvx+ii) * *(sinvx+ii)
      + 0.5 * *(pvx+ii) * *(pvx+ii) / tdelta / tdelta
      + 0.5 * *(Lz+ii) * *(Lz+ii) / tdelta / tdelta / *(sinvx+ii) / *(sinvx+ii)
      - *(cosh2u0+ii) * *(potupi2+ii)
      + ( *(sinh2u0+ii) + *(sinvx+ii) * *(sinvx+ii))
      * evaluatePotentialsUV(*(u0+ii),*(vx+ii),tdelta,
			     npot,actionAngleArgs);
  }
  //Calculate 'peri' and 'apo'centers
  double *umin= (double *) malloc ( ndata * sizeof(double) );
  double *umax= (double *) malloc ( ndata * sizeof(double) );
  double *vmin= (double *) malloc ( ndata * sizeof(double) );
  calcUminUmax(ndata,umin,umax,ux,pux,E,Lz,I3U,ndelta,delta,u0,sinh2u0,v0,
	       sin2v0,potu0v0,npot,actionAngleArgs);
  calcVmin(ndata,vmin,vx,pvx,E,Lz,I3V,ndelta,delta,u0,cosh2u0,sinh2u0,potupi2,
	   npot,actionAngleArgs);
  //Calculate the actions
  calcJRStaeckel(ndata,jr,umin,umax,E,Lz,I3U,ndelta,delta,u0,sinh2u0,v0,sin2v0,
		 potu0v0,npot,actionAngleArgs,order);
  calcJzStaeckel(ndata,jz,vmin,E,Lz,I3V,ndelta,delta,u0,cosh2u0,sinh2u0,
		 potupi2,npot,actionAngleArgs,order);
  //Calculate the derivatives of the actions wrt the integrals of motion
  double *dJRdE= (double *) malloc ( ndata * sizeof(double) );
  double *dJRdLz= (double *) malloc ( ndata * sizeof(double) );
  double *dJRdI3= (double *) malloc ( ndata * sizeof(double) );
  double *dJzdE= (double *) malloc ( ndata * sizeof(double) );
  double *dJzdLz= (double *) malloc ( ndata * sizeof(double) );
  double *dJzdI3= (double *) malloc ( ndata * sizeof(double) );
  double *detA= (double *) malloc ( ndata * sizeof(double) );
  calcdJRStaeckel(ndata,dJRdE,dJRdLz,dJRdI3,
		  umin,umax,E,Lz,I3U,ndelta,delta,u0,sinh2u0,v0,sin2v0,
		  potu0v0,npot,actionAngleArgs,order);
  calcdJzStaeckel(ndata,dJzdE,dJzdLz,dJzdI3,
		  vmin,E,Lz,I3V,ndelta,delta,u0,cosh2u0,sinh2u0,
		  potupi2,npot,actionAngleArgs,order);
  calcFreqsFromDerivsStaeckel(ndata,Omegar,Omegaphi,Omegaz,detA,
			      dJRdE,dJRdLz,dJRdI3,
			      dJzdE,dJzdLz,dJzdI3);		      
  calcdI3dJFromDerivsStaeckel(ndata,dI3dJR,dI3dJz,dI3dLz,detA,
			      dJRdE,dJzdE,dJRdLz,dJzdLz);
  //Free
  free_potentialArgs(npot,actionAngleArgs);
  free(actionAngleArgs);
  free(E);
  free(Lz);
  free(ux);
  free(vx);
  free(coshux);
  free(sinhux);
  free(sinvx);
  free(cosvx);
  free(pux);
  free(pvx);
  free(sinh2u0);
  free(cosh2u0);
  free(v0);
  free(sin2v0);
  free(potu0v0);
  free(potupi2);
  free(I3U);
  free(I3V);
  free(umin);
  free(umax);
  free(vmin);
  free(dJRdE);
  free(dJRdLz);
  free(dJRdI3);
  free(dJzdE);
  free(dJzdLz);
  free(dJzdI3);
  free(detA);
=======
>>>>>>> 4056d30e
}
void calcFreqsFromDerivsStaeckel(int ndata,
				 double * Omegar,
				 double * Omegaphi,
				 double * Omegaz,
				 double * detA,
				 double * djrdE,
				 double * djrdLz,
				 double * djrdI3,
				 double * djzdE,
				 double * djzdLz,
				 double * djzdI3){
  int ii;
  UNUSED int chunk= CHUNKSIZE;
#pragma omp parallel for schedule(static,chunk)			\
  private(ii)							\
  shared(Omegar,Omegaphi,Omegaz,djrdE,djrdLz,djrdI3,djzdE,djzdLz,djzdI3,detA)
  for (ii=0; ii < ndata; ii++){
    if ( *(djrdE+ii) == 9999.99 || *(djzdE+ii) == 9999.99 ) {
      *(Omegar+ii)= 9999.99;
      *(Omegaz+ii)= 9999.99;
      *(Omegaphi+ii)= 9999.99;
    } else {
      //First calculate the determinant of the relevant matrix
      *(detA+ii)= *(djrdE+ii) * *(djzdI3+ii) - *(djzdE+ii) * *(djrdI3+ii);
      //Then calculate the frequencies
      *(Omegar+ii)= *(djzdI3+ii) / *(detA+ii);
      *(Omegaz+ii)= - *(djrdI3+ii) / *(detA+ii);
      *(Omegaphi+ii)= ( *(djrdI3+ii) * *(djzdLz+ii) - *(djzdI3+ii) * *(djrdLz+ii)) / *(detA+ii);
    }
  }
}		 
void calcdI3dJFromDerivsStaeckel(int ndata,
				 double * dI3dJR,
				 double * dI3dJz,
				 double * dI3dLz,
				 double * detA,
				 double * djrdE,
				 double * djzdE,
				 double * djrdLz,
				 double * djzdLz){
  int ii;
  UNUSED int chunk= CHUNKSIZE;
#pragma omp parallel for schedule(static,chunk)			\
  private(ii)							\
  shared(djrdE,djzdE,djrdLz,djzdLz,dI3dJR,dI3dJz,dI3dLz,detA)
  for (ii=0; ii < ndata; ii++){
    *(dI3dJR+ii)= - *(djzdE+ii) / *(detA+ii);
    *(dI3dJz+ii)= *(djrdE+ii) / *(detA+ii);
    *(dI3dLz+ii)= -( *(djrdE+ii) * *(djzdLz+ii) - *(djzdE+ii) * *(djrdLz+ii) ) / *(detA+ii);
  }
}		 
void calcdJRStaeckel(int ndata,
		     double * djrdE,
		     double * djrdLz,
		     double * djrdI3,
		     double * umin,
		     double * umax,
		     double * E,
		     double * Lz,
		     double * I3U,
		     int ndelta,
		     double * delta,
		     double * u0,
		     double * sinh2u0,
		     double * v0,
		     double * sin2v0,
		     double * potu0v0,
		     int nargs,
		     struct potentialArg * actionAngleArgs,
		     int order){
  int ii, tid, nthreads;
  double mid;
#ifdef _OPENMP
  nthreads = omp_get_max_threads();
#else
  nthreads = 1;
#endif
  gsl_function * dJRInt= (gsl_function *) malloc ( nthreads * sizeof(gsl_function) );
  struct dJRStaeckelArg * params= (struct dJRStaeckelArg *) malloc ( nthreads * sizeof (struct dJRStaeckelArg) );
  for (tid=0; tid < nthreads; tid++){
    (params+tid)->nargs= nargs;
    (params+tid)->actionAngleArgs= actionAngleArgs;
  }
  //Setup integrator
  gsl_integration_glfixed_table * T= gsl_integration_glfixed_table_alloc (order);
  int delta_stride= ndelta == 1 ? 0 : 1;
  UNUSED int chunk= CHUNKSIZE;
#pragma omp parallel for schedule(static,chunk)				\
  private(tid,ii,mid)							\
  shared(djrdE,djrdLz,djrdI3,umin,umax,dJRInt,params,T,delta,E,Lz,I3U,u0,sinh2u0,v0,sin2v0,potu0v0)
  for (ii=0; ii < ndata; ii++){
#ifdef _OPENMP
    tid= omp_get_thread_num();
#else
    tid = 0;
#endif
    if ( *(umin+ii) == -9999.99 || *(umax+ii) == -9999.99 ){
      *(djrdE+ii)= 9999.99;
      *(djrdLz+ii)= 9999.99;
      *(djrdI3+ii)= 9999.99;
      continue;
    }
    if ( (*(umax+ii) - *(umin+ii)) / *(umax+ii) < 0.000001 ){//circular
      *(djrdE+ii) = 0.;
      *(djrdLz+ii) = 0.;
      *(djrdI3+ii) = 0.;
      continue;
    }
    //Setup function
    (params+tid)->delta= *(delta+ii*delta_stride);
    (params+tid)->E= *(E+ii);
    (params+tid)->Lz22delta= 0.5 * *(Lz+ii) * *(Lz+ii) / *(delta+ii*delta_stride) / *(delta+ii*delta_stride);
    (params+tid)->I3U= *(I3U+ii);
    (params+tid)->u0= *(u0+ii);
    (params+tid)->sinh2u0= *(sinh2u0+ii);
    (params+tid)->v0= *(v0+ii);
    (params+tid)->sin2v0= *(sin2v0+ii);
    (params+tid)->potu0v0= *(potu0v0+ii);
    (params+tid)->umin= *(umin+ii);
    (params+tid)->umax= *(umax+ii);
    (dJRInt+tid)->function = &dJRdELowStaeckelIntegrand;
    (dJRInt+tid)->params = params+tid;
    mid= sqrt( 0.5 * ( *(umax+ii) - *(umin+ii) ) );
    //Integrate to get djrdE
    *(djrdE+ii)= gsl_integration_glfixed (dJRInt+tid,0.,mid,T);
    (dJRInt+tid)->function = &dJRdEHighStaeckelIntegrand;
    *(djrdE+ii)+= gsl_integration_glfixed (dJRInt+tid,0.,mid,T);
    *(djrdE+ii)*= *(delta+ii*delta_stride) / M_PI / sqrt(2.);
    //then calculate djrdLz
    (dJRInt+tid)->function = &dJRdLzLowStaeckelIntegrand;
    *(djrdLz+ii)= gsl_integration_glfixed (dJRInt+tid,0.,mid,T);
    (dJRInt+tid)->function = &dJRdLzHighStaeckelIntegrand;
    *(djrdLz+ii)+= gsl_integration_glfixed (dJRInt+tid,0.,mid,T);
    *(djrdLz+ii)*= - *(Lz+ii) / M_PI / sqrt(2.) / *(delta+ii*delta_stride);
    //then calculate djrdI3
    (dJRInt+tid)->function = &dJRdI3LowStaeckelIntegrand;
    *(djrdI3+ii)= gsl_integration_glfixed (dJRInt+tid,0.,mid,T);
    (dJRInt+tid)->function = &dJRdI3HighStaeckelIntegrand;
    *(djrdI3+ii)+= gsl_integration_glfixed (dJRInt+tid,0.,mid,T);
    *(djrdI3+ii)*= - *(delta+ii*delta_stride) / M_PI / sqrt(2.);
  }
  free(dJRInt);
  free(params);
  gsl_integration_glfixed_table_free ( T );
}
void calcdJzStaeckel(int ndata,
		     double * djzdE,
		     double * djzdLz,
		     double * djzdI3,
		     double * vmin,
		     double * E,
		     double * Lz,
		     double * I3V,
		     int ndelta,
		     double * delta,
		     double * u0,
		     double * cosh2u0,
		     double * sinh2u0,
		     double * potupi2,
		     int nargs,
		     struct potentialArg * actionAngleArgs,
		     int order){
  int ii, tid, nthreads;
  double mid;
#ifdef _OPENMP
  nthreads = omp_get_max_threads();
#else
  nthreads = 1;
#endif
  gsl_function * dJzInt= (gsl_function *) malloc ( nthreads * sizeof(gsl_function) );
  struct dJzStaeckelArg * params= (struct dJzStaeckelArg *) malloc ( nthreads * sizeof (struct dJzStaeckelArg) );
  for (tid=0; tid < nthreads; tid++){
    (params+tid)->nargs= nargs;
    (params+tid)->actionAngleArgs= actionAngleArgs;
  }
  //Setup integrator
  gsl_integration_glfixed_table * T= gsl_integration_glfixed_table_alloc (order);
  int delta_stride= ndelta == 1 ? 0 : 1;
  UNUSED int chunk= CHUNKSIZE;
#pragma omp parallel for schedule(static,chunk)				\
  private(tid,ii,mid)							\
  shared(djzdE,djzdLz,djzdI3,vmin,dJzInt,params,T,delta,E,Lz,I3V,u0,cosh2u0,sinh2u0,potupi2)
  for (ii=0; ii < ndata; ii++){
#ifdef _OPENMP
    tid= omp_get_thread_num();
#else
    tid = 0;
#endif
    if ( *(vmin+ii) == -9999.99 ){
      *(djzdE+ii)= 9999.99;
      *(djzdLz+ii)= 9999.99;
      *(djzdI3+ii)= 9999.99;
      continue;
    }
    if ( (0.5 * M_PI - *(vmin+ii)) / M_PI * 2. < 0.000001 ){//circular
      *(djzdE+ii) = 0.;
      *(djzdLz+ii) = 0.;
      *(djzdI3+ii) = 0.;
      continue;
    }
    //Setup function
    (params+tid)->delta= *(delta+ii*delta_stride);
    (params+tid)->E= *(E+ii);
    (params+tid)->Lz22delta= 0.5 * *(Lz+ii) * *(Lz+ii) / *(delta+ii*delta_stride) / *(delta+ii*delta_stride);
    (params+tid)->I3V= *(I3V+ii);
    (params+tid)->u0= *(u0+ii);
    (params+tid)->cosh2u0= *(cosh2u0+ii);
    (params+tid)->sinh2u0= *(sinh2u0+ii);
    (params+tid)->potupi2= *(potupi2+ii);
    (params+tid)->vmin= *(vmin+ii);
    //First calculate dJzdE
    (dJzInt+tid)->function = &dJzdELowStaeckelIntegrand;
    (dJzInt+tid)->params = params+tid;
    mid= sqrt( 0.5 * (M_PI/2. - *(vmin+ii) ) );
    //BOVY: pv does not vanish at pi/2, so no need to break up the integral
    //Integrate
    *(djzdE+ii)= gsl_integration_glfixed (dJzInt+tid,0.,mid,T);
    (dJzInt+tid)->function = &dJzdEHighStaeckelIntegrand;
    *(djzdE+ii)+= gsl_integration_glfixed (dJzInt+tid,0.,mid,T);
    *(djzdE+ii)*= sqrt(2.) * *(delta+ii*delta_stride) / M_PI;
    //Then calculate dJzdLz
    (dJzInt+tid)->function = &dJzdLzLowStaeckelIntegrand;
    //Integrate
    *(djzdLz+ii)= gsl_integration_glfixed (dJzInt+tid,0.,mid,T);
    (dJzInt+tid)->function = &dJzdLzHighStaeckelIntegrand;
    *(djzdLz+ii)+= gsl_integration_glfixed (dJzInt+tid,0.,mid,T);
    *(djzdLz+ii)*= - *(Lz+ii) * sqrt(2.) / M_PI / *(delta+ii*delta_stride);
    //Then calculate dJzdI3
    (dJzInt+tid)->function = &dJzdI3LowStaeckelIntegrand;
    //Integrate
    *(djzdI3+ii)= gsl_integration_glfixed (dJzInt+tid,0.,mid,T);
    (dJzInt+tid)->function = &dJzdI3HighStaeckelIntegrand;
    *(djzdI3+ii)+= gsl_integration_glfixed (dJzInt+tid,0.,mid,T);
    *(djzdI3+ii)*= sqrt(2.) * *(delta+ii*delta_stride) / M_PI;
  }
  free(dJzInt);
  free(params);
  gsl_integration_glfixed_table_free ( T );
}
void calcAnglesStaeckel(int ndata,
			double * Angler,
			double * Anglephi,
			double * Anglez,
			double * Omegar,
			double * Omegaphi,
			double * Omegaz,
			double * dI3dJR,
			double * dI3dJz,
			double * dI3dLz,
			double * dJRdE,
			double * dJRdLz,
			double * dJRdI3,
			double * dJzdE,
			double * dJzdLz,
			double * dJzdI3,
			double * ux,
			double * vx,
			double * pux,
			double * pvx,
			double * umin,
			double * umax,
			double * E,
			double * Lz,
			double * I3U,
			int ndelta,
			double * delta,
			double * u0,
			double * sinh2u0,
			double * v0,
			double * sin2v0,
			double * potu0v0,
			double * vmin,
			double * I3V,
			double * cosh2u0,
			double * potupi2,
			int nargs,
			struct potentialArg * actionAngleArgs,
			int order){
  int ii, tid, nthreads;
  double Or1, Or2, I3r1, I3r2,phitmp;
  double mid, midpoint;
#ifdef _OPENMP
  nthreads = omp_get_max_threads();
#else
  nthreads = 1;
#endif
  gsl_function * AngleuInt= (gsl_function *) malloc ( nthreads * sizeof(gsl_function) );
  gsl_function * AnglevInt= (gsl_function *) malloc ( nthreads * sizeof(gsl_function) );
  struct dJRStaeckelArg * paramsu= (struct dJRStaeckelArg *) malloc ( nthreads * sizeof (struct dJRStaeckelArg) );
  struct dJzStaeckelArg * paramsv= (struct dJzStaeckelArg *) malloc ( nthreads * sizeof (struct dJzStaeckelArg) );
  for (tid=0; tid < nthreads; tid++){
    (paramsu+tid)->nargs= nargs;
    (paramsu+tid)->actionAngleArgs= actionAngleArgs;
    (paramsv+tid)->nargs= nargs;
    (paramsv+tid)->actionAngleArgs= actionAngleArgs;
  }
  //Setup integrator
  gsl_integration_glfixed_table * T= gsl_integration_glfixed_table_alloc (order);
  int delta_stride= ndelta == 1 ? 0 : 1;
  UNUSED int chunk= CHUNKSIZE;
#pragma omp parallel for schedule(static,chunk)				\
  private(tid,ii,mid,midpoint,Or1,Or2,I3r1,I3r2,phitmp)			\
  shared(Angler,Anglephi,Anglez,Omegar,Omegaz,dI3dJR,dI3dJz,umin,umax,AngleuInt,AnglevInt,paramsu,paramsv,T,delta,E,Lz,I3U,u0,sinh2u0,v0,sin2v0,potu0v0,vmin,I3V,cosh2u0,potupi2)
  for (ii=0; ii < ndata; ii++){
#ifdef _OPENMP
    tid= omp_get_thread_num();
#else
    tid = 0;
#endif
    if ( *(umin+ii) == -9999.99 || *(umax+ii) == -9999.99 ){
      *(Angler+ii)= 9999.99;
      *(Anglephi+ii)= 9999.99;
      *(Anglez+ii)= 9999.99;
      continue;
    }
    if ( (*(umax+ii) - *(umin+ii)) / *(umax+ii) < 0.000001 ){//circular
      *(Angler+ii) = 0.;
      *(Anglephi+ii) = 0.;
      *(Anglez+ii) = 0.;
      continue;
    }
    //Setup u function
    (paramsu+tid)->delta= *(delta+ii*delta_stride);
    (paramsu+tid)->E= *(E+ii);
    (paramsu+tid)->Lz22delta= 0.5 * *(Lz+ii) * *(Lz+ii) / *(delta+ii*delta_stride) / *(delta+ii*delta_stride);
    (paramsu+tid)->I3U= *(I3U+ii);
    (paramsu+tid)->u0= *(u0+ii);
    (paramsu+tid)->sinh2u0= *(sinh2u0+ii);
    (paramsu+tid)->v0= *(v0+ii);
    (paramsu+tid)->sin2v0= *(sin2v0+ii);
    (paramsu+tid)->potu0v0= *(potu0v0+ii);
    (paramsu+tid)->umin= *(umin+ii);
    (paramsu+tid)->umax= *(umax+ii);
    (AngleuInt+tid)->params = paramsu+tid;
    midpoint= *(umin+ii)+ 0.5 * ( *(umax+ii) - *(umin+ii) );
    if ( *(pux+ii) > 0. ) {
      if ( *(ux+ii) > midpoint ) {
	mid= sqrt( ( *(umax+ii) - *(ux+ii) ) );
	(AngleuInt+tid)->function = &dJRdEHighStaeckelIntegrand;
	Or1= gsl_integration_glfixed (AngleuInt+tid,0.,mid,T);
	(AngleuInt+tid)->function = &dJRdI3HighStaeckelIntegrand;
	I3r1= -gsl_integration_glfixed (AngleuInt+tid,0.,mid,T);
	(AngleuInt+tid)->function = &dJRdLzHighStaeckelIntegrand;
	*(Anglephi+ii)= M_PI * *(dJRdLz+ii) + *(Lz+ii) * gsl_integration_glfixed (AngleuInt+tid,0.,mid,T) / *(delta+ii*delta_stride) / sqrt(2.);
	Or1*= *(delta+ii*delta_stride) / sqrt(2.);
	I3r1*= *(delta+ii*delta_stride) / sqrt(2.);
	Or1= M_PI * *(dJRdE+ii) - Or1;
	I3r1= M_PI * *(dJRdI3+ii) - I3r1;
      }
      else {
	mid= sqrt( ( *(ux+ii) - *(umin+ii) ) );
	(AngleuInt+tid)->function = &dJRdELowStaeckelIntegrand;
	Or1= gsl_integration_glfixed (AngleuInt+tid,0.,mid,T);
	(AngleuInt+tid)->function = &dJRdI3LowStaeckelIntegrand;
	I3r1= -gsl_integration_glfixed (AngleuInt+tid,0.,mid,T);
	(AngleuInt+tid)->function = &dJRdLzLowStaeckelIntegrand;
	*(Anglephi+ii)= - *(Lz+ii) * gsl_integration_glfixed (AngleuInt+tid,0.,mid,T) / *(delta+ii*delta_stride) / sqrt(2.);
	Or1*= *(delta+ii*delta_stride) / sqrt(2.);
	I3r1*= *(delta+ii*delta_stride) / sqrt(2.);
      }
    } 
    else {
      if ( *(ux+ii) > midpoint ) {
	mid= sqrt( ( *(umax+ii) - *(ux+ii) ) );
	(AngleuInt+tid)->function = &dJRdEHighStaeckelIntegrand;
	Or1= gsl_integration_glfixed (AngleuInt+tid,0.,mid,T);
	Or1*= *(delta+ii*delta_stride) / sqrt(2.);
	Or1= M_PI * *(dJRdE+ii) + Or1;
	(AngleuInt+tid)->function = &dJRdI3HighStaeckelIntegrand;
	I3r1= -gsl_integration_glfixed (AngleuInt+tid,0.,mid,T);
	I3r1*= *(delta+ii*delta_stride) / sqrt(2.);
	I3r1= M_PI * *(dJRdI3+ii) + I3r1;
	(AngleuInt+tid)->function = &dJRdLzHighStaeckelIntegrand;
	*(Anglephi+ii)= M_PI * *(dJRdLz+ii) - *(Lz+ii) * gsl_integration_glfixed (AngleuInt+tid,0.,mid,T) / *(delta+ii*delta_stride) / sqrt(2.);
      }
      else {
	mid= sqrt( ( *(ux+ii) - *(umin+ii) ) );
	(AngleuInt+tid)->function = &dJRdELowStaeckelIntegrand;
	Or1= gsl_integration_glfixed (AngleuInt+tid,0.,mid,T);
	Or1*= *(delta+ii*delta_stride) / sqrt(2.);
	Or1= 2. * M_PI * *(dJRdE+ii) - Or1;
	(AngleuInt+tid)->function = &dJRdI3LowStaeckelIntegrand;
	I3r1= -gsl_integration_glfixed (AngleuInt+tid,0.,mid,T);
	I3r1*= *(delta+ii*delta_stride) / sqrt(2.);
	I3r1= 2. * M_PI * *(dJRdI3+ii) - I3r1;
	(AngleuInt+tid)->function = &dJRdLzLowStaeckelIntegrand;
	*(Anglephi+ii)= 2. * M_PI * *(dJRdLz+ii) + *(Lz+ii) * gsl_integration_glfixed (AngleuInt+tid,0.,mid,T) / *(delta+ii*delta_stride) / sqrt(2.);
      }
    }
    //Setup v function
    (paramsv+tid)->delta= *(delta+ii*delta_stride);
    (paramsv+tid)->E= *(E+ii);
    (paramsv+tid)->Lz22delta= 0.5 * *(Lz+ii) * *(Lz+ii) / *(delta+ii*delta_stride) / *(delta+ii*delta_stride);
    (paramsv+tid)->I3V= *(I3V+ii);
    (paramsv+tid)->u0= *(u0+ii);
    (paramsv+tid)->cosh2u0= *(cosh2u0+ii);
    (paramsv+tid)->sinh2u0= *(sinh2u0+ii);
    (paramsv+tid)->potupi2= *(potupi2+ii);
    (paramsv+tid)->vmin= *(vmin+ii);
    (AnglevInt+tid)->params = paramsv+tid;
    midpoint= *(vmin+ii)+ 0.5 * ( 0.5 * M_PI - *(vmin+ii) );
    if ( *(pvx+ii) > 0. ) {
      if ( *(vx+ii) < midpoint || *(vx+ii) > (M_PI - midpoint) ) {
	mid = ( *(vx+ii) > 0.5 * M_PI ) ? sqrt( (M_PI - *(vx+ii) - *(vmin+ii))): sqrt( *(vx+ii) - *(vmin+ii));
	(AnglevInt+tid)->function = &dJzdELowStaeckelIntegrand;
	Or2= gsl_integration_glfixed (AnglevInt+tid,0.,mid,T);
	Or2*= *(delta+ii*delta_stride) / sqrt(2.);
	(AnglevInt+tid)->function = &dJzdI3LowStaeckelIntegrand;
	I3r2= gsl_integration_glfixed (AnglevInt+tid,0.,mid,T);
	I3r2*= *(delta+ii*delta_stride) / sqrt(2.);
	(AnglevInt+tid)->function = &dJzdLzLowStaeckelIntegrand;
	phitmp= gsl_integration_glfixed (AnglevInt+tid,0.,mid,T);
	phitmp*= - *(Lz+ii) / *(delta+ii*delta_stride) / sqrt(2.);
	if ( *(vx+ii) > 0.5 * M_PI ) {
	  Or2= M_PI * *(dJzdE+ii) - Or2;
	  I3r2= M_PI * *(dJzdI3+ii) - I3r2;
	  phitmp= M_PI * *(dJzdLz+ii) - phitmp;
	}
      }
      else {
	mid= sqrt( fabs ( 0.5 * M_PI - *(vx+ii) ) );
	(AnglevInt+tid)->function = &dJzdEHighStaeckelIntegrand;
	Or2= gsl_integration_glfixed (AnglevInt+tid,0.,mid,T);
	Or2*= *(delta+ii*delta_stride) / sqrt(2.);
	(AnglevInt+tid)->function = &dJzdI3HighStaeckelIntegrand;
	I3r2= gsl_integration_glfixed (AnglevInt+tid,0.,mid,T);
	I3r2*= *(delta+ii*delta_stride) / sqrt(2.);
	(AnglevInt+tid)->function = &dJzdLzHighStaeckelIntegrand;
	phitmp= gsl_integration_glfixed (AnglevInt+tid,0.,mid,T);
	phitmp*= - *(Lz+ii) / *(delta+ii*delta_stride) / sqrt(2.);
	if ( *(vx+ii) > 0.5 * M_PI ) {
	  Or2= 0.5 * M_PI * *(dJzdE+ii) + Or2;
	  I3r2= 0.5 * M_PI * *(dJzdI3+ii) + I3r2;
	  phitmp= 0.5 * M_PI * *(dJzdLz+ii) + phitmp;
	}
	else {
	  Or2= 0.5 * M_PI * *(dJzdE+ii) - Or2;
	  I3r2= 0.5 * M_PI * *(dJzdI3+ii) - I3r2;
	  phitmp= 0.5 * M_PI * *(dJzdLz+ii) - phitmp;
	}
      }
    } 
    else {
      if ( *(vx+ii) < midpoint || *(vx+ii) > (M_PI - midpoint)) {
	mid = ( *(vx+ii) > 0.5 * M_PI ) ? sqrt( (M_PI - *(vx+ii) - *(vmin+ii))): sqrt( *(vx+ii) - *(vmin+ii));
	(AnglevInt+tid)->function = &dJzdELowStaeckelIntegrand;
	Or2= gsl_integration_glfixed (AnglevInt+tid,0.,mid,T);
	Or2*= *(delta+ii*delta_stride) / sqrt(2.);
	(AnglevInt+tid)->function = &dJzdI3LowStaeckelIntegrand;
	I3r2= gsl_integration_glfixed (AnglevInt+tid,0.,mid,T);
	I3r2*= *(delta+ii*delta_stride) / sqrt(2.);
	(AnglevInt+tid)->function = &dJzdLzLowStaeckelIntegrand;
	phitmp= gsl_integration_glfixed (AnglevInt+tid,0.,mid,T);
	phitmp*= - *(Lz+ii) / *(delta+ii*delta_stride) / sqrt(2.);
	if ( *(vx+ii) < 0.5 * M_PI ) {
	  Or2= 2. * M_PI * *(dJzdE+ii) - Or2;
	  I3r2= 2. * M_PI * *(dJzdI3+ii) - I3r2;
	  phitmp= 2. * M_PI * *(dJzdLz+ii) - phitmp;
	}
	else {
	  Or2= M_PI * *(dJzdE+ii) + Or2;
	  I3r2= M_PI * *(dJzdI3+ii) + I3r2;
	  phitmp= M_PI * *(dJzdLz+ii) + phitmp;
	}
      }
      else {
	mid= sqrt( fabs ( 0.5 * M_PI - *(vx+ii) ) );
	(AnglevInt+tid)->function = &dJzdEHighStaeckelIntegrand;
	Or2= gsl_integration_glfixed (AnglevInt+tid,0.,mid,T);
	Or2*= *(delta+ii*delta_stride) / sqrt(2.);
	(AnglevInt+tid)->function = &dJzdI3HighStaeckelIntegrand;
	I3r2= gsl_integration_glfixed (AnglevInt+tid,0.,mid,T);
	I3r2*= *(delta+ii*delta_stride) / sqrt(2.);
	(AnglevInt+tid)->function = &dJzdLzHighStaeckelIntegrand;
	phitmp= gsl_integration_glfixed (AnglevInt+tid,0.,mid,T);
	phitmp*= - *(Lz+ii) / *(delta+ii*delta_stride) / sqrt(2.);
	if ( *(vx+ii) < 0.5 * M_PI ) {
	  Or2= 1.5 * M_PI * *(dJzdE+ii) + Or2;
	  I3r2= 1.5 * M_PI * *(dJzdI3+ii) + I3r2;
	  phitmp= 1.5 * M_PI * *(dJzdLz+ii) + phitmp;
	}
	else {
	  Or2= 1.5 * M_PI * *(dJzdE+ii) - Or2;
	  I3r2= 1.5 * M_PI * *(dJzdI3+ii) - I3r2;
	  phitmp= 1.5 * M_PI * *(dJzdLz+ii) - phitmp;
	}
      }
    }
    *(Angler+ii)= *(Omegar+ii) * ( Or1 + Or2 ) 
      + *(dI3dJR+ii) * ( I3r1 + I3r2 );
    // In Binney (2012) Anglez starts at zmax/vmin and v_z < 0 / v_v > 0; 
    // Put this on the same system as Isochrone and Spherical angles +pi/2
    *(Anglez+ii)= *(Omegaz+ii) * ( Or1 + Or2 ) 
      + *(dI3dJz+ii) * ( I3r1 + I3r2 ) + 0.5 * M_PI;
    *(Anglephi+ii)+= phitmp;
    *(Anglephi+ii)+= *(Omegaphi+ii) * ( Or1 + Or2 ) 
      + *(dI3dLz+ii) * ( I3r1 + I3r2 );
    *(Angler+ii)= fmod(*(Angler+ii),2. * M_PI);
    *(Anglez+ii)= fmod(*(Anglez+ii),2. * M_PI);
    while ( *(Angler+ii) < 0. )
      *(Angler+ii)+= 2. * M_PI;
    while ( *(Anglez+ii) < 0. )
      *(Anglez+ii)+= 2. * M_PI;
    while ( *(Angler+ii) > 2. * M_PI )
      *(Angler+ii)-= 2. * M_PI;
    while ( *(Anglez+ii) > 2. * M_PI )
      *(Anglez+ii)-= 2. * M_PI;
  }
  free(AngleuInt);
  free(AnglevInt);
  free(paramsu);
  free(paramsv);
  gsl_integration_glfixed_table_free ( T );
}
void calcUminUmax(int ndata,
		  double * umin,
		  double * umax,
		  double * ux,
		  double * pux,
		  double * E,
		  double * Lz,
		  double * I3U,
		  int ndelta,
		  double * delta,
		  double * u0,
		  double * sinh2u0,
		  double * v0,
		  double * sin2v0,
		  double * potu0v0,
		  int nargs,
		  struct potentialArg * actionAngleArgs){
  int ii, tid, nthreads;
#ifdef _OPENMP
  nthreads = omp_get_max_threads();
#else
  nthreads = 1;
#endif
  double peps, meps;
  gsl_function * JRRoot= (gsl_function *) malloc ( nthreads * sizeof(gsl_function) );
  struct JRStaeckelArg * params= (struct JRStaeckelArg *) malloc ( nthreads * sizeof (struct JRStaeckelArg) );
  //Setup solver
  int status;
  int iter, max_iter = 100;
  const gsl_root_fsolver_type *T;
  struct pragmasolver *s= (struct pragmasolver *) malloc ( nthreads * sizeof (struct pragmasolver) );;
  double u_lo, u_hi;
  T = gsl_root_fsolver_brent;
  for (tid=0; tid < nthreads; tid++){
    (params+tid)->nargs= nargs;
    (params+tid)->actionAngleArgs= actionAngleArgs;
    (s+tid)->s= gsl_root_fsolver_alloc (T);
  }
  int delta_stride= ndelta == 1 ? 0 : 1;
  UNUSED int chunk= CHUNKSIZE;
  gsl_set_error_handler_off();
#pragma omp parallel for schedule(static,chunk)				\
  private(tid,ii,iter,status,u_lo,u_hi,meps,peps)				\
  shared(umin,umax,JRRoot,params,s,ux,delta,E,Lz,I3U,u0,sinh2u0,v0,sin2v0,potu0v0,max_iter)
  for (ii=0; ii < ndata; ii++){
#ifdef _OPENMP
    tid= omp_get_thread_num();
#else
    tid = 0;
#endif
    //Setup function
    (params+tid)->delta= *(delta+ii*delta_stride);
    (params+tid)->E= *(E+ii);
    (params+tid)->Lz22delta= 0.5 * *(Lz+ii) * *(Lz+ii) / *(delta+ii*delta_stride) / *(delta+ii*delta_stride);
    (params+tid)->I3U= *(I3U+ii);
    (params+tid)->u0= *(u0+ii);
    (params+tid)->sinh2u0= *(sinh2u0+ii);
    (params+tid)->v0= *(v0+ii);
    (params+tid)->sin2v0= *(sin2v0+ii);
    (params+tid)->potu0v0= *(potu0v0+ii);
    (JRRoot+tid)->function = &JRStaeckelIntegrandSquared;
    (JRRoot+tid)->params = params+tid;
    //Find starting points for minimum
    if ( fabs(GSL_FN_EVAL(JRRoot+tid,*(ux+ii))) < 0.0000001){ //we are at umin or umax
      peps= GSL_FN_EVAL(JRRoot+tid,*(ux+ii)+0.000001);
      meps= GSL_FN_EVAL(JRRoot+tid,*(ux+ii)-0.000001);
      if ( fabs(peps) < 0.00000001 && fabs(meps) < 0.00000001 ) {//circular
	*(umin+ii) = *(ux+ii);
	*(umax+ii) = *(ux+ii);
      }
      else if ( peps < 0. && meps > 0. ) {//umax
	*(umax+ii)= *(ux+ii);
	u_lo= 0.9 * (*(ux+ii) - 0.000001);
	u_hi= *(ux+ii) - 0.0000001;
	while ( GSL_FN_EVAL(JRRoot+tid,u_lo) >= 0. && u_lo > 0.000000001){
	  u_hi= u_lo; //this makes sure that brent evaluates using previous
	  u_lo*= 0.9;
	}
	//Find root
	status = gsl_root_fsolver_set ((s+tid)->s, JRRoot+tid, u_lo, u_hi);
	if (status == GSL_EINVAL) {
	  *(umin+ii) = 0.;//Assume zero if below 0.000000001
	} else {
	  iter= 0;
	  do
	    {
	      iter++;
	      status = gsl_root_fsolver_iterate ((s+tid)->s);
	      u_lo = gsl_root_fsolver_x_lower ((s+tid)->s);
	      u_hi = gsl_root_fsolver_x_upper ((s+tid)->s);
	      status = gsl_root_test_interval (u_lo, u_hi,
					       9.9999999999999998e-13,
					       4.4408920985006262e-16);
	    }
	  while (status == GSL_CONTINUE && iter < max_iter);
	  // LCOV_EXCL_START
	  if (status == GSL_EINVAL) {//Shouldn't ever get here
	    *(umin+ii) = -9999.99;
	    *(umax+ii) = -9999.99;
	    continue;
	  }
	  // LCOV_EXCL_STOP
	  *(umin+ii) = gsl_root_fsolver_root ((s+tid)->s);
	}
      }
      else if ( peps > 0. && meps < 0. ){//umin
	*(umin+ii)= *(ux+ii);
	u_lo= *(ux+ii) + 0.000001;
	u_hi= 1.1 * (*(ux+ii) + 0.000001);
	while ( GSL_FN_EVAL(JRRoot+tid,u_hi) >= 0. && u_hi < asinh(37.5/ *(delta+ii*delta_stride))) {
	  u_lo= u_hi; //this makes sure that brent evaluates using previous
	  u_hi*= 1.1;
	}
	//Find root
	status = gsl_root_fsolver_set ((s+tid)->s, JRRoot+tid, u_lo, u_hi);
	if (status == GSL_EINVAL) {
	  *(umin+ii) = -9999.99;
	  *(umax+ii) = -9999.99;
	  continue;
	}
	iter= 0;
	do
	  {
	    iter++;
	    status = gsl_root_fsolver_iterate ((s+tid)->s);
	    u_lo = gsl_root_fsolver_x_lower ((s+tid)->s);
	    u_hi = gsl_root_fsolver_x_upper ((s+tid)->s);
	    status = gsl_root_test_interval (u_lo, u_hi,
					     9.9999999999999998e-13,
					     4.4408920985006262e-16);
	  }
	while (status == GSL_CONTINUE && iter < max_iter);
	// LCOV_EXCL_START
	if (status == GSL_EINVAL) {//Shouldn't ever get here
	  *(umin+ii) = -9999.99;
	  *(umax+ii) = -9999.99;
	  continue;
	}
	// LCOV_EXCL_STOP
	*(umax+ii) = gsl_root_fsolver_root ((s+tid)->s);
      }
    }
    else {
      u_lo= 0.9 * *(ux+ii);
      u_hi= *(ux+ii);
      while ( GSL_FN_EVAL(JRRoot+tid,u_lo) >= 0. && u_lo > 0.000000001){
	u_hi= u_lo; //this makes sure that brent evaluates using previous
	u_lo*= 0.9;
      }
      u_hi= (u_lo < 0.9 * *(ux+ii)) ? u_lo / 0.9 / 0.9: *(ux+ii);
      //Find root
      status = gsl_root_fsolver_set ((s+tid)->s, JRRoot+tid, u_lo, u_hi);
      if (status == GSL_EINVAL) {
	*(umin+ii) = 0.;//Assume zero if below 0.000000001
      } else {
	iter= 0;
	do
	  {
	    iter++;
	    status = gsl_root_fsolver_iterate ((s+tid)->s);
	    u_lo = gsl_root_fsolver_x_lower ((s+tid)->s);
	    u_hi = gsl_root_fsolver_x_upper ((s+tid)->s);
	    status = gsl_root_test_interval (u_lo, u_hi,
					     9.9999999999999998e-13,
					     4.4408920985006262e-16);
	  }
	while (status == GSL_CONTINUE && iter < max_iter);
	// LCOV_EXCL_START
	if (status == GSL_EINVAL) {//Shouldn't ever get here
	  *(umin+ii) = -9999.99;
	  *(umax+ii) = -9999.99;
	  continue;
	}
	// LCOV_EXCL_STOP
	*(umin+ii) = gsl_root_fsolver_root ((s+tid)->s);
      }
      //Find starting points for maximum
      u_lo= *(ux+ii);
      u_hi= 1.1 * *(ux+ii);
      while ( GSL_FN_EVAL(JRRoot+tid,u_hi) > 0. && u_hi < asinh(37.5/ *(delta+ii*delta_stride))) {
	u_lo= u_hi; //this makes sure that brent evaluates using previous
	u_hi*= 1.1;
      }
      u_lo= (u_hi > 1.1 * *(ux+ii)) ? u_hi / 1.1 / 1.1: *(ux+ii);
      //Find root
      status = gsl_root_fsolver_set ((s+tid)->s, JRRoot+tid, u_lo, u_hi);
      if (status == GSL_EINVAL) {
	*(umin+ii) = -9999.99;
	*(umax+ii) = -9999.99;
	continue;
      }
      iter= 0;
      do
	{
	  iter++;
	  status = gsl_root_fsolver_iterate ((s+tid)->s);
	  u_lo = gsl_root_fsolver_x_lower ((s+tid)->s);
	  u_hi = gsl_root_fsolver_x_upper ((s+tid)->s);
	  status = gsl_root_test_interval (u_lo, u_hi,
					   9.9999999999999998e-13,
					   4.4408920985006262e-16);
	}
      while (status == GSL_CONTINUE && iter < max_iter);
      // LCOV_EXCL_START
      if (status == GSL_EINVAL) {//Shouldn't ever get here
	*(umin+ii) = -9999.99;
	*(umax+ii) = -9999.99;
	continue;
      }
      // LCOV_EXCL_STOP
      *(umax+ii) = gsl_root_fsolver_root ((s+tid)->s);
    }
  }
  gsl_set_error_handler (NULL);
  for (tid=0; tid < nthreads; tid++)
    gsl_root_fsolver_free( (s+tid)->s);
  free(s);
  free(JRRoot);
  free(params);
}
void calcVmin(int ndata,
	      double * vmin,
	      double * vx,
	      double * pvx,
	      double * E,
	      double * Lz,
	      double * I3V,
	      int ndelta,
	      double * delta,
	      double * u0,
	      double * cosh2u0,
	      double * sinh2u0,
	      double * potupi2,
	      int nargs,
	      struct potentialArg * actionAngleArgs){
  int ii, tid, nthreads;
#ifdef _OPENMP
  nthreads = omp_get_max_threads();
#else
  nthreads = 1;
#endif
  gsl_function * JzRoot= (gsl_function *) malloc ( nthreads * sizeof(gsl_function) );
  struct JzStaeckelArg * params= (struct JzStaeckelArg *) malloc ( nthreads * sizeof (struct JzStaeckelArg) );
  //Setup solver
  int status;
  int iter, max_iter = 100;
  const gsl_root_fsolver_type *T;
  struct pragmasolver *s= (struct pragmasolver *) malloc ( nthreads * sizeof (struct pragmasolver) );;
  double v_lo, v_hi;
  T = gsl_root_fsolver_brent;
  for (tid=0; tid < nthreads; tid++){
    (params+tid)->nargs= nargs;
    (params+tid)->actionAngleArgs= actionAngleArgs;
    (s+tid)->s= gsl_root_fsolver_alloc (T);
  }
  int delta_stride= ndelta == 1 ? 0 : 1;
  UNUSED int chunk= CHUNKSIZE;
  gsl_set_error_handler_off();
#pragma omp parallel for schedule(static,chunk)				\
  private(tid,ii,iter,status,v_lo,v_hi)				\
  shared(vmin,JzRoot,params,s,vx,delta,E,Lz,I3V,u0,cosh2u0,sinh2u0,potupi2,max_iter)
  for (ii=0; ii < ndata; ii++){
#ifdef _OPENMP
    tid= omp_get_thread_num();
#else
    tid = 0;
#endif
    //Setup function
    (params+tid)->delta= *(delta+ii*delta_stride);
    (params+tid)->E= *(E+ii);
    (params+tid)->Lz22delta= 0.5 * *(Lz+ii) * *(Lz+ii) / *(delta+ii*delta_stride) / *(delta+ii*delta_stride);
    (params+tid)->I3V= *(I3V+ii);
    (params+tid)->u0= *(u0+ii);
    (params+tid)->cosh2u0= *(cosh2u0+ii);
    (params+tid)->sinh2u0= *(sinh2u0+ii);
    (params+tid)->potupi2= *(potupi2+ii);
    (JzRoot+tid)->function = &JzStaeckelIntegrandSquared;
    (JzRoot+tid)->params = params+tid;
    //Find starting points for minimum
    if ( fabs(GSL_FN_EVAL(JzRoot+tid,*(vx+ii))) < 0.0000001) //we are at vmin
      *(vmin+ii)= ( *(vx+ii) > 0.5 * M_PI ) ? M_PI - *(vx+ii): *(vx+ii);
    else {
      if ( *(vx+ii) > 0.5 * M_PI ){
	v_lo= 0.9 * ( M_PI - *(vx+ii) );
	v_hi= M_PI - *(vx+ii);
      }
      else {
	v_lo= 0.9 * *(vx+ii);
	v_hi= *(vx+ii);
      }
      while ( GSL_FN_EVAL(JzRoot+tid,v_lo) >= 0. && v_lo > 0.000000001){
	v_hi= v_lo; //this makes sure that brent evaluates using previous
	v_lo*= 0.9;
      }
      //Find root
      status = gsl_root_fsolver_set ((s+tid)->s, JzRoot+tid, v_lo, v_hi);
      if (status == GSL_EINVAL) {
	*(vmin+ii) = -9999.99;
	continue;
      }
      iter= 0;
      do
	{
	  iter++;
	  status = gsl_root_fsolver_iterate ((s+tid)->s);
	  v_lo = gsl_root_fsolver_x_lower ((s+tid)->s);
	  v_hi = gsl_root_fsolver_x_upper ((s+tid)->s);
	  status = gsl_root_test_interval (v_lo, v_hi,
					   9.9999999999999998e-13,
					   4.4408920985006262e-16);
	}
      while (status == GSL_CONTINUE && iter < max_iter);
      // LCOV_EXCL_START
      if (status == GSL_EINVAL) {//Shouldn't ever get here
	*(vmin+ii) = -9999.99;
	continue;
      }
      // LCOV_EXCL_STOP
      *(vmin+ii) = gsl_root_fsolver_root ((s+tid)->s);
      fflush(stdout);
    }
  }
  gsl_set_error_handler (NULL);
  for (tid=0; tid < nthreads; tid++)
    gsl_root_fsolver_free( (s+tid)->s);
  free(s);
  free(JzRoot);
  free(params);
}

double JRStaeckelIntegrand(double u,
			   void * p){
  double out= JRStaeckelIntegrandSquared(u,p);
  if ( out <= 0.) return 0.;
  else return sqrt(out);
}
double JRStaeckelIntegrandSquared(double u,
				  void * p){
  struct JRStaeckelArg * params= (struct JRStaeckelArg *) p;
  double sinh2u= sinh(u) * sinh(u);
  double dU= (sinh2u+params->sin2v0)
    *evaluatePotentialsUV(u,params->v0,params->delta,
			  params->nargs,params->actionAngleArgs)
    - (params->sinh2u0+params->sin2v0)*params->potu0v0;
  return params->E * sinh2u - params->I3U - dU  - params->Lz22delta / sinh2u;
}
double JRStaeckelIntegrandSquared4dJR(double u,
				      void * p){
  struct dJRStaeckelArg * params= (struct dJRStaeckelArg *) p;
  double sinh2u= sinh(u) * sinh(u);
  double dU= (sinh2u+params->sin2v0)
    *evaluatePotentialsUV(u,params->v0,params->delta,
			  params->nargs,params->actionAngleArgs)
    - (params->sinh2u0+params->sin2v0)*params->potu0v0;
  return params->E * sinh2u - params->I3U - dU  - params->Lz22delta / sinh2u;
}
  
double JzStaeckelIntegrand(double v,
			   void * p){
  double out= JzStaeckelIntegrandSquared(v,p);
  if ( out <= 0. ) return 0.;
  else return sqrt(out);
}
double JzStaeckelIntegrandSquared(double v,
				  void * p){
  struct JzStaeckelArg * params= (struct JzStaeckelArg *) p;
  double sin2v= sin(v) * sin(v);
  double dV= params->cosh2u0 * params->potupi2
    - (params->sinh2u0+sin2v)
    *evaluatePotentialsUV(params->u0,v,params->delta,
			  params->nargs,params->actionAngleArgs);
  return params->E * sin2v + params->I3V + dV  - params->Lz22delta / sin2v;
}
double JzStaeckelIntegrandSquared4dJz(double v,
				      void * p){
  struct dJzStaeckelArg * params= (struct dJzStaeckelArg *) p;
  double sin2v= sin(v) * sin(v);
  double dV= params->cosh2u0 * params->potupi2
    - (params->sinh2u0+sin2v)
    *evaluatePotentialsUV(params->u0,v,params->delta,
			  params->nargs,params->actionAngleArgs);
  return params->E * sin2v + params->I3V + dV  - params->Lz22delta / sin2v;
}
double dJRdELowStaeckelIntegrand(double t,
				 void * p){
  struct dJRStaeckelArg * params= (struct dJRStaeckelArg *) p;
  double u= params->umin + t * t;
  return 2. * t * dJRdEStaeckelIntegrand(u,p);
}
double dJRdEHighStaeckelIntegrand(double t,
				 void * p){
  struct dJRStaeckelArg * params= (struct dJRStaeckelArg *) p;
  double u= params->umax - t * t;
  return 2. * t * dJRdEStaeckelIntegrand(u,p);
}
double dJRdEStaeckelIntegrand(double u,
			      void * p){
  double out= JRStaeckelIntegrandSquared4dJR(u,p);
  if ( out <= 0. ) return 0.;
  else return sinh(u)*sinh(u)/sqrt(out);
}
double dJRdLzLowStaeckelIntegrand(double t,
				  void * p){
  struct dJRStaeckelArg * params= (struct dJRStaeckelArg *) p;
  double u= params->umin + t * t;
  return 2. * t * dJRdLzStaeckelIntegrand(u,p);
}
double dJRdLzHighStaeckelIntegrand(double t,
				   void * p){
  struct dJRStaeckelArg * params= (struct dJRStaeckelArg *) p;
  double u= params->umax - t * t;
  return 2. * t * dJRdLzStaeckelIntegrand(u,p);
}
double dJRdLzStaeckelIntegrand(double u,
			      void * p){
  double out= JRStaeckelIntegrandSquared4dJR(u,p);
  if ( out <= 0. ) return 0.;
  else return 1./sinh(u)/sinh(u)/sqrt(out);
}
double dJRdI3LowStaeckelIntegrand(double t,
				  void * p){
  struct dJRStaeckelArg * params= (struct dJRStaeckelArg *) p;
  double u= params->umin + t * t;
  return 2. * t * dJRdI3StaeckelIntegrand(u,p);
}
double dJRdI3HighStaeckelIntegrand(double t,
				   void * p){
  struct dJRStaeckelArg * params= (struct dJRStaeckelArg *) p;
  double u= params->umax - t * t;
  return 2. * t * dJRdI3StaeckelIntegrand(u,p);
}
double dJRdI3StaeckelIntegrand(double u,
			      void * p){
  double out= JRStaeckelIntegrandSquared4dJR(u,p);
  if ( out <= 0. ) return 0.;
  else return 1./sqrt(out);
}

double dJzdELowStaeckelIntegrand(double t,
				 void * p){
  struct dJzStaeckelArg * params= (struct dJzStaeckelArg *) p;
  double v= params->vmin + t * t;
  return 2. * t * dJzdEStaeckelIntegrand(v,p);
}
double dJzdEHighStaeckelIntegrand(double t,
				 void * p){
  double v= M_PI/2. - t * t;
  return 2. * t * dJzdEStaeckelIntegrand(v,p);
}
double dJzdEStaeckelIntegrand(double v,
			      void * p){
  double out= JzStaeckelIntegrandSquared4dJz(v,p);
  if ( out <= 0. ) return 0.;
  else return sin(v)*sin(v)/sqrt(out);
}
double dJzdLzLowStaeckelIntegrand(double t,
				  void * p){
  struct dJzStaeckelArg * params= (struct dJzStaeckelArg *) p;
  double v= params->vmin + t * t;
  return 2. * t * dJzdLzStaeckelIntegrand(v,p);
}
double dJzdLzHighStaeckelIntegrand(double t,
				   void * p){
  double v= M_PI/2. - t * t;
  return 2. * t * dJzdLzStaeckelIntegrand(v,p);
}
double dJzdLzStaeckelIntegrand(double v,
			      void * p){
  double out= JzStaeckelIntegrandSquared4dJz(v,p);
  if ( out <= 0. ) return 0.;
  else return 1./sin(v)/sin(v)/sqrt(out);
}
double dJzdI3LowStaeckelIntegrand(double t,
				  void * p){
  struct dJzStaeckelArg * params= (struct dJzStaeckelArg *) p;
  double v= params->vmin + t * t;
  return 2. * t * dJzdI3StaeckelIntegrand(v,p);
}
double dJzdI3HighStaeckelIntegrand(double t,
				   void * p){
  double v= M_PI/2. - t * t;
  return 2. * t * dJzdI3StaeckelIntegrand(v,p);
}
double dJzdI3StaeckelIntegrand(double v,
			       void * p){
  double out= JzStaeckelIntegrandSquared4dJz(v,p);
  if ( out <= 0. ) return 0.;
  else return 1./sqrt(out);
}
double u0Equation(double u, void * p){
  struct u0EqArg * params= (struct u0EqArg *) p;
  double sinh2u= sinh(u) * sinh(u);
  double cosh2u= cosh(u) * cosh(u);
  double dU= cosh2u * evaluatePotentialsUV(u,0.5*M_PI,params->delta,
				    params->nargs,params->actionAngleArgs);
  return -(params->E*sinh2u-dU-params->Lz22delta/sinh2u);
}  
double evaluatePotentialsUV(double u, double v, double delta,
			    int nargs, 
			    struct potentialArg * actionAngleArgs){
  double R,z;
  uv_to_Rz(u,v,&R,&z,delta);
  return evaluatePotentials(R,z,nargs,actionAngleArgs);
}<|MERGE_RESOLUTION|>--- conflicted
+++ resolved
@@ -106,15 +106,12 @@
 				      double *,double *,int,int *,double *,
 				      int,double *,int,double *,double *,
 				      double *,double *,double *,int *);
-<<<<<<< HEAD
 void actionAngleStaeckel_actionsFreqsDerivs(int,double *,double *,double *,
 					    double *,double *,double *,int,
 					    int *,double *,int,double*,int,
 					    double *,double *,double *,
 					    double *,double *,double *,
 					    double *,double *,int *);
-=======
->>>>>>> 4056d30e
 void calcAnglesStaeckel(int,double *,double *,double *,double *,double *,
 			double *,double *,double *,double *,double *,double *,
 			double *,double *,double *,double *,double *,double *,
@@ -130,15 +127,9 @@
 void calcJRStaeckel(int,double *,double *,double *,double *,double *,double *,
 		    int,double *,double *,double *,double *,double *,double *,
 		    int,struct potentialArg *,int);
-<<<<<<< HEAD
 void calcJzStaeckel(int,double *,double *,double *,double *,double *,
 		    int,double *,double *,double *,double *,double *,
 		    int,struct potentialArg *,int);
-=======
-void calcJzStaeckel(int,double *,double *,double *,double *,double *,int,
-		    double *,double *,double *,double *,double *,int,
-		    struct potentialArg *,int);
->>>>>>> 4056d30e
 void calcdJRStaeckel(int,double *,double *,double *,double *,double *,
 		     double *,double *,double *,int,
 		     double *,double *,double *,double *,double *,double *,int,
@@ -320,11 +311,7 @@
   double tdelta;
   //Set up the potentials
   struct potentialArg * actionAngleArgs= (struct potentialArg *) malloc ( npot * sizeof (struct potentialArg) );
-<<<<<<< HEAD
-  parse_actionAngleArgs(npot,actionAngleArgs,&pot_type,&pot_args,false);
-=======
   parse_leapFuncArgs_Full(npot,actionAngleArgs,&pot_type,&pot_args);
->>>>>>> 4056d30e
   //E,Lz
   double *E= (double *) malloc ( ndata * sizeof(double) );
   double *Lz= (double *) malloc ( ndata * sizeof(double) );
@@ -971,7 +958,6 @@
   free(dI3dJR);
   free(dI3dJz);
   free(dI3dLz);
-<<<<<<< HEAD
 }
 void actionAngleStaeckel_actionsFreqsDerivs(int ndata,
 					    double *R,
@@ -1121,8 +1107,6 @@
   free(dJzdLz);
   free(dJzdI3);
   free(detA);
-=======
->>>>>>> 4056d30e
 }
 void calcFreqsFromDerivsStaeckel(int ndata,
 				 double * Omegar,
