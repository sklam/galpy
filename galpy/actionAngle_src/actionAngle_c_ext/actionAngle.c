--- conflicted
+++ resolved
@@ -230,8 +230,6 @@
       potentialArgs->accx= NULL;
       potentialArgs->accy= NULL;
       break;
-<<<<<<< HEAD
-=======
     case 24: //SCFPotential, many arguments
       potentialArgs->potentialEval= &SCFPotentialEval;
       potentialArgs->nargs= (int) (5 + (1 + *(pot_args + 1)) * *(pot_args+2) * *(pot_args+3)* *(pot_args+4));
@@ -239,7 +237,6 @@
       potentialArgs->accx= NULL;
       potentialArgs->accy= NULL;
       break;
->>>>>>> 6cef9ccb
     }
     potentialArgs->args= (double *) malloc( potentialArgs->nargs * sizeof(double));
     for (jj=0; jj < potentialArgs->nargs; jj++){
