##############################TESTS ON ORBITS##################################
from __future__ import print_function, division
import warnings
import os, os.path
import sys
import platform
WIN32= platform.system() == 'Windows'
import time
import signal
import subprocess
import pytest
import numpy
import astropy
_APY3= astropy.__version__ > '3'
from galpy import potential
from galpy.potential.Potential import  _check_c
from galpy.util import galpyWarning
from test_potential import testplanarMWPotential, testMWPotential, \
    testlinearMWPotential, \
    mockFlatEllipticalDiskPotential, \
    mockFlatLopsidedDiskPotential, \
    mockFlatCosmphiDiskPotential, \
    mockFlatCosmphiDiskwBreakPotential, \
    mockSlowFlatEllipticalDiskPotential, \
    mockFlatDehnenBarPotential, \
    mockSlowFlatDehnenBarPotential, \
    mockFlatSteadyLogSpiralPotential, \
    mockSlowFlatSteadyLogSpiralPotential, \
    mockFlatTransientLogSpiralPotential, \
    mockCombLinearPotential, \
    mockSimpleLinearPotential, \
    mockMovingObjectLongIntPotential, \
    mockSCFZeeuwPotential, \
    mockSCFNFWPotential, \
    mockSCFAxiDensity1Potential, \
    mockSCFAxiDensity2Potential, \
    mockSCFDensityPotential, \
    specialFlattenedPowerPotential, \
    specialMiyamotoNagaiPotential, \
    BurkertPotentialNoC, \
    oblateHernquistPotential, \
    oblateNFWPotential, \
    prolateNFWPotential, \
    prolateJaffePotential, \
    triaxialNFWPotential, \
    NFWTwoPowerTriaxialPotential, \
    fullyRotatedTriaxialNFWPotential, \
    sech2DiskSCFPotential, \
    expwholeDiskSCFPotential, \
    mockFlatSpiralArmsPotential, \
    mockRotatingFlatSpiralArmsPotential, \
    mockSpecialRotatingFlatSpiralArmsPotential, \
    expwholeDiskSCFPotential, \
    mockFlatDehnenSmoothBarPotential, \
    mockSlowFlatDehnenSmoothBarPotential, \
    mockFlatSolidBodyRotationSpiralArmsPotential, \
    mockFlatSolidBodyRotationPlanarSpiralArmsPotential, \
    triaxialLogarithmicHaloPotential, \
    testorbitHenonHeilesPotential, \
<<<<<<< HEAD
    KuzminKutuzovOblateStaeckelWrapperPotential
=======
    mockFlatCorotatingRotationSpiralArmsPotential, \
    mockFlatTrulyCorotatingRotationSpiralArmsPotential, \
    mockFlatGaussianAmplitudeBarPotential, \
    mockFlatTrulyGaussianAmplitudeBarPotential, \
    testorbitHenonHeilesPotential, \
    nestedListPotential
>>>>>>> c3a5cb42
_TRAVIS= bool(os.getenv('TRAVIS'))
if not _TRAVIS:
    _QUICKTEST= True #Run a more limited set of tests
else:
    _QUICKTEST= True #Also do this for Travis, bc otherwise it takes too long
_NOLONGINTEGRATIONS= False
# Don't show all warnings, to reduce log output
warnings.simplefilter("always",galpyWarning)

# Test whether the energy of simple orbits is conserved for different
# integrators
def test_energy_jacobi_conservation():
    if _NOLONGINTEGRATIONS: return None
    #Basic parameters for the test
    times= numpy.linspace(0.,210.,5001) #~7.5 Gyr at the Solar circle
    growtimes= numpy.linspace(0.,280.,5001) # for pots that grow slowly
    fasttimes= numpy.linspace(0.,14.,501) #~0.5 Gyr at the Solar circle
    integrators= ['dopr54_c', #first, because we do it for all potentials
                  'odeint', #direct python solver
                  'leapfrog','leapfrog_c',
                  'rk4_c','rk6_c',
                  'symplec4_c','symplec6_c']
    #Grab all of the potentials
    pots= [p for p in dir(potential) 
           if ('Potential' in p and not 'plot' in p and not 'RZTo' in p 
               and not 'FullTo' in p and not 'toPlanar' in p
               and not 'evaluate' in p and not 'Wrapper' in p)]
    pots.append('mockFlatEllipticalDiskPotential')
    pots.append('mockFlatLopsidedDiskPotential')
    pots.append('mockFlatCosmphiDiskPotential')
    pots.append('mockFlatCosmphiDiskwBreakPotential')
    pots.append('mockSlowFlatEllipticalDiskPotential')
    pots.append('mockFlatDehnenBarPotential')
    pots.append('mockSlowFlatDehnenBarPotential')
    pots.append('mockFlatSteadyLogSpiralPotential')
    pots.append('mockSlowFlatSteadyLogSpiralPotential')
    pots.append('mockFlatTransientLogSpiralPotential')
    pots.append('specialMiyamotoNagaiPotential')
    pots.append('specialFlattenedPowerPotential')
    pots.append('BurkertPotentialNoC')
    pots.append('testMWPotential')
    pots.append('testplanarMWPotential')
    pots.append('testlinearMWPotential')
    pots.append('mockCombLinearPotential')
    pots.append('mockSimpleLinearPotential')
    pots.append('mockMovingObjectLongIntPotential')
    pots.append('oblateHernquistPotential')
    pots.append('oblateNFWPotential')
    pots.append('prolateNFWPotential')
    pots.append('prolateJaffePotential')
    pots.append('triaxialNFWPotential')
    pots.append('fullyRotatedTriaxialNFWPotential')
    pots.append('NFWTwoPowerTriaxialPotential') # for planar-from-full
    pots.append('mockSCFZeeuwPotential')
    pots.append('mockSCFNFWPotential')
    pots.append('mockSCFAxiDensity1Potential')
    pots.append('mockSCFAxiDensity2Potential')
    pots.append('mockSCFDensityPotential')
    pots.append('sech2DiskSCFPotential')
    pots.append('expwholeDiskSCFPotential')
    pots.append('mockFlatSpiralArmsPotential')
    pots.append('mockRotatingFlatSpiralArmsPotential')
    pots.append('mockSpecialRotatingFlatSpiralArmsPotential')
    pots.append('mockFlatDehnenSmoothBarPotential')
    pots.append('mockSlowFlatDehnenSmoothBarPotential')
    pots.append('mockFlatSolidBodyRotationSpiralArmsPotential')
    pots.append('mockFlatSolidBodyRotationPlanarSpiralArmsPotential')
    pots.append('triaxialLogarithmicHaloPotential')   
    pots.append('testorbitHenonHeilesPotential')   
<<<<<<< HEAD
    pots.append('KuzminKutuzovOblateStaeckelWrapperPotential')   
=======
    pots.append('mockFlatCorotatingRotationSpiralArmsPotential')
    pots.append('mockFlatGaussianAmplitudeBarPotential')
    pots.append('nestedListPotential')
>>>>>>> c3a5cb42
    rmpots= ['Potential','MWPotential','MWPotential2014',
             'MovingObjectPotential',
             'interpRZPotential', 'linearPotential', 'planarAxiPotential',
             'planarPotential', 'verticalPotential','PotentialError',
             'SnapshotRZPotential','InterpSnapshotRZPotential']
    if False: #_TRAVIS: #travis CI
        rmpots.append('DoubleExponentialDiskPotential')
        rmpots.append('RazorThinExponentialDiskPotential')
    for p in rmpots:
        pots.remove(p)
    #tolerances in log10
    tol= {}
    tol['default']= -10.
    tol['DoubleExponentialDiskPotential']= -6. #these are more difficult
    jactol= {}
    jactol['default']= -10.
    jactol['RazorThinExponentialDiskPotential']= -9. #these are more difficult
    jactol['DoubleExponentialDiskPotential']= -6. #these are more difficult
    jactol['mockFlatDehnenBarPotential']= -8. #these are more difficult
    jactol['mockFlatDehnenSmoothBarPotential']= -8. #these are more difficult
    jactol['mockMovingObjectLongIntPotential']= -8. #these are more difficult
    jactol['mockSlowFlatEllipticalDiskPotential']= -6. #these are more difficult (and also not quite conserved)
    jactol['mockSlowFlatSteadyLogSpiralPotential']= -8. #these are more difficult (and also not quite conserved)
    jactol['mockSlowFlatDehnenSmoothBarPotential']= -8. #these are more difficult (and also not quite conserved)
    firstTest= True
    for p in pots:
        #Setup instance of potential
        if p in list(tol.keys()): ttol= tol[p]
        else: ttol= tol['default']
        if p in list(jactol.keys()): tjactol= jactol[p]
        else: tjactol= jactol['default']
        try:
            tclass= getattr(potential,p)
        except AttributeError:
            tclass= getattr(sys.modules[__name__],p)
        #if not p == 'NFWPotential' and not p == 'mockFlatGaussianAmplitudeBarPotential': continue
        tp= tclass()
        if not hasattr(tp,'normalize'): continue #skip these
        tp.normalize(1.)
        if hasattr(tp,'toPlanar'):
            ptp= tp.toPlanar()
        else:
            ptp= None
        for integrator in integrators:
            if integrator == 'dopr54_c' \
                    and ('Spiral' in p or 'Lopsided' in p \
                             or 'Dehnen' in p or 'Cosmphi' in p):
                ttimes= growtimes
            elif integrator == 'dopr54_c' \
                    and not 'MovingObject' in p \
                    and not p == 'FerrersPotential': ttimes= times
            else: ttimes= fasttimes
            #First track azimuth
            o= setup_orbit_energy(tp,axi=False,henon='Henon' in p)
            if isinstance(tp,testMWPotential):
                o.integrate(ttimes,tp._potlist,method=integrator)
            elif isinstance(tp,testplanarMWPotential):
                o.integrate(ttimes,tp._potlist,method=integrator)
            elif isinstance(tp,testlinearMWPotential):
                o.integrate(ttimes,tp._potlist,method=integrator)
            else:
                o.integrate(ttimes,tp,method=integrator)
            tEs= o.E(ttimes)
#            print(p, integrator, (numpy.std(tEs)/numpy.mean(tEs))**2.)
            if not 'Bar' in p and not 'Spiral' in p \
                    and not 'MovingObject' in p and not 'Slow' in p:
                assert (numpy.std(tEs)/numpy.mean(tEs))**2. < 10.**ttol, \
                    "Energy conservation during the orbit integration fails for potential %s and integrator %s by %g" %(p,integrator,(numpy.std(tEs)/numpy.mean(tEs)))
            #Jacobi
            if 'Elliptical' in p or 'Lopsided' in p \
                    or 'DehnenSmoothBar' in p  \
                    or 'SolidBodyRotation' in p \
                    or 'CorotatingRotation' in p \
                    or 'GaussianAmplitudeBar' in p  \
                    or p == 'mockMovingObjectLongIntPotential' \
                    or 'Cosmphi' in p or 'triaxialLog' in p \
                    or 'Henon' in p:
                tJacobis= o.Jacobi(ttimes,pot=tp)
            elif isinstance(tp,potential.linearPotential):
                tJacobis= tEs #hack
            else:
                tJacobis= o.Jacobi(ttimes)
#            print(p, (numpy.std(tJacobis)/numpy.mean(tJacobis))**2.)
            assert (numpy.std(tJacobis)/numpy.mean(tJacobis))**2. < 10.**tjactol, \
                "Jacobi integral conservation during the orbit integration fails for potential %s and integrator %s at the %g level" %(p,integrator,(numpy.std(tJacobis)/numpy.mean(tJacobis))**2.)
            if firstTest or 'testMWPotential' in p or 'linearMWPotential' in p:
                #Some basic checking of the energy and Jacobi functions
                assert (o.E(pot=None)-o.E(pot=tp))**2. < 10.**ttol, \
                    "Energy calculated with pot=None and pot=the Potential the orbit was integrated with do not agree"
                assert (o.E()-o.E(0.))**2. < 10.**ttol, \
                    "Energy calculated with o.E() and o.E(0.) do not agree"
                if not isinstance(tp,potential.linearPotential):
                    assert (o.Jacobi(OmegaP=None)-o.Jacobi())**2. < 10.**ttol, \
                        "o.Jacobi calculated with OmegaP=None is not equal to o.Jacobi"
                    assert (o.Jacobi(pot=None)-o.Jacobi(pot=tp))**2. < 10.**ttol, \
                        "o.Jacobi calculated with pot=None is not equal to o.Jacobi with pot=the Potential the orbit was integrated with do not agree"
                    assert (o.Jacobi(pot=None)-o.Jacobi(pot=[tp]))**2. < 10.**ttol, \
                        "o.Jacobi calculated with pot=None is not equal to o.Jacobi with pot=[the Potential the orbit was integrated with] do not agree"
                if not isinstance(tp,potential.linearPotential) \
                        and not tp.isNonAxi:
                    assert (o.Jacobi(OmegaP=1.)-o.Jacobi())**2. < 10.**ttol, \
                        "o.Jacobi calculated with OmegaP=1. for axisymmetric potential is not equal to o.Jacobi (OmegaP=1 is the default for potentials without a pattern speed"
                    assert (o.Jacobi(OmegaP=[0.,0.,1.])-o.Jacobi(OmegaP=1.))**2. < 10.**ttol, \
                        "o.Jacobi calculated with OmegaP=[0,0,1] for axisymmetric potential is not equal to o.Jacobi with OmegaP=1"
                    assert (o.Jacobi(OmegaP=numpy.array([0.,0.,1.]))-o.Jacobi(OmegaP=1.))**2. < 10.**ttol, \
                        "o.Jacobi calculated with OmegaP=[0,0,1] for axisymmetric potential is not equal to o.Jacobi with OmegaP=1"
                o= setup_orbit_energy(tp,axi=False,henon='Henon' in p)
                try:
                    o.E()
                except AttributeError:
                    pass
                else:
                    raise AssertionError("o.E() before the orbit was integrated did not throw an AttributeError")
                if not isinstance(tp,potential.linearPotential):
                    try:
                        o.Jacobi()
                    except AttributeError:
                        pass
                    else:
                        raise AssertionError("o.Jacobi() before the orbit was integrated did not throw an AttributeError")
            if isinstance(tp,potential.linearPotential) \
                    or 'MovingObject' in p:
                if _QUICKTEST \
                        and not (('NFW' in p and not tp.isNonAxi and 'SCF' not in p)
                                 or 'linearMWPotential' in p \
                                     or ('Burkert' in p and not tp.hasC)):
                    break
                else: continue
            #Now do axisymmetric
            if not tp.isNonAxi:
                o= setup_orbit_energy(tp,axi=True,henon='Henon' in p)
                if isinstance(tp,testMWPotential) \
                        or isinstance(tp,testplanarMWPotential):
                    o.integrate(ttimes,tp._potlist,method=integrator)
                else:
                    o.integrate(ttimes,tp,method=integrator)
                tEs= o.E(ttimes)
    #            print p, integrator, (numpy.std(tEs)/numpy.mean(tEs))**2.
                assert (numpy.std(tEs)/numpy.mean(tEs))**2. < 10.**ttol, \
                    "Energy conservation during the orbit integration fails for potential %s and integrator %s by %g" %(p,integrator,(numpy.std(tEs)/numpy.mean(tEs))**2.)
                #Jacobi
                tJacobis= o.Jacobi(ttimes)
                assert (numpy.std(tJacobis)/numpy.mean(tJacobis))**2. < 10.**tjactol, \
                    "Jacobi integral conservation during the orbit integration fails for potential %s and integrator %s" %(p,integrator)
                if firstTest or 'MWPotential' in p:
                    #Some basic checking of the energy function
                    assert (o.E(pot=None)-o.E(pot=tp))**2. < 10.**ttol, \
                        "Energy calculated with pot=None and pot=the Potential the orbit was integrated with do not agree"
                    assert (o.E()-o.E(0.))**2. < 10.**ttol, \
                        "Energy calculated with o.E() and o.E(0.) do not agree"
                    assert (o.Jacobi(OmegaP=None)-o.Jacobi())**2. < 10.**ttol, \
                        "o.Jacobi calculated with OmegaP=None is not equal to o.Jacobi"
                    assert (o.Jacobi(pot=None)-o.Jacobi(pot=tp))**2. < 10.**ttol, \
                        "o.Jacobi calculated with pot=None is not equal to o.Jacobi with pot=the Potential the orbit was integrated with do not agree"
                    assert (o.Jacobi(pot=None)-o.Jacobi(pot=[tp]))**2. < 10.**ttol, \
                        "o.Jacobi calculated with pot=None is not equal to o.Jacobi with pot=the Potential the orbit was integrated with do not agree"
                    assert (o.Jacobi(OmegaP=1.)-o.Jacobi())**2. < 10.**ttol, \
                        "o.Jacobi calculated with OmegaP=1. for axisymmetric potential is not equal to o.Jacobi (OmegaP=1 is the default for potentials without a pattern speed"
                    o= setup_orbit_energy(tp,axi=True,henon='Henon' in p)
                    try:
                        o.E()
                    except AttributeError:
                        pass
                    else:
                        raise AssertionError("o.E() before the orbit was integrated did not throw an AttributeError")
                    try:
                        o.Jacobi()
                    except AttributeError:
                        pass
                    else:
                        raise AssertionError("o.Jacobi() before the orbit was integrated did not throw an AttributeError")
            if ptp is None:
                if _QUICKTEST and not (('NFW' in p and not tp.isNonAxi and 'SCF' not in p) \
                                           or ('Burkert' in p and not tp.hasC)): break
                else: continue
            #Same for a planarPotential
#            print integrator
            if not ptp is None and not ptp.isNonAxi:
                o= setup_orbit_energy(ptp,axi=True)
                if isinstance(tp,testMWPotential) \
                        or isinstance(tp,testplanarMWPotential):
                    o.integrate(ttimes,
                                potential.toPlanarPotential(tp._potlist),
                                method=integrator)
                else:
                    o.integrate(ttimes,ptp,method=integrator)
                tEs= o.E(ttimes)
#                print(p, integrator, (numpy.std(tEs)/numpy.mean(tEs))**2.)
                assert (numpy.std(tEs)/numpy.mean(tEs))**2. < 10.**ttol, \
                    "Energy conservation during the orbit integration fails for potential %s and integrator %s" %(p,integrator)
                #Jacobi
                tJacobis= o.Jacobi(ttimes)
                assert (numpy.std(tJacobis)/numpy.mean(tJacobis))**2. < 10.**tjactol, \
                    "Jacobi integral conservation during the orbit integration fails for potential %s and integrator %s" %(p,integrator)
                if firstTest or 'MWPotential' in p:
                    #Some basic checking of the energy function
                    assert (o.E(pot=None)-o.E(pot=ptp))**2. < 10.**ttol, \
                        "Energy calculated with pot=None and pot=the planarPotential the orbit was integrated with do not agree for planarPotential"
                    assert (o.E(pot=None)-o.E(pot=tp))**2. < 10.**ttol, \
                        "Energy calculated with pot=None and pot=the Potential the orbit was integrated with do not agree for planarPotential"
                    assert (o.E()-o.E(0.))**2. < 10.**ttol, \
                        "Energy calculated with o.E() and o.E(0.) do not agree"
                    assert (o.Jacobi(OmegaP=None)-o.Jacobi())**2. < 10.**ttol, \
                        "o.Jacobi calculated with OmegaP=None is not equal to o.Jacobi"
                    assert (o.Jacobi(pot=None)-o.Jacobi(pot=tp))**2. < 10.**ttol, \
                        "o.Jacobi calculated with pot=None is not equal to o.Jacobi with pot=the Potential the orbit was integrated with do not agree"
                    assert (o.Jacobi(pot=None)-o.Jacobi(pot=[tp]))**2. < 10.**ttol, \
                        "o.Jacobi calculated with pot=None is not equal to o.Jacobi with pot=the Potential the orbit was integrated with do not agree"
                    assert (o.Jacobi(OmegaP=1.)-o.Jacobi())**2. < 10.**ttol, \
                        "o.Jacobi calculated with OmegaP=1. for axisymmetric potential is not equal to o.Jacobi (OmegaP=1 is the default for potentials without a pattern speed"
                    o= setup_orbit_energy(ptp,axi=True)
                    try:
                        o.E()
                    except AttributeError:
                        pass
                    else:
                        raise AssertionError("o.E() before the orbit was integrated did not throw an AttributeError")
                    try:
                        o.Jacobi()
                    except AttributeError:
                        pass
                    else:
                        raise AssertionError("o.Jacobi() before the orbit was integrated did not throw an AttributeError")
            #Same for a planarPotential, track azimuth
            o= setup_orbit_energy(ptp,axi=False)
            if isinstance(tp,testMWPotential) \
                    or isinstance(tp,testplanarMWPotential):
                o.integrate(ttimes,
                            potential.toPlanarPotential(tp._potlist),
                            method=integrator)
            else:
                o.integrate(ttimes,ptp,method=integrator)
            tEs= o.E(ttimes)
            #print(p, integrator, (numpy.std(tEs)/numpy.mean(tEs))**2.)
            if not 'Bar' in p and not 'Spiral' in p:
                assert (numpy.std(tEs)/numpy.mean(tEs))**2. < 10.**ttol, \
                    "Energy conservation during the orbit integration fails for potential %s and integrator %s by %g" %(p,integrator,(numpy.std(tEs)/numpy.mean(tEs))**2.)
            #Jacobi
            if 'DehnenSmoothBar' in p or 'SolidBodyRotation' in p \
                    or 'CorotatingRotation' in p \
                    or 'GaussianAmplitudeBar' in p:
                tJacobis= o.Jacobi(ttimes,pot=tp)
            else:
                tJacobis= o.Jacobi(ttimes)
            assert (numpy.std(tJacobis)/numpy.mean(tJacobis))**2. < 10.**tjactol, \
                "Jacobi integral conservation during the orbit integration fails by %g for potential %s and integrator %s" %((numpy.std(tJacobis)/numpy.mean(tJacobis))**2.,p,integrator)
            if firstTest or 'MWPotential' in p:
                #Some basic checking of the energy function
                assert (o.E(pot=None)-o.E(pot=ptp))**2. < 10.**ttol, \
                    "Energy calculated with pot=None and pot=the planarPotential the orbit was integrated with do not agree for planarPotential"
                assert (o.E(pot=None)-o.E(pot=tp))**2. < 10.**ttol, \
                    "Energy calculated with pot=None and pot=the Potential the orbit was integrated with do not agree for planarPotential"
                assert (o.E()-o.E(0.))**2. < 10.**ttol, \
                    "Energy calculated with o.E() and o.E(0.) do not agree"
                assert (o.Jacobi(OmegaP=None)-o.Jacobi())**2. < 10.**ttol, \
                    "o.Jacobi calculated with OmegaP=None is not equal to o.Jacobi"
                assert (o.Jacobi(pot=None)-o.Jacobi(pot=tp))**2. < 10.**ttol, \
                    "o.Jacobi calculated with pot=None is not equal to o.Jacobi with pot=the Potential the orbit was integrated with do not agree"
                assert (o.Jacobi(pot=None)-o.Jacobi(pot=[tp]))**2. < 10.**ttol, \
                    "o.Jacobi calculated with pot=None is not equal to o.Jacobi with pot=the Potential the orbit was integrated with do not agree"
                assert (o.Jacobi(OmegaP=1.)-o.Jacobi())**2. < 10.**ttol, \
                    "o.Jacobi calculated with OmegaP=1. for axisymmetric potential is not equal to o.Jacobi (OmegaP=1 is the default for potentials without a pattern speed"
                o= setup_orbit_energy(ptp,axi=False)
                try:
                    o.E()
                except AttributeError:
                    pass
                else:
                    raise AssertionError("o.E() before the orbit was integrated did not throw an AttributeError")
                try:
                    o.Jacobi()
                except AttributeError:
                    pass
                else:
                    raise AssertionError("o.Jacobi() before the orbit was integrated did not throw an AttributeError")
                firstTest= False
            #Same for a planarPotential, but integrating w/ the potential directly, rather than the toPlanar instance; this tests that those potential attributes are passed to C correctly
#            print integrator
            if not ptp is None and not ptp.isNonAxi:
                o= setup_orbit_energy(ptp,axi=True)
                if isinstance(tp,testMWPotential) \
                        or isinstance(tp,testplanarMWPotential):
                    o.integrate(ttimes,tp._potlist,method=integrator)
                else:
                    o.integrate(ttimes,tp,method=integrator)
                tEs= o.E(ttimes)
                #print(p, integrator, (numpy.std(tEs)/numpy.mean(tEs))**2.)
                assert (numpy.std(tEs)/numpy.mean(tEs))**2. < 10.**ttol, \
                    "Energy conservation during the orbit integration fails for potential %s and integrator %s by %g" %(p,integrator,(numpy.std(tEs)/numpy.mean(tEs))**2.)
                #Jacobi
                if 'DehnenSmoothBar' in p or 'SolidBodyRotation' in p \
                        or 'CorotatingRotation' in p \
                        or 'GaussianAmplitudeBar' in p:
                    tJacobis= o.Jacobi(ttimes,pot=tp)
                else:
                    tJacobis= o.Jacobi(ttimes)
                assert (numpy.std(tJacobis)/numpy.mean(tJacobis))**2. < 10.**tjactol, \
                    "Jacobi integral conservation during the orbit integration fails for potential %s and integrator %s" %(p,integrator)
            #Same for a planarPotential, track azimuth
            o= setup_orbit_energy(ptp,axi=False)
            if isinstance(tp,testMWPotential) \
                    or isinstance(tp,testplanarMWPotential):
                o.integrate(ttimes,tp._potlist,method=integrator)
            else:
                o.integrate(ttimes,tp,method=integrator)
            tEs= o.E(ttimes)
#            print p, integrator, (numpy.std(tEs)/numpy.mean(tEs))**2.
            if not 'Bar' in p and not 'Spiral' in p:
                assert (numpy.std(tEs)/numpy.mean(tEs))**2. < 10.**ttol, \
                    "Energy conservation during the orbit integration fails for potential %s and integrator %s" %(p,integrator)
            #Jacobi
            if 'DehnenSmoothBar' in p or 'SolidBodyRotation' in p \
                    or 'CorotatingRotation' in p \
                    or 'GaussianAmplitudeBar' in p:
                tJacobis= o.Jacobi(ttimes,pot=tp)
            else:
                tJacobis= o.Jacobi(ttimes)
            assert (numpy.std(tJacobis)/numpy.mean(tJacobis))**2. < 10.**tjactol, \
                "Jacobi integral conservation during the orbit integration fails for potential %s and integrator %s" %(p,integrator)
            if _QUICKTEST and not (('NFW' in p and not tp.isNonAxi and 'SCF' not in p) \
                                     or ('Burkert' in p and not tp.hasC)): break
    #raise AssertionError
    return None

# Test some long-term integrations for the symplectic integrators
def test_energy_symplec_longterm():
    if _NOLONGINTEGRATIONS: return None
    #Basic parameters for the test
    times= numpy.linspace(0.,10000.,100001) #~360 Gyr at the Solar circle
    integrators= ['leapfrog_c', #don't do leapfrog, because it takes too long
                  'symplec4_c','symplec6_c']
    #Only use KeplerPotential
    pots= ['KeplerPotential']
    #tolerances in log10
    tol= {}
    tol['default']= -20.
    tol['leapfrog_c']= -16. 
    tol['leapfrog']= -16.
    for p in pots:
        #Setup instance of potential
        try:
            tclass= getattr(potential,p)
        except AttributeError:
            tclass= getattr(sys.modules[__name__],p)
        tp= tclass()
        if not hasattr(tp,'normalize'): continue #skip these
        tp.normalize(1.)
        for integrator in integrators:
            if integrator in list(tol.keys()): ttol= tol[integrator]
            else: ttol= tol['default']
            o= setup_orbit_energy(tp)
            o.integrate(times,tp,method=integrator)
            tEs= o.E(times)
#            print p, integrator, (numpy.std(tEs)/numpy.mean(tEs))**2.
#            print p, ((numpy.mean(o.E(times[0:20]))-numpy.mean(o.E(times[-20:-1])))/numpy.mean(tEs))**2.
            assert (numpy.std(tEs)/numpy.mean(tEs))**2. < 10.**ttol, \
                "Energy conservation during the orbit integration fails for potential %s and integrator %s by %.20f" %(p,integrator,(numpy.std(tEs)/numpy.mean(tEs))**2)
            #Check whether there is a trend
            linfit= numpy.polyfit(times,tEs,1)
#            print p
            assert linfit[0]**2. < 10.**ttol, \
                "Absence of secular trend in energy conservation fails for potential %s and symplectic integrator %s" %(p,integrator)
    #raise AssertionError
    return None
   
def test_liouville_planar():
    if _NOLONGINTEGRATIONS: return None
    #Basic parameters for the test
    times= numpy.linspace(0.,28.,1001) #~1 Gyr at the Solar circle
    integrators= ['dopr54_c', #first, because we do it for all potentials
                  'odeint', #direct python solver
                  'rk4_c','rk6_c']
    #Grab all of the potentials
    pots= [p for p in dir(potential) 
           if ('Potential' in p and not 'plot' in p and not 'RZTo' in p 
               and not 'FullTo' in p and not 'toPlanar' in p
               and not 'evaluate' in p and not 'Wrapper' in p)]
    pots.append('mockFlatEllipticalDiskPotential')
    pots.append('mockFlatLopsidedDiskPotential')
    pots.append('mockFlatCosmphiDiskPotential')
    pots.append('mockFlatCosmphiDiskwBreakPotential')
    pots.append('mockSlowFlatEllipticalDiskPotential')
    pots.append('mockFlatDehnenBarPotential')
    pots.append('mockFlatDehnenBarPotential')
    pots.append('mockSlowFlatDehnenBarPotential')
    pots.append('specialFlattenedPowerPotential')
    pots.append('BurkertPotentialNoC')
    pots.append('NFWTwoPowerTriaxialPotential') # for planar-from-full
    pots.append('mockSCFZeeuwPotential')
    pots.append('mockSCFNFWPotential')
    pots.append('mockSCFAxiDensity1Potential')
    pots.append('mockSCFAxiDensity2Potential')
    pots.append('mockSCFDensityPotential')
    pots.append('mockFlatSpiralArmsPotential')
    pots.append('mockRotatingFlatSpiralArmsPotential')
    pots.append('mockSpecialRotatingFlatSpiralArmsPotential')
    #pots.append('mockFlatSteadyLogSpiralPotential')
    #pots.append('mockFlatTransientLogSpiralPotential')
    pots.append('mockFlatDehnenSmoothBarPotential')
    pots.append('mockSlowFlatDehnenSmoothBarPotential') 
    pots.append('mockFlatSolidBodyRotationSpiralArmsPotential')
    pots.append('triaxialLogarithmicHaloPotential')   
    pots.append('testorbitHenonHeilesPotential')   
    pots.append('mockFlatTrulyCorotatingRotationSpiralArmsPotential')
    pots.append('mockFlatTrulyGaussianAmplitudeBarPotential')
    pots.append('nestedListPotential')
    rmpots= ['Potential','MWPotential','MWPotential2014',
             'MovingObjectPotential',
             'interpRZPotential', 'linearPotential', 'planarAxiPotential',
             'planarPotential', 'verticalPotential','PotentialError',
             'SnapshotRZPotential','InterpSnapshotRZPotential']
    #rmpots.append('BurkertPotential')
    #Don't have C implementations of the relevant 2nd derivatives
    rmpots.append('DoubleExponentialDiskPotential')
    rmpots.append('RazorThinExponentialDiskPotential')
    #rmpots.append('PowerSphericalPotentialwCutoff')
    #Doesn't have the R2deriv
    rmpots.append('TwoPowerSphericalPotential')
    rmpots.append('TwoPowerTriaxialPotential')
    rmpots.append('TriaxialHernquistPotential')
    rmpots.append('TriaxialJaffePotential')
    rmpots.append('SoftenedNeedleBarPotential')
    rmpots.append('DiskSCFPotential')
    for p in rmpots:
        pots.remove(p)
    #tolerances in log10
    tol= {}
    tol['default']= -8.
    tol['KeplerPotential']= -7. #more difficult
    tol['NFWPotential']= -6. #more difficult for rk4_c, only one that does this
    tol['TriaxialNFWPotential']= -4. #more difficult
    tol['triaxialLogarithmicHaloPotential']= -7. #more difficult
    tol['FerrersPotential']= -2.
    tol['mockFlatCosmphiDiskwBreakPotential']= -7. # more difficult
    tol['mockFlatTrulyCorotatingRotationSpiralArmsPotential']= -5. # more difficult
    firstTest= True
    for p in pots:
        #Setup instance of potential
        try:
            tclass= getattr(potential,p)
        except AttributeError:
            tclass= getattr(sys.modules[__name__],p)
        tp= tclass()
        if not hasattr(tp,'normalize'): continue #skip these
        tp.normalize(1.)
        #if not p == 'NFWPotential' and not p == 'mockFlatTrulyGaussianAmplitudeBarPotential': continue
        if hasattr(tp,'toPlanar'):
            ptp= tp.toPlanar()
        for integrator in integrators:
            if p in list(tol.keys()): ttol= tol[p]
            else: ttol= tol['default']
            if isinstance(tp,testMWPotential) \
                        or isinstance(tp,testplanarMWPotential):
                thasC= _check_c(tp._potlist)
            else:
                thasC= _check_c(tp)
            if (integrator == 'odeint' or not thasC) \
                and not p == 'FerrersPotential' : ttol= -4.
            if True: ttimes= times
            o= setup_orbit_liouville(ptp,axi=False,henon='Henon' in p)
            #Calculate the Jacobian d x / d x
            if hasattr(tp,'_potlist'):
                if isinstance(tp,testMWPotential):
                    plist= potential.toPlanarPotential(tp._potlist)
                else:
                    plist= tp._potlist
                o.integrate_dxdv([1.,0.,0.,0.],ttimes,plist,
                                 method=integrator,
                                 rectIn=True,rectOut=True)
                dx= o.getOrbit_dxdv()[-1,:]
                o.integrate_dxdv([0.,1.,0.,0.],ttimes,plist,
                                 method=integrator,
                                 rectIn=True,rectOut=True)
                dy= o.getOrbit_dxdv()[-1,:]
                o.integrate_dxdv([0.,0.,1.,0.],ttimes,plist,
                                 method=integrator,
                                 rectIn=True,rectOut=True)
                dvx= o.getOrbit_dxdv()[-1,:]
                o.integrate_dxdv([0.,0.,0.,1.],ttimes,plist,
                                 method=integrator,
                                 rectIn=True,rectOut=True)
                dvy= o.getOrbit_dxdv()[-1,:]
            else:
                o.integrate_dxdv([1.,0.,0.,0.],ttimes,ptp,method=integrator,
                                 rectIn=True,rectOut=True)
                dx= o.getOrbit_dxdv()[-1,:]
                o.integrate_dxdv([0.,1.,0.,0.],ttimes,ptp,method=integrator,
                                 rectIn=True,rectOut=True)
                dy= o.getOrbit_dxdv()[-1,:]
                o.integrate_dxdv([0.,0.,1.,0.],ttimes,ptp,method=integrator,
                                 rectIn=True,rectOut=True)
                dvx= o.getOrbit_dxdv()[-1,:]
                o.integrate_dxdv([0.,0.,0.,1.],ttimes,ptp,method=integrator,
                                 rectIn=True,rectOut=True)
                dvy= o.getOrbit_dxdv()[-1,:]
            tjac= numpy.linalg.det(numpy.array([dx,dy,dvx,dvy]))
            #print(p, integrator, numpy.fabs(tjac-1.),ttol)
            assert numpy.fabs(tjac-1.) < 10.**ttol, 'Liouville theorem jacobian differs from one by %g for %s and integrator %s' % (numpy.fabs(tjac-1.),p,integrator)
            if firstTest or ('Burkert' in p and not ptp.hasC):
                #Some one time tests
                #Test non-rectangular in- and output
                try:
                    o.integrate_dxdv([0.,0.,0.,1.],ttimes,ptp,
                                     method='leapfrog',
                                     rectIn=True,rectOut=True)
                except TypeError: pass
                else: raise AssertionError("integrate_dxdv with symplectic integrator should have raised TypeError, but didn't")
                firstTest= False                    
            if _QUICKTEST and not (('NFW' in p and not ptp.isNonAxi and 'SCF' not in p) \
                                       or ('Burkert' in p and not ptp.hasC)): break
    return None

# Test that the eccentricity of circular orbits is zero
def test_eccentricity():
    #return None
    #Basic parameters for the test
    times= numpy.linspace(0.,7.,251) #~10 Gyr at the Solar circle
    integrators= ['dopr54_c', #first, because we do it for all potentials
                  'odeint', #direct python solver
                  'leapfrog','leapfrog_c',
                  'rk4_c','rk6_c',
                  'symplec4_c','symplec6_c']
    #Grab all of the potentials
    pots= [p for p in dir(potential) 
           if ('Potential' in p and not 'plot' in p and not 'RZTo' in p 
               and not 'FullTo' in p and not 'toPlanar' in p
               and not 'evaluate' in p and not 'Wrapper' in p)]
    pots.append('testMWPotential')
    pots.append('testplanarMWPotential')
    rmpots= ['Potential','MWPotential','MWPotential2014',
             'MovingObjectPotential',
             'interpRZPotential', 'linearPotential', 'planarAxiPotential',
             'planarPotential', 'verticalPotential','PotentialError',
             'SnapshotRZPotential','InterpSnapshotRZPotential']
    if False: #_TRAVIS: #travis CI
        rmpots.append('DoubleExponentialDiskPotential')
        rmpots.append('RazorThinExponentialDiskPotential')
    for p in rmpots:
        pots.remove(p)
    #tolerances in log10
    tol= {}
    tol['default']= -16.
    tol['DoubleExponentialDiskPotential']= -6. #these are more difficult
    tol['NFWPotential']= -12. #these are more difficult
    tol['TriaxialNFWPotential']= -12. #these are more difficult
    firstTest= True
    for p in pots:
        #Setup instance of potential
        if p in list(tol.keys()): ttol= tol[p]
        else: ttol= tol['default']
        try:
            tclass= getattr(potential,p)
        except AttributeError:
            tclass= getattr(sys.modules[__name__],p)
        tp= tclass()
        if hasattr(tp,'isNonAxi') and tp.isNonAxi:
            continue # skip, bc eccentricity of circ. =/= 0
        if not hasattr(tp,'normalize'): continue #skip these
        tp.normalize(1.)
        if hasattr(tp,'toPlanar'):
            ptp= tp.toPlanar()
        else:
            ptp= None
        for integrator in integrators:
            #First do axi
            o= setup_orbit_eccentricity(tp,axi=True)
            if firstTest:
                try:
                    o.e() #This should throw an AttributeError
                except AttributeError:
                    pass
                else:
                    raise AssertionError("o.e() before the orbit was integrated did not throw an AttributeError")
            if isinstance(tp,testplanarMWPotential) \
                    or isinstance(tp,testMWPotential):
                o.integrate(times,tp._potlist,method=integrator)
            else:
                o.integrate(times,tp,method=integrator)
            tecc= o.e()
#            print p, integrator, tecc
            assert tecc**2. < 10.**ttol, \
                "Eccentricity of a circular orbit is not equal to zero by %g for potential %s and integrator %s" %(tecc**2.,p,integrator)
            #add tracking azimuth
            o= setup_orbit_eccentricity(tp,axi=False)
            if firstTest:
                try:
                    o.e() #This should throw an AttributeError
                except AttributeError:
                    pass
                else:
                    raise AssertionError("o.e() before the orbit was integrated did not throw an AttributeError")
            o.integrate(times,tp,method=integrator)
            tecc= o.e()
#            print p, integrator, tecc
            assert tecc**2. < 10.**ttol, \
                "Eccentricity of a circular orbit is not equal to zero for potential %s and integrator %s" %(p,integrator)
            if ptp is None:
                if _QUICKTEST and (not 'NFW' in p or tp.isNonAxi): break
            #Same for a planarPotential
#            print integrator
            o= setup_orbit_eccentricity(ptp,axi=True)
            if firstTest:
                try:
                    o.e() #This should throw an AttributeError
                except AttributeError:
                    pass
                else:
                    raise AssertionError("o.e() before the orbit was integrated did not throw an AttributeError")
            o.integrate(times,ptp,method=integrator)
            tecc= o.e()
#            print p, integrator, tecc
            assert tecc**2. < 10.**ttol, \
                "Eccentricity of a circular orbit is not equal to zero for potential %s and integrator %s" %(p,integrator)
            #Same for a planarPotential, track azimuth
            o= setup_orbit_eccentricity(ptp,axi=False)
            if firstTest:
                try:
                    o.e() #This should throw an AttributeError
                except AttributeError:
                    pass
                else:
                    raise AssertionError("o.e() before the orbit was integrated did not throw an AttributeError")
                firstTest= True
            o.integrate(times,ptp,method=integrator)
            tecc= o.e()
#            print p, integrator, tecc
            assert tecc**2. < 10.**ttol, \
                "Eccentricity of a circular orbit is not equal to zero for potential %s and integrator %s" %(p,integrator)
            if _QUICKTEST and (not 'NFW' in p or tp.isNonAxi): break
    #raise AssertionError
    return None
    
# Test that the pericenter of orbits launched with vR=0 and vT > vc is the starting radius
def test_pericenter():
    #return None
    #Basic parameters for the test
    times= numpy.linspace(0.,7.,251) #~10 Gyr at the Solar circle
    integrators= ['dopr54_c', #first, because we do it for all potentials
                  'odeint', #direct python solver
                  'leapfrog','leapfrog_c',
                  'rk4_c','rk6_c',
                  'symplec4_c','symplec6_c']
    #Grab all of the potentials
    pots= [p for p in dir(potential) 
           if ('Potential' in p and not 'plot' in p and not 'RZTo' in p 
               and not 'FullTo' in p and not 'toPlanar' in p
               and not 'evaluate' in p and not 'Wrapper' in p)]
    pots.append('testMWPotential')
    pots.append('testplanarMWPotential')
    rmpots= ['Potential','MWPotential','MWPotential2014',
             'MovingObjectPotential',
             'interpRZPotential', 'linearPotential', 'planarAxiPotential',
             'planarPotential', 'verticalPotential','PotentialError',
             'SnapshotRZPotential','InterpSnapshotRZPotential']
    if False: #_TRAVIS: #travis CI
        rmpots.append('DoubleExponentialDiskPotential')
        rmpots.append('RazorThinExponentialDiskPotential')
    for p in rmpots:
        pots.remove(p)
    #tolerances in log10
    tol= {}
    tol['default']= -16.
#    tol['DoubleExponentialDiskPotential']= -6. #these are more difficult
#    tol['NFWPotential']= -12. #these are more difficult
    firstTest= True
    for p in pots:
        #Setup instance of potential
        if p in list(tol.keys()): ttol= tol[p]
        else: ttol= tol['default']
        try:
            tclass= getattr(potential,p)
        except AttributeError:
            tclass= getattr(sys.modules[__name__],p)
        tp= tclass()
        if hasattr(tp,'isNonAxi') and tp.isNonAxi:
            continue # skip, bc eccentricity of circ. =/= 0
        if not hasattr(tp,'normalize'): continue #skip these
        tp.normalize(1.)
        if hasattr(tp,'toPlanar'):
            ptp= tp.toPlanar()
        else:
            ptp= None
        for integrator in integrators:
            #First do axi
            o= setup_orbit_pericenter(tp,axi=True)
            if firstTest:
                try:
                    o.rperi() #This should throw an AttributeError
                except AttributeError:
                    pass
                else:
                    raise AssertionError("o.rperi() before the orbit was integrated did not throw an AttributeError")
            if isinstance(tp,testplanarMWPotential) \
                    or isinstance(tp,testMWPotential):
                o.integrate(times,tp._potlist,method=integrator)
            else:
                o.integrate(times,tp,method=integrator)
            tperi= o.rperi()
#               print p, integrator, tperi
            assert (tperi-o.R())**2. < 10.**ttol, \
                "Pericenter radius for an orbit launched with vR=0 and vT > Vc is not equal to the initial radius for potential %s and integrator %s" %(p,integrator)
            #add tracking azimuth
            o= setup_orbit_pericenter(tp,axi=False)
            if firstTest:
                try:
                    o.rperi() #This should throw an AttributeError
                except AttributeError:
                    pass
                else:
                    raise AssertionError("o.rperi() before the orbit was integrated did not throw an AttributeError")
            o.integrate(times,tp,method=integrator)
            tperi= o.rperi()
#            print p, integrator, tperi
            assert (tperi-o.R())**2. < 10.**ttol, \
                "Pericenter radius for an orbit launched with vR=0 and vT > Vc is not equal to the initial radius for potential %s and integrator %s" %(p,integrator)
            if ptp is None:
                if _QUICKTEST and (not 'NFW' in p or tp.isNonAxi): break
            #Same for a planarPotential
#            print integrator
            o= setup_orbit_pericenter(ptp,axi=True)
            if firstTest:
                try:
                    o.rperi() #This should throw an AttributeError
                except AttributeError:
                    pass
                else:
                    raise AssertionError("o.rperi() before the orbit was integrated did not throw an AttributeError")
            o.integrate(times,ptp,method=integrator)
            tperi= o.rperi()
#            print p, integrator, tperi
            assert (tperi-o.R())**2. < 10.**ttol, \
                "Pericenter radius for an orbit launched with vR=0 and vT > Vc is not equal to the initial radius for potential %s and integrator %s" %(p,integrator)
            #Same for a planarPotential, track azimuth
            o= setup_orbit_pericenter(ptp,axi=False)
            if firstTest:
                try:
                    o.rperi() #This should throw an AttributeError
                except AttributeError:
                    pass
                else:
                    raise AssertionError("o.rperi() before the orbit was integrated did not throw an AttributeError")
                firstTest= False
            o.integrate(times,ptp,method=integrator)
            tperi= o.rperi()
#            print p, integrator, tperi
            assert (tperi-o.R())**2. < 10.**ttol, \
                "Pericenter radius for an orbit launched with vR=0 and vT > Vc is not equal to the initial radius for potential %s and integrator %s" %(p,integrator)
            if _QUICKTEST and (not 'NFW' in p or tp.isNonAxi): break
    #raise AssertionError
    return None

# Test that the apocenter of orbits launched with vR=0 and vT < vc is the starting radius
def test_apocenter():
    #return None
    #Basic parameters for the test
    times= numpy.linspace(0.,7.,251) #~10 Gyr at the Solar circle
    integrators= ['dopr54_c', #first, because we do it for all potentials
                  'odeint', #direct python solver
                  'leapfrog','leapfrog_c',
                  'rk4_c','rk6_c',
                  'symplec4_c','symplec6_c']
    #Grab all of the potentials
    pots= [p for p in dir(potential) 
           if ('Potential' in p and not 'plot' in p and not 'RZTo' in p 
               and not 'FullTo' in p and not 'toPlanar' in p
               and not 'evaluate' in p and not 'Wrapper' in p)]
    pots.append('testMWPotential')
    pots.append('testplanarMWPotential')
    rmpots= ['Potential','MWPotential','MWPotential2014',
             'MovingObjectPotential',
             'interpRZPotential', 'linearPotential', 'planarAxiPotential',
             'planarPotential', 'verticalPotential','PotentialError',
             'SnapshotRZPotential','InterpSnapshotRZPotential']
    if False: #_TRAVIS: #travis CI
        rmpots.append('DoubleExponentialDiskPotential')
        rmpots.append('RazorThinExponentialDiskPotential')
    for p in rmpots:
        pots.remove(p)
    #tolerances in log10
    tol= {}
    tol['default']= -16.
    tol['FlattenedPowerPotential']= -14. #these are more difficult
#    tol['DoubleExponentialDiskPotential']= -6. #these are more difficult
#    tol['NFWPotential']= -12. #these are more difficult
    firstTest= True
    for p in pots:
        #Setup instance of potential
        if p in list(tol.keys()): ttol= tol[p]
        else: ttol= tol['default']
        try:
            tclass= getattr(potential,p)
        except AttributeError:
            tclass= getattr(sys.modules[__name__],p)
        tp= tclass()
        if hasattr(tp,'isNonAxi') and tp.isNonAxi:
            continue # skip, bc eccentricity of circ. =/= 0
        if not hasattr(tp,'normalize'): continue #skip these
        tp.normalize(1.)
        if hasattr(tp,'toPlanar'):
            ptp= tp.toPlanar()
        else:
            ptp= None
        for integrator in integrators:
            #First do axi
            o= setup_orbit_apocenter(tp,axi=True)
            if firstTest:
                try:
                    o.rap() #This should throw an AttributeError
                except AttributeError:
                    pass
                else:
                    raise AssertionError("o.rap() before the orbit was integrated did not throw an AttributeError")
            if isinstance(tp,testplanarMWPotential) \
                    or isinstance(tp,testMWPotential):
                o.integrate(times,tp._potlist,method=integrator)
            else:
                o.integrate(times,tp,method=integrator)
            tapo= o.rap()
            #print p, integrator, tapo, (tapo-o.R())**2.
            assert (tapo-o.R())**2. < 10.**ttol, \
                "Apocenter radius for an orbit launched with vR=0 and vT > Vc is not equal to the initial radius for potential %s and integrator %s" %(p,integrator)
            #add tracking azimuth
            o= setup_orbit_apocenter(tp,axi=False)
            if firstTest:
                try:
                    o.rap() #This should throw an AttributeError
                except AttributeError:
                    pass
                else:
                    raise AssertionError("o.rap() before the orbit was integrated did not throw an AttributeError")
            o.integrate(times,tp,method=integrator)
            tapo= o.rap()
#            print p, integrator, tapo
            assert (tapo-o.R())**2. < 10.**ttol, \
                "Apocenter radius for an orbit launched with vR=0 and vT > Vc is not equal to the initial radius for potential %s and integrator %s" %(p,integrator)
            if ptp is None:
                if _QUICKTEST and (not 'NFW' in p or tp.isNonAxi): break
            #Same for a planarPotential
#            print integrator
            o= setup_orbit_apocenter(ptp,axi=True)
            if firstTest:
                try:
                    o.rap() #This should throw an AttributeError
                except AttributeError:
                    pass
                else:
                    raise AssertionError("o.rap() before the orbit was integrated did not throw an AttributeError")
            o.integrate(times,ptp,method=integrator)
            tapo= o.rap()
#            print p, integrator, tapo
            assert (tapo-o.R())**2. < 10.**ttol, \
                "Apocenter radius for an orbit launched with vR=0 and vT > Vc is not equal to the initial radius for potential %s and integrator %s" %(p,integrator)
            #Same for a planarPotential, track azimuth
            o= setup_orbit_apocenter(ptp,axi=False)
            if firstTest:
                try:
                    o.rap() #This should throw an AttributeError
                except AttributeError:
                    pass
                else:
                    raise AssertionError("o.rap() before the orbit was integrated did not throw an AttributeError")
                firstTest= False
            o.integrate(times,ptp,method=integrator)
            tapo= o.rap()
#            print p, integrator, tapo
            assert (tapo-o.R())**2. < 10.**ttol, \
                "Apocenter radius for an orbit launched with vR=0 and vT > Vc is not equal to the initial radius for potential %s and integrator %s" %(p,integrator)
            if _QUICKTEST and (not 'NFW' in p or tp.isNonAxi): break
    #raise AssertionError
    return None

# Test that the zmax of orbits launched with vz=0 is the starting height
def test_zmax():
    #return None
    #Basic parameters for the test
    times= numpy.linspace(0.,7.,251) #~10 Gyr at the Solar circle
    integrators= ['dopr54_c', #first, because we do it for all potentials
                  'odeint', #direct python solver
                  'leapfrog','leapfrog_c',
                  'rk4_c','rk6_c',
                  'symplec4_c','symplec6_c']
    #Grab all of the potentials
    pots= [p for p in dir(potential) 
           if ('Potential' in p and not 'plot' in p and not 'RZTo' in p 
               and not 'FullTo' in p and not 'toPlanar' in p
               and not 'evaluate' in p and not 'Wrapper' in p)]
    pots.append('testMWPotential')
    rmpots= ['Potential','MWPotential','MWPotential2014',
             'MovingObjectPotential',
             'interpRZPotential', 'linearPotential', 'planarAxiPotential',
             'planarPotential', 'verticalPotential','PotentialError',
             'SnapshotRZPotential','InterpSnapshotRZPotential']
    if False: #_TRAVIS: #travis CI
        rmpots.append('DoubleExponentialDiskPotential')
        rmpots.append('RazorThinExponentialDiskPotential')
    for p in rmpots:
        pots.remove(p)
    #tolerances in log10
    tol= {}
    tol['default']= -16.
    tol['RazorThinExponentialDiskPotential']= -6. #these are more difficult
    tol['KuzminDiskPotential']= -6. #these are more difficult
#    tol['DoubleExponentialDiskPotential']= -6. #these are more difficult
    firstTest= True
    for p in pots:
        #Setup instance of potential
        if p in list(tol.keys()): ttol= tol[p]
        else: ttol= tol['default']
        try:
            tclass= getattr(potential,p)
        except AttributeError:
            tclass= getattr(sys.modules[__name__],p)
        tp= tclass()
        if hasattr(tp,'isNonAxi') and tp.isNonAxi:
            continue # skip, bc eccentricity of circ. =/= 0
        if not hasattr(tp,'normalize'): continue #skip these
        tp.normalize(1.)
        if hasattr(tp,'toPlanar'):
            ptp= tp.toPlanar()
        else:
            ptp= None
        for integrator in integrators:
            #First do axi
            o= setup_orbit_zmax(tp,axi=True)
            if firstTest:
                try:
                    o.zmax() #This should throw an AttributeError
                except AttributeError:
                    pass
                else:
                    raise AssertionError("o.zmax() before the orbit was integrated did not throw an AttributeError")
            if isinstance(tp,testMWPotential):
                o.integrate(times,tp._potlist,method=integrator)
            else:
                o.integrate(times,tp,method=integrator)
            tzmax= o.zmax()
#            print p, integrator, tzmax
            assert (tzmax-o.z())**2. < 10.**ttol, \
                "Zmax for an orbit launched with vR=0 and vT > Vc is not equal to the initial height for potential %s and integrator %s" %(p,integrator)
            #add tracking azimuth
            o= setup_orbit_zmax(tp,axi=False)
            if firstTest:
                try:
                    o.zmax() #This should throw an AttributeError
                except AttributeError:
                    pass
                else:
                    raise AssertionError("o.zmax() before the orbit was integrated did not throw an AttributeError")
            o.integrate(times,tp,method=integrator)
            tzmax= o.zmax()
#            print p, integrator, tzmax
            assert (tzmax-o.z())**2. < 10.**ttol, \
                "Zmax for an orbit launched with vR=0 and vT > Vc is not equal to the initial height for potential %s and integrator %s" %(p,integrator)
            if firstTest:
                ptp= tp.toPlanar()
                o= setup_orbit_energy(ptp,axi=False)
                try:
                    o.zmax() #This should throw an AttributeError, bc there is no zmax
                except AttributeError:
                    pass
                else:
                    raise AssertionError("o.zmax() for a planarOrbit did not throw an AttributeError")
                o= setup_orbit_energy(ptp,axi=True)
                try:
                    o.zmax() #This should throw an AttributeError, bc there is no zmax
                except AttributeError:
                    pass
                else:
                    raise AssertionError("o.zmax() for a planarROrbit did not throw an AttributeError")
            if _QUICKTEST and (not 'NFW' in p or tp.isNonAxi): break
    #raise AssertionError
    return None

# Test that vR of circular orbits is always zero

# Test the vT of circular orbits is always vc

# Test that the eccentricity, apo-, and pericenters of orbits calculated analytically agrees with the numerical calculation
def test_analytic_ecc_rperi_rap():
    #Basic parameters for the test
    times= numpy.linspace(0.,20.,251) #~10 Gyr at the Solar circle
    integrators= ['dopr54_c', #first, because we do it for all potentials
                  'odeint', #direct python solver
                  'leapfrog','leapfrog_c',
                  'rk4_c','rk6_c',
                  'symplec4_c','symplec6_c']
    #Grab all of the potentials
    pots= [p for p in dir(potential) 
           if ('Potential' in p and not 'plot' in p and not 'RZTo' in p 
               and not 'FullTo' in p and not 'toPlanar' in p
               and not 'evaluate' in p and not 'Wrapper' in p)]
    pots.append('testMWPotential')
    pots.append('testplanarMWPotential')
    rmpots= ['Potential','MWPotential','MWPotential2014',
             'MovingObjectPotential',
             'interpRZPotential', 'linearPotential', 'planarAxiPotential',
             'planarPotential', 'verticalPotential','PotentialError',
             'SnapshotRZPotential','InterpSnapshotRZPotential']
    if False: #_TRAVIS: #travis CI
        rmpots.append('DoubleExponentialDiskPotential')
        rmpots.append('RazorThinExponentialDiskPotential')
    for p in rmpots:
        pots.remove(p)
    #tolerances in log10
    tol= {}
    tol['default']= -10.
    tol['NFWPotential']= -9. #these are more difficult
    tol['PlummerPotential']= -9. #these are more difficult
    tol['DoubleExponentialDiskPotential']= -6. #these are more difficult
    tol['RazorThinExponentialDiskPotential']= -8. #these are more difficult
    tol['IsochronePotential']= -6. #these are more difficult
    tol['JaffePotential']= -6. #these are more difficult
    tol['TriaxialHernquistPotential']= -8. #these are more difficult
    tol['TriaxialJaffePotential']= -8. #these are more difficult
    tol['TriaxialNFWPotential']= -8. #these are more difficult
    tol['PowerSphericalPotential']= -8. #these are more difficult
    tol['PowerSphericalPotentialwCutoff']= -8. #these are more difficult
    tol['FlattenedPowerPotential']= -8. #these are more difficult
    tol['KeplerPotential']= -8. #these are more difficult
    tol['PseudoIsothermalPotential']= -7. #these are more difficult
    tol['KuzminDiskPotential'] = -8.  #these are more difficult
    tol['DiskSCFPotential'] = -8.  #these are more difficult
    for p in pots:
        #Setup instance of potential
        if p in list(tol.keys()): ttol= tol[p]
        else: ttol= tol['default']
        if p == 'MWPotential':
            tp= potential.MWPotential
            ptp= [ttp.toPlanar() for ttp in tp]
        else:
            try:
                tclass= getattr(potential,p)
            except AttributeError:
                tclass= getattr(sys.modules[__name__],p)
            tp= tclass()
            if hasattr(tp,'isNonAxi') and tp.isNonAxi:
                continue # skip, bc eccentricity of circ. =/= 0
            if not hasattr(tp,'normalize'): continue #skip these
            tp.normalize(1.)
            if hasattr(tp,'toPlanar'):
                ptp= tp.toPlanar()
            else:
                ptp= None
        for integrator in integrators:
            for ii in range(4):
                if ii == 0: #axi, full
                    #First do axi
                    o= setup_orbit_analytic(tp,axi=True)
                    if isinstance(tp,testplanarMWPotential) \
                            or isinstance(tp,testMWPotential):
                        o.integrate(times,tp._potlist,method=integrator)
                    else:
                        o.integrate(times,tp,method=integrator)
                elif ii == 1: #track azimuth, full
                    #First do axi
                    o= setup_orbit_analytic(tp,axi=False)
                    if isinstance(tp,testplanarMWPotential) \
                            or isinstance(tp,testMWPotential):
                        o.integrate(times,tp._potlist,method=integrator)
                    else:
                        o.integrate(times,tp,method=integrator)
                elif ii == 2: #axi, planar
                    if ptp is None: continue
                    #First do axi
                    o= setup_orbit_analytic(ptp,axi=True)
                    if isinstance(ptp,testplanarMWPotential) \
                            or isinstance(ptp,testMWPotential):
                        o.integrate(times,ptp._potlist,method=integrator)
                    else:
                        o.integrate(times,ptp,method=integrator)
                elif ii == 3: #track azimuth, full
                    if ptp is None: continue
                    #First do axi
                    o= setup_orbit_analytic(ptp,axi=False)
                    if isinstance(ptp,testplanarMWPotential) \
                            or isinstance(ptp,testMWPotential):
                        o.integrate(times,ptp._potlist,method=integrator)
                    else:
                        o.integrate(times,ptp,method=integrator)
                #Eccentricity
                tecc= o.e()
                if ii < 2 and (p == 'BurkertPotential'
                               or 'SCFPotential' in p
                               or 'FlattenedPower' in p
                               or 'RazorThinExponential' in p
                               or 'TwoPowerSpherical' in p): # no Rzderiv currently
                    tecc_analytic= o.e(analytic=True,type='adiabatic')
                else:
                    tecc_analytic= o.e(analytic=True)
                #print p, integrator, tecc, tecc_analytic, (tecc-tecc_analytic)**2.
                assert (tecc-tecc_analytic)**2. < 10.**ttol, \
                    "Analytically computed eccentricity does not agree with numerical estimate for potential %s and integrator %s, by %g" %(p,integrator,(tecc-tecc_analytic)**2.)
                #Pericenter radius
                trperi= o.rperi()
                if ii < 2 and (p == 'BurkertPotential'
                               or 'SCFPotential' in p
                               or 'FlattenedPower' in p
                               or 'RazorThinExponential' in p
                               or 'TwoPowerSpherical' in p): # no Rzderiv currently
                    trperi_analytic= o.rperi(analytic=True,type='adiabatic')
                else:
                    trperi_analytic= o.rperi(analytic=True)
                #print p, integrator, trperi, trperi_analytic, (trperi-trperi_analytic)**2.
                assert (trperi-trperi_analytic)**2. < 10.**ttol, \
                    "Analytically computed pericenter radius does not agree with numerical estimate for potential %s and integrator %s" %(p,integrator)
                assert (o.rperi(ro=8.)/8.-trperi_analytic)**2. < 10.**ttol, \
                    "Pericenter in physical coordinates does not agree with physical-scale times pericenter in normalized coordinates for potential %s and integrator %s" %(p,integrator)
                #Apocenter radius
                trap= o.rap()
                if ii < 2 and (p == 'BurkertPotential'
                               or 'SCFPotential' in p
                               or 'FlattenedPower' in p
                               or 'RazorThinExponential' in p
                               or 'TwoPowerSpherical' in p): # no Rzderiv currently
                    trap_analytic= o.rap(analytic=True,type='adiabatic')
                else:
                    trap_analytic= o.rap(analytic=True)
                #print p, integrator, trap, trap_analytic, (trap-trap_analytic)**2.
                assert (trap-trap_analytic)**2. < 10.**ttol, \
                    "Analytically computed apocenter radius does not agree with numerical estimate for potential %s and integrator %s by %g" %(p,integrator,(trap-trap_analytic)**2.)
                assert (o.rap(ro=8.)/8.-trap_analytic)**2. < 10.**ttol, \
                    "Apocenter in physical coordinates does not agree with physical-scale times apocenter in normalized coordinates for potential %s and integrator %s" %(p,integrator)
                #Do this also for an orbit starting at pericenter
                if ii == 0: #axi, full
                    #First do axi
                    o= setup_orbit_pericenter(tp,axi=True)
                    o.integrate(times,tp,method=integrator)
                elif ii == 1: #track azimuth, full
                    #First do axi
                    o= setup_orbit_pericenter(tp,axi=False)
                    o.integrate(times,tp,method=integrator)
                elif ii == 2: #axi, planar
                    #First do axi
                    o= setup_orbit_pericenter(ptp,axi=True)
                    o.integrate(times,ptp,method=integrator)
                elif ii == 3: #track azimuth, full
                    #First do axi
                    o= setup_orbit_pericenter(ptp,axi=False)
                    o.integrate(times,ptp,method=integrator)
                #Eccentricity
                tecc= o.e()
                if ii < 2 and (p == 'BurkertPotential'
                               or 'SCFPotential' in p
                               or 'FlattenedPower' in p
                               or 'RazorThinExponential' in p
                               or 'TwoPowerSpherical' in p): # no Rzderiv currently
                    tecc_analytic= o.e(analytic=True,type='adiabatic')
                else:
                    tecc_analytic= o.e(analytic=True)
                #print p, integrator, tecc, tecc_analytic, (tecc-tecc_analytic)**2.
                assert (tecc-tecc_analytic)**2. < 10.**ttol, \
                    "Analytically computed eccentricity does not agree with numerical estimate for potential %s and integrator %s" %(p,integrator)
                #Pericenter radius
                trperi= o.rperi()
                if ii < 2 and (p == 'BurkertPotential'
                               or 'SCFPotential' in p
                               or 'FlattenedPower' in p
                               or 'RazorThinExponential' in p
                               or 'TwoPowerSpherical' in p): # no Rzderiv currently
                    trperi_analytic= o.rperi(analytic=True,type='adiabatic')
                else:
                    trperi_analytic= o.rperi(analytic=True)
                #print p, integrator, trperi, trperi_analytic, (trperi-trperi_analytic)**2.
                assert (trperi-trperi_analytic)**2. < 10.**ttol, \
                    "Analytically computed pericenter radius does not agree with numerical estimate for potential %s and integrator %s" %(p,integrator)
                assert (o.rperi(ro=8.)/8.-trperi_analytic)**2. < 10.**ttol, \
                    "Pericenter in physical coordinates does not agree with physical-scale times pericenter in normalized coordinates for potential %s and integrator %s" %(p,integrator)
                #Apocenter radius
                trap= o.rap()
                if ii < 2 and (p == 'BurkertPotential'
                               or 'SCFPotential' in p
                               or 'FlattenedPower' in p
                               or 'RazorThinExponential' in p
                               or 'TwoPowerSpherical' in p): # no Rzderiv currently
                    trap_analytic= o.rap(analytic=True,type='adiabatic')
                else:
                    trap_analytic= o.rap(analytic=True)
                #print p, integrator, trap, trap_analytic, (trap-trap_analytic)**2.
                assert (trap-trap_analytic)**2. < 10.**ttol, \
                    "Analytically computed apocenter radius does not agree with numerical estimate for potential %s and integrator %s by %g" %(p,integrator,(trap-trap_analytic))
                assert (o.rap(ro=8.)/8.-trap_analytic)**2. < 10.**ttol, \
                    "Apocenter in physical coordinates does not agree with physical-scale times apocenter in normalized coordinates for potential %s and integrator %s" %(p,integrator)
                #Do this also for an orbit starting at apocenter
                if ii == 0: #axi, full
                    #First do axi
                    o= setup_orbit_apocenter(tp,axi=True)
                    o.integrate(times,tp,method=integrator)
                elif ii == 1: #track azimuth, full
                    #First do axi
                    o= setup_orbit_apocenter(tp,axi=False)
                    o.integrate(times,tp,method=integrator)
                elif ii == 2: #axi, planar
                    #First do axi
                    o= setup_orbit_apocenter(ptp,axi=True)
                    o.integrate(times,ptp,method=integrator)
                elif ii == 3: #track azimuth, full
                    #First do axi
                    o= setup_orbit_apocenter(ptp,axi=False)
                    o.integrate(times,ptp,method=integrator)
                #Eccentricity
                tecc= o.e()
                if ii < 2 and (p == 'BurkertPotential'
                               or 'SCFPotential' in p
                               or 'FlattenedPower' in p
                               or 'RazorThinExponential' in p
                               or 'TwoPowerSpherical' in p): # no Rzderiv currently
                    tecc_analytic= o.e(analytic=True,type='adiabatic')
                else:
                    tecc_analytic= o.e(analytic=True)
                #print p, integrator, tecc, tecc_analytic, (tecc-tecc_analytic)**2.
                assert (tecc-tecc_analytic)**2. < 10.**ttol, \
                    "Analytically computed eccentricity does not agree with numerical estimate by %g for potential %s and integrator %s" %((tecc-tecc_analytic)**2.,p,integrator)
                #Pericenter radius
                trperi= o.rperi()
                if ii < 2 and (p == 'BurkertPotential'
                               or 'SCFPotential' in p
                               or 'FlattenedPower' in p
                               or 'RazorThinExponential' in p
                               or 'TwoPowerSpherical' in p): # no Rzderiv currently
                    trperi_analytic= o.rperi(analytic=True,type='adiabatic')
                else:
                    trperi_analytic= o.rperi(analytic=True)
                #print p, integrator, trperi, trperi_analytic, (trperi-trperi_analytic)**2.
                assert (trperi-trperi_analytic)**2. < 10.**ttol, \
                    "Analytically computed pericenter radius does not agree with numerical estimate for potential %s and integrator %s" %(p,integrator)
                assert (o.rperi(ro=8.)/8.-trperi_analytic)**2. < 10.**ttol, \
                    "Pericenter in physical coordinates does not agree with physical-scale times pericenter in normalized coordinates for potential %s and integrator %s" %(p,integrator)
                #Apocenter radius
                trap= o.rap()
                if ii < 2 and (p == 'BurkertPotential'
                               or 'SCFPotential' in p
                               or 'FlattenedPower' in p
                               or 'RazorThinExponential' in p
                               or 'TwoPowerSpherical' in p): # no Rzderiv currently
                    trap_analytic= o.rap(analytic=True,type='adiabatic')
                else:
                    trap_analytic= o.rap(analytic=True)
                #print p, integrator, trap, trap_analytic, (trap-trap_analytic)**2.
                assert (trap-trap_analytic)**2. < 10.**ttol, \
                    "Analytically computed apocenter radius does not agree with numerical estimate for potential %s and integrator %s" %(p,integrator)
                assert (o.rap(ro=8.)/8.-trap_analytic)**2. < 10.**ttol, \
                    "Apocenter in physical coordinates does not agree with physical-scale times apocenter in normalized coordinates for potential %s and integrator %s" %(p,integrator)

            if _QUICKTEST and (not 'NFW' in p or tp.isNonAxi): break
    #raise AssertionError
    return None
    
# Check that zmax calculated analytically agrees with numerical calculation
def test_analytic_zmax():
    #Basic parameters for the test
    times= numpy.linspace(0.,20.,251) #~10 Gyr at the Solar circle
    integrators= ['dopr54_c', #first, because we do it for all potentials
                  'odeint', #direct python solver
                  'leapfrog','leapfrog_c',
                  'rk4_c','rk6_c',
                  'symplec4_c','symplec6_c']
    #Grab all of the potentials
    pots= [p for p in dir(potential) 
           if ('Potential' in p and not 'plot' in p and not 'RZTo' in p 
               and not 'FullTo' in p and not 'toPlanar' in p
               and not 'evaluate' in p and not 'Wrapper' in p)]
    pots.append('testMWPotential')
    rmpots= ['Potential','MWPotential','MWPotential2014',
             'MovingObjectPotential',
             'interpRZPotential', 'linearPotential', 'planarAxiPotential',
             'planarPotential', 'verticalPotential','PotentialError',
             'SnapshotRZPotential','InterpSnapshotRZPotential']
    if False: #_TRAVIS: #travis CI
        rmpots.append('DoubleExponentialDiskPotential')
        rmpots.append('RazorThinExponentialDiskPotential')
    for p in rmpots:
        pots.remove(p)
    #tolerances in log10
    tol= {}
    tol['default']= -9.
    tol['IsochronePotential']= -4. #these are more difficult
    tol['DoubleExponentialDiskPotential']= -6. #these are more difficult
    tol['RazorThinExponentialDiskPotential']= -4. #these are more difficult
    tol['KuzminKutuzovStaeckelPotential']= -4. #these are more difficult
    tol['PlummerPotential']= -4. #these are more difficult
    tol['PseudoIsothermalPotential']= -4. #these are more difficult
    tol['HernquistPotential']= -8. #these are more difficult
    tol['TriaxialHernquistPotential']= -8. #these are more difficult
    tol['JaffePotential']= -8. #these are more difficult
    tol['TriaxialJaffePotential']= -8. #these are more difficult
    tol['TriaxialNFWPotential']= -8. #these are more difficult
    tol['MiyamotoNagaiPotential']= -7. #these are more difficult
    tol['MN3ExponentialDiskPotential']= -6. #these are more difficult
    tol['LogarithmicHaloPotential']= -7. #these are more difficult
    tol['KeplerPotential']= -7. #these are more difficult
    tol['PowerSphericalPotentialwCutoff']= -8. #these are more difficult
    tol['FlattenedPowerPotential']= -8. #these are more difficult
    tol['testMWPotential']= -6. #these are more difficult
    tol['KuzminDiskPotential']=-4 #these are more difficult
    tol['SCFPotential']= -8. #these are more difficult
    tol['DiskSCFPotential']= -6. #these are more difficult
    for p in pots:
        #Setup instance of potential
        if p in list(tol.keys()): ttol= tol[p]
        else: ttol= tol['default']
        if p == 'MWPotential':
            tp= potential.MWPotential
        else:
            try:
                tclass= getattr(potential,p)
            except AttributeError:
                tclass= getattr(sys.modules[__name__],p)
            tp= tclass()
            if hasattr(tp,'isNonAxi') and tp.isNonAxi:
                continue # skip, bc eccentricity of circ. =/= 0
            if not hasattr(tp,'normalize'): continue #skip these
            tp.normalize(1.)
        for integrator in integrators:
            for ii in range(2):
                if ii == 0: #axi, full
                    #First do axi
                    o= setup_orbit_analytic_zmax(tp,axi=True)
                elif ii == 1: #track azimuth, full
                    #First do axi
                    o= setup_orbit_analytic_zmax(tp,axi=False)
                if isinstance(tp,testMWPotential):
                    o.integrate(times,tp._potlist,method=integrator)
                else:
                    o.integrate(times,tp,method=integrator)
                tzmax= o.zmax()
                if ii < 2 and (p == 'BurkertPotential'
                               or 'SCFPotential' in p
                               or 'FlattenedPower' in p
                               or 'RazorThinExponential' in p
                               or 'TwoPowerSpherical' in p): # no Rzderiv currently
                    tzmax_analytic= o.zmax(analytic=True,type='adiabatic')
                else:
                    tzmax_analytic= o.zmax(analytic=True)
                #print(p, integrator, tzmax, tzmax_analytic, (tzmax-tzmax_analytic)**2.)
                assert (tzmax-tzmax_analytic)**2. < 10.**ttol, \
                    "Analytically computed zmax does not agree by %g with numerical estimate for potential %s and integrator %s" %(numpy.fabs(tzmax-tzmax_analytic),p,integrator)
                assert (o.zmax(ro=8.)/8.-tzmax_analytic)**2. < 10.**ttol, \
                    "Zmax in physical coordinates does not agree with physical-scale times zmax in normalized coordinates for potential %s and integrator %s" %(p,integrator)
            if _QUICKTEST and (not 'NFW' in p or tp.isNonAxi): break
    #raise AssertionError
    return None

# Test the error for when explicit stepsize does not divide the output stepsize
def test_check_integrate_dt():
    from galpy.orbit import Orbit
    from galpy.potential import LogarithmicHaloPotential
    lp= LogarithmicHaloPotential(normalize=1.,q=0.9)
    o= Orbit([1.,0.1,1.2,0.3,0.2,2.])
    times= numpy.linspace(0.,7.,251)
    # This shouldn't work
    try:
        o.integrate(times,lp,dt=(times[1]-times[0])/4.*1.1)
    except ValueError: pass
    else: raise AssertionError('dt that is not an integer divisor of the output step size does not raise a ValueError')
    # This should
    try:
        o.integrate(times,lp,dt=(times[1]-times[0])/4.)
    except ValueError:
        raise AssertionError('dt that is an integer divisor of the output step size raises a ValueError')
    return None    

# Test that fixing the stepsize works, issue #207
def test_fixedstepsize():
    from galpy.potential import LogarithmicHaloPotential
    import time
    # Integrators for which it should work
    integrators= ['leapfrog_c','rk4_c','rk6_c','symplec4_c','symplec6_c']
    # Somewhat long time
    times= numpy.linspace(0.,100.,30001)
    # Test the following multiples
    mults= [10.]
    # Just do this for LogarithmicHaloPotential
    pot= LogarithmicHaloPotential(normalize=1.)
    planarpot= pot.toPlanar()
    types= ['full','rz','planar','r']
    # Loop through integrators and different types of orbits
    for integrator in integrators:
        for type in types:
            if type == 'full':
                o= setup_orbit_energy(pot,axi=False)
            elif type == 'rz':
                o= setup_orbit_energy(pot,axi=True)
            elif type == 'planar':
                o= setup_orbit_energy(planarpot,axi=False)
            elif type == 'r':
                o= setup_orbit_energy(planarpot,axi=True)
            runtimes= numpy.empty(len(mults))
            for ii,mult in enumerate(mults):
                start= time.time()
                o.integrate(times,pot,dt=(times[1]-times[0])/mult)
                runtimes[ii]= time.time()-start
            for ii,mult in enumerate(mults):
                if ii == 0: continue
                assert numpy.fabs(runtimes[ii]/runtimes[0]/mults[ii]*mults[0]-1.) < 0.4, 'Runtime of integration with fixed stepsize for integrator %s, type or orbit %s, stepsize reduction %i is not %i times less (residual is %g, times %g and %g)' % (integrator,type,mults[ii],mults[ii],
numpy.fabs(runtimes[ii]/runtimes[0]/mults[ii]*mults[0]-1.),mults[ii]/mults[0],runtimes[ii]/runtimes[0])
    return None

# Check that adding a linear orbit to a planar orbit gives a FullOrbit
def test_add_linear_planar_orbit():
    from galpy.orbit import FullOrbit, RZOrbit
    kg= potential.KGPotential()
    ol= setup_orbit_energy(kg)
    #w/ azimuth
    plp= potential.NFWPotential().toPlanar()
    op= setup_orbit_energy(plp)
    of= ol+op
    assert isinstance(of._orb,FullOrbit.FullOrbit), \
        "Sum of linearOrbit and planarOrbit does not give a FullOrbit"
    of= op+ol
    assert isinstance(of._orb,FullOrbit.FullOrbit), \
        "Sum of linearOrbit and planarOrbit does not give a FullOrbit"
    #w/o azimuth
    op= setup_orbit_energy(plp,axi=True)
    of= ol+op
    assert isinstance(of._orb,RZOrbit.RZOrbit), \
        "Sum of linearOrbit and planarROrbit does not give a FullOrbit"
    of= op+ol
    assert isinstance(of._orb,RZOrbit.RZOrbit), \
        "Sum of linearOrbit and planarROrbit does not give a FullOrbit"
    # op + op shouldn't work
    try:
        of= op+op
    except AttributeError:
        pass
    else:
        raise AssertionError('Adding a planarOrbit to a planarOrbit did not raise AttributeError')
    #w/ physical scale and coordinate-transformation parameters
    ro,vo,zo,solarmotion= 10.,300.,0.01,'dehnen'
    op= setup_orbit_flip(plp,ro,vo,zo,solarmotion,axi=True)
    of= op+ol
    assert isinstance(of._orb,RZOrbit.RZOrbit), \
        "Sum of linearOrbit and planarROrbit does not give a FullOrbit"
    assert numpy.fabs(op._orb._ro-of._orb._ro) < 10.**-15., 'Sum of orbits does not properly propagate physical scales and coordinate-transformation parameters'
    assert numpy.fabs(op._orb._vo-of._orb._vo) < 10.**-15., 'Sum of orbits does not properly propagate physical scales and coordinate-transformation parameters'
    assert numpy.fabs(op._orb._zo-of._orb._zo) < 10.**-15., 'Sum of orbits does not properly propagate physical scales and coordinate-transformation parameters'
    assert numpy.all(numpy.fabs(op._orb._solarmotion-of._orb._solarmotion) < 10.**-15.), 'Sum of orbits does not properly propagate physical scales and coordinate-transformation parameters'
    assert op._orb._roSet == of._orb._roSet, 'Sum of orbits does not properly propagate physical scales and coordinate-transformation parameters'
    assert op._orb._voSet == of._orb._voSet, 'Sum of orbits does not properly propagate physical scales and coordinate-transformation parameters'
    return None

# Check that pickling orbits works
def test_pickle():
    import pickle
    from galpy.orbit import Orbit
    o= Orbit([1.,0.1,1.1,0.1,0.2,2.])
    po= pickle.dumps(o)
    upo= pickle.loads(po)
    assert o.R() == upo.R(), "Pickled/unpickled orbit does not agree with original orbut for R"
    assert o.vR() == upo.vR(), "Pickled/unpickled orbit does not agree with original orbut for vR"
    assert o.vT() == upo.vT(), "Pickled/unpickled orbit does not agree with original orbut for vT"
    assert o.z() == upo.z(), "Pickled/unpickled orbit does not agree with original orbut for z"
    assert o.vz() == upo.vz(), "Pickled/unpickled orbit does not agree with original orbut for vz"
    assert o.phi() == upo.phi(), "Pickled/unpickled orbit does not agree with original orbut for phi"
    assert (True^o._orb._roSet)*(True^upo._orb._roSet), "Pickled/unpickled orbit does not agree with original orbut for roSet"
    assert (True^o._orb._voSet)*(True^upo._orb._voSet), "Pickled/unpickled orbit does not agree with original orbut for voSet"
    # w/ physical scales etc.
    o= Orbit([1.,0.1,1.1,0.1,0.2,2.],ro=10.,vo=300.)
    po= pickle.dumps(o)
    upo= pickle.loads(po)
    assert o.R() == upo.R(), "Pickled/unpickled orbit does not agree with original orbut for R"
    assert o.vR() == upo.vR(), "Pickled/unpickled orbit does not agree with original orbut for vR"
    assert o.vT() == upo.vT(), "Pickled/unpickled orbit does not agree with original orbut for vT"
    assert o.z() == upo.z(), "Pickled/unpickled orbit does not agree with original orbut for z"
    assert o.vz() == upo.vz(), "Pickled/unpickled orbit does not agree with original orbut for vz"
    assert o.phi() == upo.phi(), "Pickled/unpickled orbit does not agree with original orbut for phi"
    assert o._orb._ro == upo._orb._ro, "Pickled/unpickled orbit does not agree with original orbut for ro"
    assert o._orb._vo == upo._orb._vo, "Pickled/unpickled orbit does not agree with original orbut for vo"
    assert o._orb._zo == upo._orb._zo, "Pickled/unpickled orbit does not agree with original orbut for zo"
    assert numpy.all(o._orb._solarmotion == upo._orb._solarmotion), "Pickled/unpickled orbit does not agree with original orbut for solarmotion"
    assert (o._orb._roSet)*(upo._orb._roSet), "Pickled/unpickled orbit does not agree with original orbut for roSet"
    assert (o._orb._voSet)*(upo._orb._voSet), "Pickled/unpickled orbit does not agree with original orbut for voSet"
    return None

# Basic checks of the angular momentum function
def test_angularmomentum():
    from galpy.orbit import Orbit
    # Shouldn't work for a 1D orbit
    o= Orbit([1.,0.1])
    try:
        o.L()
    except AttributeError:
        pass
    else:
        raise AssertionError('Orbit.L() for linearOrbit did not raise AttributeError')
    # Also shouldn't work for an RZOrbit
    o= Orbit([1.,0.1,1.1,0.1,0.2])
    try:
        o.L()
    except AttributeError:
        pass
    else:
        raise AssertionError('Orbit.L() for RZOrbit did not raise AttributeError')
    # For a planarROrbit, should return Lz
    o= Orbit([1.,0.1,1.1])
    assert len(o.L()) == 1, "planarOrbit's angular momentum isn't 1D"
    assert o.L() == 1.1, "planarOrbit's angular momentum isn't correct"
    # If Omega is given, then it should be subtracted
    times= numpy.linspace(0.,2.,51)
    from galpy.potential import MWPotential
    o.integrate(times,MWPotential)
    assert numpy.fabs(o.L(t=1.,Omega=1.)-0.1) < 10.**-16., 'o.L() w/ Omega does not work'
    # For a FullOrbit, angular momentum should be 3D
    o= Orbit([1.,0.1,1.1,0.1,0.,numpy.pi/2.])
    assert o.L().shape[1] == 3, "FullOrbit's angular momentum is not 3D"
    assert numpy.fabs(o.L()[0,2]-1.1) < 10.**-16., "FullOrbit's Lz is not correct"
    assert numpy.fabs(o.L()[0,0]+0.01) < 10.**-16., "FullOrbit's Lx is not correct"
    assert numpy.fabs(o.L()[0,1]+0.11) < 10.**-16., "FullOrbit's Ly is not correct"
    return None

# Check that ER + Ez = E and that ER and EZ are separately conserved for orbits that stay close to the plane for the MWPotential
def test_ER_EZ():
    from galpy.potential import MWPotential
    ona= setup_orbit_analytic_EREz(MWPotential,axi=False)
    oa= setup_orbit_analytic_EREz(MWPotential,axi=True)
    os= [ona,oa]
    for o in os:
        times= numpy.linspace(0.,7.,251) #~10 Gyr at the Solar circle
        o.integrate(times,MWPotential)
        ERs= o.ER(times)
        Ezs= o.Ez(times)
        ERdiff= numpy.fabs(numpy.std(ERs-numpy.mean(ERs))/numpy.mean(ERs))
        assert ERdiff < 10.**-4., \
            'ER conservation for orbits close to the plane in MWPotential fails at %g%%' % (100.*ERdiff)
        Ezdiff= numpy.fabs(numpy.std(Ezs-numpy.mean(Ezs))/numpy.mean(Ezs))
        assert Ezdiff < 10.**-1.7, \
            'Ez conservation for orbits close to the plane in MWPotential fails at %g%%' % (100.*Ezdiff)
        #Some basic checking
        assert numpy.fabs(o.ER()-o.ER(pot=MWPotential)) < 10.**-16., \
            'o.ER() not equal to o.ER(pot=)'
        assert numpy.fabs(o.Ez()-o.Ez(pot=MWPotential)) < 10.**-16., \
            'o.ER() not equal to o.Ez(pot=)'
        assert numpy.fabs(o.ER(pot=None)-o.ER(pot=MWPotential)) < 10.**-16., \
            'o.ER() not equal to o.ER(pot=)'
        assert numpy.fabs(o.Ez(pot=None)-o.Ez(pot=MWPotential)) < 10.**-16., \
            'o.ER() not equal to o.Ez(pot=)'
    o= setup_orbit_analytic_EREz(MWPotential,axi=False)
    try:
        o.Ez()
    except AttributeError:
        pass
    else:
        raise AssertionError('o.Ez() w/o potential before the orbit was integrated did not raise AttributeError')
    try:
        o.ER()
    except AttributeError:
        pass
    else:
        raise AssertionError('o.ER() w/o potential before the orbit was integrated did not raise AttributeError')
    o= setup_orbit_analytic_EREz(MWPotential,axi=True)
    try:
        o.Ez()
    except AttributeError:
        pass
    else:
        raise AssertionError('o.Ez() w/o potential before the orbit was integrated did not raise AttributeError')
    try:
        o.ER()
    except AttributeError:
        pass
    else:
        raise AssertionError('o.ER() w/o potential before the orbit was integrated did not raise AttributeError')
    return None

# Check that the different setups work
def test_orbit_setup_linear():
    from galpy.orbit import Orbit
    # linearOrbit
    o= Orbit([1.,0.1])
    assert o.dim() == 1, 'linearOrbit does not have dim == 1'
    assert numpy.fabs(o.x()-1.) < 10.**-16., 'linearOrbit x setup does not agree with o.x()'
    assert numpy.fabs(o.vx()-0.1) < 10.**-16., 'linearOrbit vx setup does not agree with o.vx()'
    try:
        o.setphi(3.)
    except AttributeError:
        pass
    else:
        raise AssertionError('setphi applied to linearOrbit did not raise AttributeError')
    return None

def test_orbit_setup_planar():
    from galpy.orbit import Orbit
    from galpy.orbit.planarOrbit import planarROrbit
    o= Orbit([1.,0.1,1.1])
    assert o.dim() == 2, 'planarROrbit does not have dim == 2'
    assert numpy.fabs(o.R()-1.) < 10.**-16., 'planarOrbit R setup does not agree with o.R()'
    assert numpy.fabs(o.vR()-0.1) < 10.**-16., 'planarOrbit vR setup does not agree with o.vR()'
    assert numpy.fabs(o.vT()-1.1) < 10.**-16., 'planarOrbit vT setup does not agree with o.vT()'
    o.setphi(3.)
    assert numpy.fabs(o.phi()-3.) < 10.**-16., 'Orbit setphi does not agree with o.phi()'
    assert not isinstance(o._orb,planarROrbit), 'After applying setphi, planarROrbit did not become planarOrbit'
    o= Orbit([1.,0.1,1.1,2.])
    assert o.dim() == 2, 'planarOrbit does not have dim == 2'
    assert numpy.fabs(o.R()-1.) < 10.**-16., 'planarOrbit R setup does not agree with o.R()'
    assert numpy.fabs(o.vR()-0.1) < 10.**-16., 'planarOrbit vR setup does not agree with o.vR()'
    assert numpy.fabs(o.vT()-1.1) < 10.**-16., 'planarOrbit vT setup does not agree with o.vT()'
    assert numpy.fabs(o.phi()-2.) < 10.**-16., 'planarOrbit phi setup does not agree with o.phi()'
    o.setphi(3.)
    assert numpy.fabs(o.phi()-3.) < 10.**-16., 'Orbit setphi does not agree with o.phi()'
    #lb, plane w/ default
    o= Orbit([120.,2.,0.5,30.],lb=True,zo=0.,solarmotion=[-10.,10.,0.])
    obs= [8.,0.]
    assert numpy.fabs(o.ll(obs=obs)-120.) < 10.**-10., 'Orbit ll setup does not agree with o.ll()'
    assert numpy.fabs(o.bb(obs=obs)-0.) < 10.**-10., 'Orbit bb setup does not agree with o.bb()'
    assert numpy.fabs(o.dist(obs=obs)-2.) < 10.**-10., 'Orbit dist setup does not agree with o.dist()'
    obs= [8.,0.,-10.,230.]
    assert numpy.fabs(o.pmll(obs=obs)-0.5) < 10.**-10., 'Orbit pmll setup does not agree with o.pmbb()'
    assert numpy.fabs(o.pmbb(obs=obs)-0.) < 10.**-5.5, 'Orbit pmbb setup does not agree with o.pmbb()'
    assert numpy.fabs(o.vlos(obs=obs)-30.) < 10.**-10., 'Orbit vlos setup does not agree with o.vlos()'
    #also check that the ro,vo,solarmotion values are stored and used properly (issue #158 solution)
    o= Orbit([120.,2.,0.5,30.],lb=True,zo=0.,solarmotion=[-10.,10.,0.],
             ro=7.5)
    assert numpy.fabs(o.ll()-120.) < 10.**-10., 'Orbit ll setup does not agree with o.ll()'
    assert numpy.fabs(o.bb()-0.) < 10.**-10., 'Orbit bb setup does not agree with o.bb()'
    assert numpy.fabs(o.dist()-2.) < 10.**-10., 'Orbit dist setup does not agree with o.dist()'
    obs= [8.5,0.,-10.,245.]
    assert numpy.fabs(o.pmll()-0.5) < 10.**-10., 'Orbit pmll setup does not agree with o.pmbb()'
    assert numpy.fabs(o.pmbb()-0.) < 10.**-5.5, 'Orbit pmbb setup does not agree with o.pmbb()'
    assert numpy.fabs(o.vlos()-30.) < 10.**-10., 'Orbit vlos setup does not agree with o.vlos()'
    #lb in plane and obs=Orbit
    o= Orbit([120.,2.,0.5,30.],lb=True,zo=0.,solarmotion=[-10.1,4.,0.])
    obs= Orbit([1.,-10.1/220.,224./220,0.],solarmotion='hogg')
    assert numpy.fabs(o.ll(obs=obs)-120.) < 10.**-10., 'Orbit ll setup does not agree with o.ll()'
    assert numpy.fabs(o.bb(obs=obs)-0.) < 10.**-10., 'Orbit bb setup does not agree with o.bb()'
    assert numpy.fabs(o.dist(obs=obs)-2.) < 10.**-10., 'Orbit dist setup does not agree with o.dist()'
    assert numpy.fabs(o.pmll(obs=obs)-0.5) < 10.**-10., 'Orbit pmll setup does not agree with o.pmll()'
    assert numpy.fabs(o.pmbb(obs=obs)-0.) < 10.**-5.5, 'Orbit pmbb setup does not agree with o.pmbb()'
    assert numpy.fabs(o.vlos(obs=obs)-30.) < 10.**-10., 'Orbit vlos setup does not agree with o.vlos()'
    #lb in plane and obs=Orbit in the plane
    o= Orbit([120.,2.,0.5,30.],lb=True,zo=0.,solarmotion=[-10.1,4.,0.])
    obs= Orbit([1.,-10.1/220.,224./220,0.,0.,0.],solarmotion='hogg')
    assert numpy.fabs(o.ll(obs=obs)-120.) < 10.**-10., 'Orbit ll setup does not agree with o.ll()'
    assert numpy.fabs(o.bb(obs=obs)-0.) < 10.**-10., 'Orbit bb setup does not agree with o.bb()'
    assert numpy.fabs(o.dist(obs=obs)-2.) < 10.**-10., 'Orbit dist setup does not agree with o.dist()'
    assert numpy.fabs(o.pmll(obs=obs)-0.5) < 10.**-10., 'Orbit pmll setup does not agree with o.pmll()'
    assert numpy.fabs(o.pmbb(obs=obs)-0.) < 10.**-5.5, 'Orbit pmbb setup does not agree with o.pmbb()'
    assert numpy.fabs(o.vlos(obs=obs)-30.) < 10.**-10., 'Orbit vlos setup does not agree with o.vlos()'
    return None

def test_orbit_setup():
    from galpy.orbit import Orbit
    from galpy.orbit.FullOrbit import FullOrbit
    o= Orbit([1.,0.1,1.1,0.2,0.3])
    assert o.dim() == 3, 'RZOrbitOrbit does not have dim == 3'
    assert numpy.fabs(o.R()-1.) < 10.**-16., 'Orbit R setup does not agree with o.R()'
    assert numpy.fabs(o.vR()-0.1) < 10.**-16., 'Orbit vR setup does not agree with o.vR()'
    assert numpy.fabs(o.vT()-1.1) < 10.**-16., 'Orbit vT setup does not agree with o.vT()'
    assert numpy.fabs(o.vphi()-1.1) < 10.**-16., 'Orbit vT setup does not agree with o.vphi()'
    assert numpy.fabs(o.z()-0.2) < 10.**-16., 'Orbit z setup does not agree with o.z()'
    assert numpy.fabs(o.vz()-0.3) < 10.**-16., 'Orbit vz setup does not agree with o.vz()'
    o.setphi(3.)
    assert numpy.fabs(o.phi()-3.) < 10.**-16., 'Orbit setphi does not agree with o.phi()'
    assert isinstance(o._orb,FullOrbit), 'After applying setphi, RZOrbit did not become FullOrbit'
    o= Orbit([1.,0.1,1.1,0.2,0.3,2.])
    assert o.dim() == 3, 'FullOrbit does not have dim == 3'
    assert numpy.fabs(o.R()-1.) < 10.**-16., 'Orbit R setup does not agree with o.R()'
    assert numpy.fabs(o.vR()-0.1) < 10.**-16., 'Orbit vR setup does not agree with o.vR()'
    assert numpy.fabs(o.vT()-1.1) < 10.**-16., 'Orbit vT setup does not agree with o.vT()'
    assert numpy.fabs(o.z()-0.2) < 10.**-16., 'Orbit z setup does not agree with o.z()'
    assert numpy.fabs(o.vz()-0.3) < 10.**-16., 'Orbit vz setup does not agree with o.vz()'
    assert numpy.fabs(o.phi()-2.) < 10.**-16., 'Orbit phi setup does not agree with o.phi()'
    o.setphi(3.)
    assert numpy.fabs(o.phi()-3.) < 10.**-16., 'Orbit setphi does not agree with o.phi()'
    #Radec w/ default
    o= Orbit([120.,60.,2.,0.5,0.4,30.],radec=True)
    assert numpy.fabs(o.ra()-120.) < 10.**-13., 'Orbit ra setup does not agree with o.ra()'
    assert numpy.fabs(o.dec()-60.) < 10.**-13., 'Orbit dec setup does not agree with o.dec()'
    assert numpy.fabs(o.dist()-2.) < 10.**-13., 'Orbit dist setup does not agree with o.dist()'
    assert numpy.fabs(o.pmra()-0.5) < 10.**-13., 'Orbit pmra setup does not agree with o.pmra()'
    assert numpy.fabs(o.pmdec()-0.4) < 10.**-13., 'Orbit pmdec setup does not agree with o.pmdec()'
    assert numpy.fabs(o.vlos()-30.) < 10.**-13., 'Orbit vlos setup does not agree with o.vlos()'
    #Radec w/ hogg
    o= Orbit([120.,60.,2.,0.5,0.4,30.],radec=True,solarmotion='hogg')
    assert numpy.fabs(o.ra()-120.) < 10.**-13., 'Orbit ra setup does not agree with o.ra()'
    assert numpy.fabs(o.dec()-60.) < 10.**-13., 'Orbit dec setup does not agree with o.dec()'
    assert numpy.fabs(o.dist()-2.) < 10.**-13., 'Orbit dist setup does not agree with o.dist()'
    assert numpy.fabs(o.pmra()-0.5) < 10.**-13., 'Orbit pmra setup does not agree with o.pmra()'
    assert numpy.fabs(o.pmdec()-0.4) < 10.**-13., 'Orbit pmdec setup does not agree with o.pmdec()'
    assert numpy.fabs(o.vlos()-30.) < 10.**-13., 'Orbit vlos setup does not agree with o.vlos()'
    #Radec w/ dehnen and diff ro,vo
    o= Orbit([120.,60.,2.,0.5,0.4,30.],radec=True,solarmotion='dehnen',vo=240.,
             ro=7.5,zo=0.01)
    obs= [7.5,0.,0.01,-10.,245.25,7.17]
    assert numpy.fabs(o.ra(obs=obs,ro=7.5)-120.) < 10.**-13., 'Orbit ra setup does not agree with o.ra()'
    assert numpy.fabs(o.dec(obs=obs,ro=7.5)-60.) < 10.**-13., 'Orbit dec setup does not agree with o.dec()'
    assert numpy.fabs(o.dist(obs=obs,ro=7.5)-2.) < 10.**-13., 'Orbit dist setup does not agree with o.dist()'
    assert numpy.fabs(o.pmra(obs=obs,ro=7.5,vo=240.)-0.5) < 10.**-13., 'Orbit pmra setup does not agree with o.pmra()'
    assert numpy.fabs(o.pmdec(obs=obs,ro=7.5,vo=240.)-0.4) < 10.**-13., 'Orbit pmdec setup does not agree with o.pmdec()'
    assert numpy.fabs(o.vlos(obs=obs,ro=7.5,vo=240.)-30.) < 10.**-13., 'Orbit vlos setup does not agree with o.vlos()'
    #also check that the ro,vo,solarmotion values are stored and used properly (issue #158 solution)
    assert numpy.fabs(o.ra()-120.) < 10.**-13., 'Orbit ra setup does not agree with o.ra()'
    assert numpy.fabs(o.dec()-60.) < 10.**-13., 'Orbit dec setup does not agree with o.dec()'
    assert numpy.fabs(o.dist()-2.) < 10.**-13., 'Orbit dist setup does not agree with o.dist()'
    assert numpy.fabs(o.pmra()-0.5) < 10.**-13., 'Orbit pmra setup does not agree with o.pmra()'
    assert numpy.fabs(o.pmdec()-0.4) < 10.**-13., 'Orbit pmdec setup does not agree with o.pmdec()'
    assert numpy.fabs(o.vlos()-30.) < 10.**-13., 'Orbit vlos setup does not agree with o.vlos()'
    #Radec w/ schoenrich and diff ro,vo
    o= Orbit([120.,60.,2.,0.5,0.4,30.],radec=True,solarmotion='schoenrich',
             vo=240.,ro=7.5,zo=0.035)
    obs= [7.5,0.,0.035,-11.1,252.24,7.25]
    assert numpy.fabs(o.ra(obs=obs,ro=7.5)-120.) < 10.**-13., 'Orbit ra setup does not agree with o.ra()'
    assert numpy.fabs(o.dec(obs=obs,ro=7.5)-60.) < 10.**-13., 'Orbit dec setup does not agree with o.dec()'
    assert numpy.fabs(o.dist(obs=obs,ro=7.5)-2.) < 10.**-13., 'Orbit dist setup does not agree with o.dist()'
    assert numpy.fabs(o.pmra(obs=obs,ro=7.5,vo=240.)-0.5) < 10.**-13., 'Orbit pmra setup does not agree with o.pmra()'
    assert numpy.fabs(o.pmdec(obs=obs,ro=7.5,vo=240.)-0.4) < 10.**-13., 'Orbit pmdec setup does not agree with o.pmdec()'
    assert numpy.fabs(o.vlos(obs=obs,ro=7.5,vo=240.)-30.) < 10.**-13., 'Orbit vlos setup does not agree with o.vlos()'
    #Radec w/ custom solarmotion and diff ro,vo
    o= Orbit([120.,60.,2.,0.5,0.4,30.],radec=True,solarmotion=[10.,20.,15.],
             vo=240.,ro=7.5,zo=0.035)
    obs= [7.5,0.,0.035,10.,260.,15.]
    assert numpy.fabs(o.ra(obs=obs,ro=7.5)-120.) < 10.**-13., 'Orbit ra setup does not agree with o.ra()'
    assert numpy.fabs(o.dec(obs=obs,ro=7.5)-60.) < 10.**-13., 'Orbit dec setup does not agree with o.dec()'
    assert numpy.fabs(o.dist(obs=obs,ro=7.5)-2.) < 10.**-13., 'Orbit dist setup does not agree with o.dist()'
    assert numpy.fabs(o.pmra(obs=obs,ro=7.5,vo=240.)-0.5) < 10.**-13., 'Orbit pmra setup does not agree with o.pmra()'
    assert numpy.fabs(o.pmdec(obs=obs,ro=7.5,vo=240.)-0.4) < 10.**-13., 'Orbit pmdec setup does not agree with o.pmdec()'
    assert numpy.fabs(o.vlos(obs=obs,ro=7.5,vo=240.)-30.) < 10.**-13., 'Orbit vlos setup does not agree with o.vlos()'
    #lb w/ default
    o= Orbit([120.,60.,2.,0.5,0.4,30.],lb=True)
    assert numpy.fabs(o.ll()-120.) < 10.**-10., 'Orbit ll setup does not agree with o.ll()'
    assert numpy.fabs(o.bb()-60.) < 10.**-10., 'Orbit bb setup does not agree with o.bb()'
    assert numpy.fabs(o.dist()-2.) < 10.**-10., 'Orbit dist setup does not agree with o.dist()'
    assert numpy.fabs(o.pmll()-0.5) < 10.**-10., 'Orbit pmll setup does not agree with o.pmbb()'
    assert numpy.fabs(o.vll()-4.74047) < 10.**-10., 'Orbit pmll setup does not agree with o.vll()'
    assert numpy.fabs(o.pmbb()-0.4) < 10.**-10., 'Orbit pmbb setup does not agree with o.pmbb()'
    assert numpy.fabs(o.vbb()-0.8*4.74047) < 10.**-10., 'Orbit pmbb setup does not agree with o.vbb()'
    assert numpy.fabs(o.vlos()-30.) < 10.**-10., 'Orbit vlos setup does not agree with o.vlos()'
    #lb w/ default at the Sun
    o= Orbit([120.,60.,0.,10.,20.,30.],uvw=True,lb=True,zo=0.)
    assert numpy.fabs(o.dist()-0.) < 10.**-2., 'Orbit dist setup does not agree with o.dist()' #because of tweak in the code to deal with at the Sun
    assert (o.U()**2.+o.V()**2.+o.W()**2.-10.**2.-20.**2.-30.**2.) < 10.**-10., 'Velocity wrt the Sun when looking at Orbit at the Sun does not agree'
    assert (o.vlos()**2.-10.**2.-20.**2.-30.**2.) < 10.**-10., 'Velocity wrt the Sun when looking at Orbit at the Sun does not agree'
    #lb w/ default and UVW
    o= Orbit([120.,60.,2.,-10.,20.,-25.],lb=True,uvw=True)
    assert numpy.fabs(o.ll()-120.) < 10.**-10., 'Orbit ll setup does not agree with o.ll()'
    assert numpy.fabs(o.bb()-60.) < 10.**-10., 'Orbit bb setup does not agree with o.bb()'
    assert numpy.fabs(o.dist()-2.) < 10.**-10., 'Orbit dist setup does not agree with o.dist()'
    assert numpy.fabs(o.U()+10.) < 10.**-10., 'Orbit U setup does not agree with o.U()'
    assert numpy.fabs(o.V()-20.) < 10.**-10., 'Orbit V setup does not agree with o.V()'
    assert numpy.fabs(o.W()+25.) < 10.**-10., 'Orbit W setup does not agree with o.W()'
    #lb w/ default and UVW, test wrt helioXYZ
    o= Orbit([180.,0.,2.,-10.,20.,-25.],lb=True,uvw=True)
    assert numpy.fabs(o.helioX()+2.) < 10.**-10., 'Orbit helioX setup does not agree with o.helioX()'
    assert numpy.fabs(o.helioY()-0.) < 10.**-10., 'Orbit helioY setup does not agree with o.helioY()'
    assert numpy.fabs(o.helioZ()-0.) < 10.**-10., 'Orbit helioZ setup does not agree with o.helioZ()'
    assert numpy.fabs(o.U()+10.) < 10.**-10., 'Orbit U setup does not agree with o.U()'
    assert numpy.fabs(o.V()-20.) < 10.**-10., 'Orbit V setup does not agree with o.V()'
    assert numpy.fabs(o.W()+25.) < 10.**-10., 'Orbit W setup does not agree with o.W()'
    #Radec w/ hogg and obs=Orbit
    o= Orbit([120.,60.,2.,0.5,0.4,30.],radec=True,solarmotion='hogg')
    obs= Orbit([1.,-10.1/220.,224./220,0.025/8.,6.7/220.,0.],
               solarmotion='hogg')
    assert numpy.fabs(o.ra(obs=obs)-120.) < 10.**-10., 'Orbit ra setup does not agree with o.ra()'
    assert numpy.fabs(o.dec(obs=obs)-60.) < 10.**-10., 'Orbit dec setup does not agree with o.dec()'
    assert numpy.fabs(o.dist(obs=obs)-2.) < 10.**-10., 'Orbit dist setup does not agree with o.dist()'
    assert numpy.fabs(o.pmra(obs=obs)-0.5) < 10.**-10., 'Orbit pmra setup does not agree with o.pmra()'
    assert numpy.fabs(o.vra(obs=obs)-4.74047) < 10.**-10., 'Orbit pmra setup does not agree with o.vra()'
    assert numpy.fabs(o.pmdec(obs=obs)-0.4) < 10.**-10., 'Orbit pmdec setup does not agree with o.pmdec()'
    assert numpy.fabs(o.vdec(obs=obs)-0.8*4.74047) < 10.**-10., 'Orbit pmdec setup does not agree with o.vdec()'
    assert numpy.fabs(o.vlos(obs=obs)-30.) < 10.**-10., 'Orbit vlos setup does not agree with o.vlos()'
    #lb, plane w/ default
    o= Orbit([120.,0.,2.,0.5,0.,30.],lb=True,zo=0.,solarmotion=[-10.,10.,0.])
    obs= [8.,0.]
    assert numpy.fabs(o.ll(obs=obs)-120.) < 10.**-10., 'Orbit ll setup does not agree with o.ll()'
    assert numpy.fabs(o.bb(obs=obs)-0.) < 10.**-10., 'Orbit bb setup does not agree with o.bb()'
    assert numpy.fabs(o.dist(obs=obs)-2.) < 10.**-10., 'Orbit dist setup does not agree with o.dist()'
    obs= [8.,0.,-10.,230.]
    assert numpy.fabs(o.pmll(obs=obs)-0.5) < 10.**-10., 'Orbit pmll setup does not agree with o.pmll()'
    assert numpy.fabs(o.pmbb(obs=obs)-0.) < 10.**-10., 'Orbit pmbb setup does not agree with o.pmbb()'
    assert numpy.fabs(o.vlos(obs=obs)-30.) < 10.**-10., 'Orbit vlos setup does not agree with o.vlos()'
    #lb in plane and obs=Orbit
    o= Orbit([120.,0.,2.,0.5,0.,30.],lb=True,zo=0.,solarmotion=[-10.1,4.,0.])
    obs= Orbit([1.,-10.1/220.,224./220,0.],solarmotion='hogg')
    assert numpy.fabs(o.ll(obs=obs)-120.) < 10.**-10., 'Orbit ll setup does not agree with o.ll()'
    assert numpy.fabs(o.bb(obs=obs)-0.) < 10.**-10., 'Orbit bb setup does not agree with o.bb()'
    assert numpy.fabs(o.dist(obs=obs)-2.) < 10.**-10., 'Orbit dist setup does not agree with o.dist()'
    assert numpy.fabs(o.pmll(obs=obs)-0.5) < 10.**-10., 'Orbit pmll setup does not agree with o.pmll()'
    assert numpy.fabs(o.pmbb(obs=obs)-0.) < 10.**-10., 'Orbit pmbb setup does not agree with o.pmbb()'
    assert numpy.fabs(o.vlos(obs=obs)-30.) < 10.**-10., 'Orbit vlos setup does not agree with o.vlos()'
    return None

def test_orbit_setup_SkyCoord():
    # Only run this for astropy>3
    if not _APY3: return None
    from galpy.orbit import Orbit
    import astropy.coordinates as apycoords
    import astropy.units as u
    ra= 120.*u.deg
    dec= 60.*u.deg
    distance= 2.*u.kpc
    pmra= 0.5*u.mas/u.yr
    pmdec= 0.4*u.mas/u.yr
    vlos= 30.*u.km/u.s
    c= apycoords.SkyCoord(ra=ra,dec=dec,distance=distance,
                          pm_ra_cosdec=pmra,pm_dec=pmdec,radial_velocity=vlos,
                          frame='icrs')
    #w/ default
    o= Orbit(c)
    # galpy's sky is not exactly aligned with astropy's sky, so celestials are slightly off
    assert numpy.fabs(o.ra()-120.) < 10.**-8., 'Orbit SkyCoord ra setup does not agree with o.ra()'
    assert numpy.fabs(o.dec()-60.) < 10.**-8., 'Orbit SkyCoord dec setup does not agree with o.dec()'
    assert numpy.fabs(o.dist()-2.) < 10.**-14., 'Orbit SkyCoorddist setup does not agree with o.dist()'
    assert numpy.fabs(o.pmra()-0.5) < 10.**-8., 'Orbit SkyCoordpmra setup does not agree with o.pmra()'
    assert numpy.fabs(o.pmdec()-0.4) < 10.**-8., 'Orbit SkyCoordpmdec setup does not agree with o.pmdec()'
    assert numpy.fabs(o.vlos()-30.) < 10.**-13., 'Orbit SkyCoordvlos setup does not agree with o.vlos()'
    #Radec w/ hogg
    o= Orbit(c,solarmotion='hogg')
    assert numpy.fabs(o.ra()-120.) < 10.**-8., 'Orbit SkyCoordra setup does not agree with o.ra()'
    assert numpy.fabs(o.dec()-60.) < 10.**-8., 'Orbit SkyCoorddec setup does not agree with o.dec()'
    assert numpy.fabs(o.dist()-2.) < 10.**-13., 'Orbit SkyCoorddist setup does not agree with o.dist()'
    assert numpy.fabs(o.pmra()-0.5) < 10.**-8., 'Orbit SkyCoordpmra setup does not agree with o.pmra()'
    assert numpy.fabs(o.pmdec()-0.4) < 10.**-8., 'Orbit SkyCoordpmdec setup does not agree with o.pmdec()'
    assert numpy.fabs(o.vlos()-30.) < 10.**-13., 'Orbit SkyCoordvlos setup does not agree with o.vlos()'
    #Radec w/ dehnen and diff ro,vo
    o= Orbit(c,solarmotion='dehnen',vo=240.,ro=7.5,zo=0.01)
    obs= [7.5,0.,0.01,-10.,245.25,7.17]
    assert numpy.fabs(o.ra(obs=obs,ro=7.5)-120.) < 10.**-8., 'Orbit SkyCoordra setup does not agree with o.ra()'
    assert numpy.fabs(o.dec(obs=obs,ro=7.5)-60.) < 10.**-8., 'Orbit SkyCoorddec setup does not agree with o.dec()'
    assert numpy.fabs(o.dist(obs=obs,ro=7.5)-2.) < 10.**-13., 'Orbit SkyCoorddist setup does not agree with o.dist()'
    assert numpy.fabs(o.pmra(obs=obs,ro=7.5,vo=240.)-0.5) < 10.**-8., 'Orbit SkyCoordpmra setup does not agree with o.pmra()'
    assert numpy.fabs(o.pmdec(obs=obs,ro=7.5,vo=240.)-0.4) < 10.**-8., 'Orbit SkyCoordpmdec setup does not agree with o.pmdec()'
    assert numpy.fabs(o.vlos(obs=obs,ro=7.5,vo=240.)-30.) < 10.**-13., 'Orbit SkyCoordvlos setup does not agree with o.vlos()'
    # Now specifying the coordinate conversion parameters in the SkyCoord
    v_sun= apycoords.CartesianDifferential([-11.1,215.,3.25]*u.km/u.s)
    c= apycoords.SkyCoord(ra=ra,dec=dec,distance=distance,
                          pm_ra_cosdec=pmra,pm_dec=pmdec,radial_velocity=vlos,
                          frame='icrs',
                          galcen_distance=10.*u.kpc,z_sun=1.*u.kpc,
                          galcen_v_sun=v_sun)
    o= Orbit(c)
    assert numpy.fabs(o.ra()-120.) < 10.**-8., 'Orbit SkyCoord ra setup does not agree with o.ra()'
    assert numpy.fabs(o.dec()-60.) < 10.**-8., 'Orbit SkyCoord dec setup does not agree with o.dec()'
    assert numpy.fabs(o.dist()-2.) < 10.**-14., 'Orbit SkyCoorddist setup does not agree with o.dist()'
    assert numpy.fabs(o.pmra()-0.5) < 10.**-8., 'Orbit SkyCoordpmra setup does not agree with o.pmra()'
    assert numpy.fabs(o.pmdec()-0.4) < 10.**-8., 'Orbit SkyCoordpmdec setup does not agree with o.pmdec()'
    assert numpy.fabs(o.vlos()-30.) < 10.**-13., 'Orbit SkyCoordvlos setup does not agree with o.vlos()'
    # Also test that the coordinate-transformation parameters are properly read
    assert numpy.fabs(o._ro-numpy.sqrt(10.**2.-1.**2.)) < 1e-12, 'Orbit SkyCoord setup does not properly store ro'
    assert numpy.fabs(o._orb._ro-numpy.sqrt(10.**2.-1.**2.)) < 1e-12, 'Orbit SkyCoord setup does not properly store ro'
    assert numpy.fabs(o._orb._zo-1.) < 1e-12, 'Orbit SkyCoord setup does not properly store zo'
    assert numpy.all(numpy.fabs(o._orb._solarmotion-numpy.array([[11.1,-5.,3.25]])) < 1e-12), 'Orbit SkyCoord setup does not properly store solarmotion'
    # If we only specify galcen_distance, but not z_sun, zo --> 0
    # Now specifying the coordinate conversion parameters in the SkyCoord
    v_sun= apycoords.CartesianDifferential([-11.1,215.,3.25]*u.km/u.s)
    c= apycoords.SkyCoord(ra=ra,dec=dec,distance=distance,
                          pm_ra_cosdec=pmra,pm_dec=pmdec,radial_velocity=vlos,
                          frame='icrs',
                          galcen_distance=10.*u.kpc,
                          galcen_v_sun=v_sun)
    o= Orbit(c)
    assert numpy.fabs(o._orb._zo-0.) < 1e-12, 'Orbit SkyCoord setup does not properly store zo'
    # If we specify both z_sun and zo, they need to be consistent
    c= apycoords.SkyCoord(ra=ra,dec=dec,distance=distance,
                          pm_ra_cosdec=pmra,pm_dec=pmdec,radial_velocity=vlos,
                          frame='icrs',
                          galcen_distance=10.*u.kpc,z_sun=1.*u.kpc,
                          galcen_v_sun=v_sun)
    with pytest.raises(ValueError) as excinfo:
        o= Orbit(c,zo=0.025)
    # If ro and galcen_distance are both specified, warn if they are not consistent
    c= apycoords.SkyCoord(ra=ra,dec=dec,distance=distance,
                          pm_ra_cosdec=pmra,pm_dec=pmdec,radial_velocity=vlos,
                          frame='icrs',
                          galcen_distance=10.*u.kpc,z_sun=1.*u.kpc,
                          galcen_v_sun=v_sun)
    with pytest.warns(None) as record:
        o= Orbit(c,ro=10.)
    raisedWarning= False
    for rec in record:
        # check that the message matches
        raisedWarning+= (str(rec.message.args[0]) == "Orbit's initialization normalization ro and zo are incompatible with SkyCoord's galcen_distance (should have galcen_distance^2 = ro^2 + zo^2)")
    assert raisedWarning, "Orbit initialization with SkyCoord with galcen_distance incompatible with ro should have raised a warning, but didn't"
    # If we specify both v_sun and solarmotion, they need to be consistent
    v_sun= apycoords.CartesianDifferential([-11.1,215.,3.25]*u.km/u.s)
    c= apycoords.SkyCoord(ra=ra,dec=dec,distance=distance,
                          pm_ra_cosdec=pmra,pm_dec=pmdec,radial_velocity=vlos,
                          frame='icrs',
                          galcen_distance=10.*u.kpc,
                          galcen_v_sun=v_sun)
    # This should be fine
    o= Orbit(c,solarmotion=[11.1,-5.,3.25])
    # This shouldn't be
    with pytest.raises(ValueError) as excinfo:
        o= Orbit(c,solarmotion=[11.,-4.,2.25])
    # Should get error if we give a SkyCoord without velocities
    c= apycoords.SkyCoord(ra=ra,dec=dec,distance=distance,
                          frame='icrs',
                          galcen_distance=10.*u.kpc,
                          galcen_v_sun=v_sun)
    with pytest.raises(TypeError) as excinfo:
        o= Orbit(c)
    return None

# Check that toPlanar works
def test_toPlanar():
    from galpy.orbit import Orbit
    obs= Orbit([1.,0.1,1.1,0.3,0.,2.])
    obsp= obs.toPlanar()
    assert obsp.dim() == 2, 'toPlanar does not generate an Orbit w/ dim=2 for FullOrbit'
    assert obsp.R() == obs.R(), 'Planar orbit generated w/ toPlanar does not have the correct R'
    assert obsp.vR() == obs.vR(), 'Planar orbit generated w/ toPlanar does not have the correct vR'
    assert obsp.vT() == obs.vT(), 'Planar orbit generated w/ toPlanar does not have the correct vT'
    assert obsp.phi() == obs.phi(), 'Planar orbit generated w/ toPlanar does not have the correct phi'
    obs= Orbit([1.,0.1,1.1,0.3,0.])
    obsp= obs.toPlanar()
    assert obsp.dim() == 2, 'toPlanar does not generate an Orbit w/ dim=2 for RZOrbit'
    assert obsp.R() == obs.R(), 'Planar orbit generated w/ toPlanar does not have the correct R'
    assert obsp.vR() == obs.vR(), 'Planar orbit generated w/ toPlanar does not have the correct vR'
    assert obsp.vT() == obs.vT(), 'Planar orbit generated w/ toPlanar does not have the correct vT'
    ro,vo,zo,solarmotion= 10.,300.,0.01,'schoenrich'
    obs= Orbit([1.,0.1,1.1,0.3,0.],ro=ro,vo=vo,zo=zo,solarmotion=solarmotion)
    obsp= obs.toPlanar()
    assert obsp.dim() == 2, 'toPlanar does not generate an Orbit w/ dim=2 for RZOrbit'
    assert obsp.R() == obs.R(), 'Planar orbit generated w/ toPlanar does not have the correct R'
    assert obsp.vR() == obs.vR(), 'Planar orbit generated w/ toPlanar does not have the correct vR'
    assert obsp.vT() == obs.vT(), 'Planar orbit generated w/ toPlanar does not have the correct vT'
    assert numpy.fabs(obs._orb._ro-obsp._orb._ro) < 10.**-15., 'Planar orbit generated w/ toPlanar does not have the proper physical scale and coordinate-transformation parameters associated with it'
    assert numpy.fabs(obs._orb._vo-obsp._orb._vo) < 10.**-15., 'Planar orbit generated w/ toPlanar does not have the proper physical scale and coordinate-transformation parameters associated with it'
    assert numpy.fabs(obs._orb._zo-obsp._orb._zo) < 10.**-15., 'Planar orbit generated w/ toPlanar does not have the proper physical scale and coordinate-transformation parameters associated with it'
    assert numpy.all(numpy.fabs(obs._orb._solarmotion-obsp._orb._solarmotion) < 10.**-15.), 'Planar orbit generated w/ toPlanar does not have the proper physical scale and coordinate-transformation parameters associated with it'
    assert obs._orb._roSet == obsp._orb._roSet, 'Planar orbit generated w/ toPlanar does not have the proper physical scale and coordinate-transformation parameters associated with it'
    assert obs._orb._voSet == obsp._orb._voSet, 'Planar orbit generated w/ toPlanar does not have the proper physical scale and coordinate-transformation parameters associated with it'
    obs= Orbit([1.,0.1,1.1,2.])
    try:
        obs.toPlanar()
    except AttributeError:
        pass
    else:
        raise AttributeError('toPlanar() applied to a planar Orbit did not raise an AttributeError')        
    return None

# Check that toLinear works
def test_toLinear():
    from galpy.orbit import Orbit
    obs= Orbit([1.,0.1,1.1,0.3,0.,2.])
    obsl= obs.toLinear()
    assert obsl.dim() == 1, 'toLinear does not generate an Orbit w/ dim=1 for FullOrbit'
    assert obsl.x() == obs.z(), 'Linear orbit generated w/ toLinear does not have the correct z'
    assert obsl.vx() == obs.vz(), 'Linear orbit generated w/ toLinear does not have the correct vx'
    obs= Orbit([1.,0.1,1.1,0.3,0.])
    obsl= obs.toLinear()
    assert obsl.dim() == 1, 'toLinear does not generate an Orbit w/ dim=1 for FullOrbit'
    assert obsl.x() == obs.z(), 'Linear orbit generated w/ toLinear does not have the correct z'
    assert obsl.vx() == obs.vz(), 'Linear orbit generated w/ toLinear does not have the correct vx'
    obs= Orbit([1.,0.1,1.1,2.])
    try:
        obs.toLinear()
    except AttributeError:
        pass
    else:
        raise AttributeError('toLinear() applied to a planar Orbit did not raise an AttributeError')        
    # w/ scales
    ro,vo= 10.,300.
    obs= Orbit([1.,0.1,1.1,0.3,0.,2.],ro=ro,vo=vo)
    obsl= obs.toLinear()
    assert obsl.dim() == 1, 'toLinwar does not generate an Orbit w/ dim=1 for FullOrbit'
    assert obsl.x() == obs.z(), 'Linear orbit generated w/ toLinear does not have the correct z'
    assert obsl.vx() == obs.vz(), 'Linear orbit generated w/ toLinear does not have the correct vx'
    assert numpy.fabs(obs._orb._ro-obsl._orb._ro) < 10.**-15., 'Linear orbit generated w/ toLinear does not have the proper physical scale and coordinate-transformation parameters associated with it'
    assert numpy.fabs(obs._orb._vo-obsl._orb._vo) < 10.**-15., 'Linear orbit generated w/ toLinear does not have the proper physical scale and coordinate-transformation parameters associated with it'
    assert (obsl._orb._zo is None), 'Linear orbit generated w/ toLinear does not have the proper physical scale and coordinate-transformation parameters associated with it'
    assert (obsl._orb._solarmotion is None), 'Linear orbit generated w/ toLinear does not have the proper physical scale and coordinate-transformation parameters associated with it'
    assert obs._orb._roSet == obsl._orb._roSet, 'Linear orbit generated w/ toLinear does not have the proper physical scale and coordinate-transformation parameters associated with it'
    assert obs._orb._voSet == obsl._orb._voSet, 'Linear orbit generated w/ toLinear does not have the proper physical scale and coordinate-transformation parameters associated with it'
    return None

# Check that some relevant errors are being raised
def test_attributeerrors():
    from galpy.orbit import Orbit
    #Vertical functions for planarOrbits
    o= Orbit([1.,0.1,1.,0.1])
    try:
        o.z()
    except AttributeError:
        pass
    else:
        raise AssertionError("o.z() for planarOrbit should have raised AttributeError, but did not")
    try:
        o.vz()
    except AttributeError:
        pass
    else:
        raise AssertionError("o.vz() for planarOrbit should have raised AttributeError, but did not")
    #phi, x, y, vx, vy for Orbits that don't track phi
    o= Orbit([1.,0.1,1.1,0.1,0.2])
    try:
        o.phi()
    except AttributeError:
        pass
    else:
        raise AssertionError("o.phi() for RZOrbit should have raised AttributeError, but did not")
    try:
        o.x()
    except AttributeError:
        pass
    else:
        raise AssertionError("o.x() for RZOrbit should have raised AttributeError, but did not")
    try:
        o.y()
    except AttributeError:
        pass
    else:
        raise AssertionError("o.y() for RZOrbit should have raised AttributeError, but did not")
    try:
        o.vx()
    except AttributeError:
        pass
    else:
        raise AssertionError("o.vx() for RZOrbit should have raised AttributeError, but did not")
    try:
        o.vy()
    except AttributeError:
        pass
    else:
        raise AssertionError("o.vy() for RZOrbit should have raised AttributeError, but did not")
    o= Orbit([1.,0.1,1.1])
    try:
        o.phi()
    except AttributeError:
        pass
    else:
        raise AssertionError("o.phi() for planarROrbit should have raised AttributeError, but did not")
    try:
        o.x()
    except AttributeError:
        pass
    else:
        raise AssertionError("o.x() for planarROrbit should have raised AttributeError, but did not")
    try:
        o.y()
    except AttributeError:
        pass
    else:
        raise AssertionError("o.y() for planarROrbit should have raised AttributeError, but did not")
    try:
        o.vx()
    except AttributeError:
        pass
    else:
        raise AssertionError("o.vx() for planarROrbit should have raised AttributeError, but did not")
    try:
        o.vy()
    except AttributeError:
        pass
    else:
        raise AssertionError("o.vy() for planarROrbit should have raised AttributeError, but did not")
    return None

# Test reversing an orbit
def test_reverse():
    from galpy.orbit import Orbit
    from galpy.potential import LogarithmicHaloPotential
    lp= LogarithmicHaloPotential(normalize=1.,q=0.9)
    o= Orbit([1.,0.1,1.2,0.3,0.2,2.])
    times= numpy.linspace(0.,7.,251)
    o.integrate(times,lp)
    Rs= o.R(times)
    vRs= o.vR(times)
    vTs= o.vT(times)
    zs= o.z(times)
    vzs= o.vz(times)
    phis= o.phi(times)
    o.reverse()
    assert numpy.all(numpy.fabs(Rs-o.R(times)[::-1])) < 10.**-16., \
        'Orbit.reverse does not work as expected for o.R'
    assert numpy.all(numpy.fabs(vRs-o.vR(times)[::-1])) < 10.**-16., \
        'Orbit.reverse does not work as expected for o.vR'
    assert numpy.all(numpy.fabs(vTs-o.vT(times)[::-1])) < 10.**-16., \
        'Orbit.reverse does not work as expected for o.vT'
    assert numpy.all(numpy.fabs(zs-o.z(times)[::-1])) < 10.**-16., \
        'Orbit.reverse does not work as expected for o.z'
    assert numpy.all(numpy.fabs(vzs-o.vz(times)[::-1])) < 10.**-16., \
        'Orbit.reverse does not work as expected for o.vz'
    assert numpy.all(numpy.fabs(phis-o.phi(times)[::-1])) < 10.**-16., \
        'Orbit.reverse does not work as expected for o.phi'
    return None

# Test reversing an orbit
def test_flip():
    from galpy.potential import LogarithmicHaloPotential
    lp= LogarithmicHaloPotential(normalize=1.,q=0.9)
    plp= lp.toPlanar()
    llp= lp.toVertical(1.)
    for ii in range(5):
        #Scales to test that these are properly propagated to the new Orbit
        ro,vo,zo,solarmotion= 10.,300.,0.01,'schoenrich'
        if ii == 0: #axi, full
            o= setup_orbit_flip(lp,ro,vo,zo,solarmotion,axi=True)
        elif ii == 1: #track azimuth, full
            o= setup_orbit_flip(lp,ro,vo,zo,solarmotion,axi=False)
        elif ii == 2: #axi, planar
            o= setup_orbit_flip(plp,ro,vo,zo,solarmotion,axi=True)
        elif ii == 3: #track azimuth, full
            o= setup_orbit_flip(plp,ro,vo,zo,solarmotion,axi=False)
        elif ii == 4: #linear orbit
            o= setup_orbit_flip(llp,ro,vo,zo,solarmotion,axi=False)
        of= o.flip()
        #First check that the scales have been propagated properly
        assert numpy.fabs(o._orb._ro-of._orb._ro) < 10.**-15., 'o.flip() did not conserve physical scales and coordinate-transformation parameters'
        assert numpy.fabs(o._orb._vo-of._orb._vo) < 10.**-15., 'o.flip() did not conserve physical scales and coordinate-transformation parameters'
        if ii == 4:
            assert (o._orb._zo is None)*(of._orb._zo is None), 'o.flip() did not conserve physical scales and coordinate-transformation parameters'
            assert (o._orb._solarmotion is None)*(of._orb._solarmotion is None), 'o.flip() did not conserve physical scales and coordinate-transformation parameters'
        else:
            assert numpy.fabs(o._orb._zo-of._orb._zo) < 10.**-15., 'o.flip() did not conserve physical scales and coordinate-transformation parameters'
            assert numpy.all(numpy.fabs(o._orb._solarmotion-of._orb._solarmotion) < 10.**-15.), 'o.flip() did not conserve physical scales and coordinate-transformation parameters'
        assert o._orb._roSet == of._orb._roSet, 'o.flip() did not conserve physical scales and coordinate-transformation parameters'
        assert o._orb._voSet == of._orb._voSet, 'o.flip() did not conserve physical scales and coordinate-transformation parameters'
        if ii == 4:
            assert numpy.abs(o.x()-of.x()) < 10.**-10., 'o.flip() did not work as expected'
            assert numpy.abs(o.vx()+of.vx()) < 10.**-10., 'o.flip() did not work as expected'
        else:
            assert numpy.abs(o.R()-of.R()) < 10.**-10., 'o.flip() did not work as expected'
            assert numpy.abs(o.vR()+of.vR()) < 10.**-10., 'o.flip() did not work as expected'
            assert numpy.abs(o.vT()+of.vT()) < 10.**-10., 'o.flip() did not work as expected'
        if ii % 2 == 1:
            assert numpy.abs(o.phi()-of.phi()) < 10.**-10., 'o.flip() did not work as expected'
        if ii < 2:
            assert numpy.abs(o.z()-of.z()) < 10.**-10., 'o.flip() did not work as expected'
            assert numpy.abs(o.vz()+of.vz()) < 10.**-10., 'o.flip() did not work as expected'
    return None

# Test reversing an orbit inplace
def test_flip_inplace():
    from galpy.potential import LogarithmicHaloPotential
    lp= LogarithmicHaloPotential(normalize=1.,q=0.9)
    plp= lp.toPlanar()
    llp= lp.toVertical(1.)
    for ii in range(5):
        #Scales (not really necessary for this test)
        ro,vo,zo,solarmotion= 10.,300.,0.01,'schoenrich'
        if ii == 0: #axi, full
            o= setup_orbit_flip(lp,ro,vo,zo,solarmotion,axi=True)
        elif ii == 1: #track azimuth, full
            o= setup_orbit_flip(lp,ro,vo,zo,solarmotion,axi=False)
        elif ii == 2: #axi, planar
            o= setup_orbit_flip(plp,ro,vo,zo,solarmotion,axi=True)
        elif ii == 3: #track azimuth, full
            o= setup_orbit_flip(plp,ro,vo,zo,solarmotion,axi=False)
        elif ii == 4: #linear orbit
            o= setup_orbit_flip(llp,ro,vo,zo,solarmotion,axi=False)
        of= o()
        of.flip(inplace=True)
        #First check that the scales have been propagated properly
        assert numpy.fabs(o._orb._ro-of._orb._ro) < 10.**-15., 'o.flip() did not conserve physical scales and coordinate-transformation parameters'
        assert numpy.fabs(o._orb._vo-of._orb._vo) < 10.**-15., 'o.flip() did not conserve physical scales and coordinate-transformation parameters'
        if ii == 4:
            assert (o._orb._zo is None)*(of._orb._zo is None), 'o.flip() did not conserve physical scales and coordinate-transformation parameters'
            assert (o._orb._solarmotion is None)*(of._orb._solarmotion is None), 'o.flip() did not conserve physical scales and coordinate-transformation parameters'
        else:
            assert numpy.fabs(o._orb._zo-of._orb._zo) < 10.**-15., 'o.flip() did not conserve physical scales and coordinate-transformation parameters'
            assert numpy.all(numpy.fabs(o._orb._solarmotion-of._orb._solarmotion) < 10.**-15.), 'o.flip() did not conserve physical scales and coordinate-transformation parameters'
        assert o._orb._roSet == of._orb._roSet, 'o.flip() did not conserve physical scales and coordinate-transformation parameters'
        assert o._orb._voSet == of._orb._voSet, 'o.flip() did not conserve physical scales and coordinate-transformation parameters'
        if ii == 4:
            assert numpy.abs(o.x()-of.x()) < 10.**-10., 'o.flip() did not work as expected'
            assert numpy.abs(o.vx()+of.vx()) < 10.**-10., 'o.flip() did not work as expected'
        else:
            assert numpy.abs(o.R()-of.R()) < 10.**-10., 'o.flip() did not work as expected'
            assert numpy.abs(o.vR()+of.vR()) < 10.**-10., 'o.flip() did not work as expected'
            assert numpy.abs(o.vT()+of.vT()) < 10.**-10., 'o.flip() did not work as expected'
        if ii % 2 == 1:
            assert numpy.abs(o.phi()-of.phi()) < 10.**-10., 'o.flip() did not work as expected'
        if ii < 2:
            assert numpy.abs(o.z()-of.z()) < 10.**-10., 'o.flip() did not work as expected'
            assert numpy.abs(o.vz()+of.vz()) < 10.**-10., 'o.flip() did not work as expected'
    return None

# Test reversing an orbit inplace after orbit integration
def test_flip_inplace_integrated():
    from galpy.potential import LogarithmicHaloPotential
    lp= LogarithmicHaloPotential(normalize=1.,q=0.9)
    plp= lp.toPlanar()
    llp= lp.toVertical(1.)
    ts= numpy.linspace(0.,1.,11)
    for ii in range(5):
        #Scales (not really necessary for this test)
        ro,vo,zo,solarmotion= 10.,300.,0.01,'schoenrich'
        if ii == 0: #axi, full
            o= setup_orbit_flip(lp,ro,vo,zo,solarmotion,axi=True)
        elif ii == 1: #track azimuth, full
            o= setup_orbit_flip(lp,ro,vo,zo,solarmotion,axi=False)
        elif ii == 2: #axi, planar
            o= setup_orbit_flip(plp,ro,vo,zo,solarmotion,axi=True)
        elif ii == 3: #track azimuth, full
            o= setup_orbit_flip(plp,ro,vo,zo,solarmotion,axi=False)
        elif ii == 4: #linear orbit
            o= setup_orbit_flip(llp,ro,vo,zo,solarmotion,axi=False)
        of= o()
        if ii < 2 or ii == 3:
            o.integrate(ts,lp)
            of.integrate(ts,lp)
        elif ii == 2:
            o.integrate(ts,plp)
            of.integrate(ts,plp)
        else:
            o.integrate(ts,llp)
            of.integrate(ts,llp)
        of.flip(inplace=True)
        # Just check one time, allows code duplication!
        o= o(0.5)
        of= of(0.5)
        #First check that the scales have been propagated properly
        assert numpy.fabs(o._orb._ro-of._orb._ro) < 10.**-15., 'o.flip() did not conserve physical scales and coordinate-transformation parameters'
        assert numpy.fabs(o._orb._vo-of._orb._vo) < 10.**-15., 'o.flip() did not conserve physical scales and coordinate-transformation parameters'
        if ii == 4:
            assert (o._orb._zo is None)*(of._orb._zo is None), 'o.flip() did not conserve physical scales and coordinate-transformation parameters'
            assert (o._orb._solarmotion is None)*(of._orb._solarmotion is None), 'o.flip() did not conserve physical scales and coordinate-transformation parameters'
        else:
            assert numpy.fabs(o._orb._zo-of._orb._zo) < 10.**-15., 'o.flip() did not conserve physical scales and coordinate-transformation parameters'
            assert numpy.all(numpy.fabs(o._orb._solarmotion-of._orb._solarmotion) < 10.**-15.), 'o.flip() did not conserve physical scales and coordinate-transformation parameters'
        assert o._orb._roSet == of._orb._roSet, 'o.flip() did not conserve physical scales and coordinate-transformation parameters'
        assert o._orb._voSet == of._orb._voSet, 'o.flip() did not conserve physical scales and coordinate-transformation parameters'
        if ii == 4:
            assert numpy.abs(o.x()-of.x()) < 10.**-10., 'o.flip() did not work as expected'
            assert numpy.abs(o.vx()+of.vx()) < 10.**-10., 'o.flip() did not work as expected'
        else:
            assert numpy.abs(o.R()-of.R()) < 10.**-10., 'o.flip() did not work as expected'
            assert numpy.abs(o.vR()+of.vR()) < 10.**-10., 'o.flip() did not work as expected'
            assert numpy.abs(o.vT()+of.vT()) < 10.**-10., 'o.flip() did not work as expected'
        if ii % 2 == 1:
            assert numpy.abs(o.phi()-of.phi()) < 10.**-10., 'o.flip() did not work as expected'
        if ii < 2:
            assert numpy.abs(o.z()-of.z()) < 10.**-10., 'o.flip() did not work as expected'
            assert numpy.abs(o.vz()+of.vz()) < 10.**-10., 'o.flip() did not work as expected'
    return None

# Test reversing an orbit inplace after orbit integration, and after having 
# once evaluated the orbit before flipping inplace (#345)
# only difference wrt previous test is a line that evaluates of before 
# flipping
def test_flip_inplace_integrated_evaluated():
    from galpy.potential import LogarithmicHaloPotential
    lp= LogarithmicHaloPotential(normalize=1.,q=0.9)
    plp= lp.toPlanar()
    llp= lp.toVertical(1.)
    ts= numpy.linspace(0.,1.,11)
    for ii in range(5):
        #Scales (not really necessary for this test)
        ro,vo,zo,solarmotion= 10.,300.,0.01,'schoenrich'
        if ii == 0: #axi, full
            o= setup_orbit_flip(lp,ro,vo,zo,solarmotion,axi=True)
        elif ii == 1: #track azimuth, full
            o= setup_orbit_flip(lp,ro,vo,zo,solarmotion,axi=False)
        elif ii == 2: #axi, planar
            o= setup_orbit_flip(plp,ro,vo,zo,solarmotion,axi=True)
        elif ii == 3: #track azimuth, full
            o= setup_orbit_flip(plp,ro,vo,zo,solarmotion,axi=False)
        elif ii == 4: #linear orbit
            o= setup_orbit_flip(llp,ro,vo,zo,solarmotion,axi=False)
        of= o()
        if ii < 2 or ii == 3:
            o.integrate(ts,lp)
            of.integrate(ts,lp)
        elif ii == 2:
            o.integrate(ts,plp)
            of.integrate(ts,plp)
        else:
            o.integrate(ts,llp)
            of.integrate(ts,llp)
        # Evaluate, make sure it is at an interpolated time!
        dum= of.R(0.52)
        # Now flip
        of.flip(inplace=True)
        # Just check one time, allows code duplication!
        o= o(0.52)
        of= of(0.52)
        #First check that the scales have been propagated properly
        assert numpy.fabs(o._orb._ro-of._orb._ro) < 10.**-15., 'o.flip() did not conserve physical scales and coordinate-transformation parameters'
        assert numpy.fabs(o._orb._vo-of._orb._vo) < 10.**-15., 'o.flip() did not conserve physical scales and coordinate-transformation parameters'
        if ii == 4:
            assert (o._orb._zo is None)*(of._orb._zo is None), 'o.flip() did not conserve physical scales and coordinate-transformation parameters'
            assert (o._orb._solarmotion is None)*(of._orb._solarmotion is None), 'o.flip() did not conserve physical scales and coordinate-transformation parameters'
        else:
            assert numpy.fabs(o._orb._zo-of._orb._zo) < 10.**-15., 'o.flip() did not conserve physical scales and coordinate-transformation parameters'
            assert numpy.all(numpy.fabs(o._orb._solarmotion-of._orb._solarmotion) < 10.**-15.), 'o.flip() did not conserve physical scales and coordinate-transformation parameters'
        assert o._orb._roSet == of._orb._roSet, 'o.flip() did not conserve physical scales and coordinate-transformation parameters'
        assert o._orb._voSet == of._orb._voSet, 'o.flip() did not conserve physical scales and coordinate-transformation parameters'
        if ii == 4:
            assert numpy.abs(o.x()-of.x()) < 10.**-10., 'o.flip() did not work as expected'
            assert numpy.abs(o.vx()+of.vx()) < 10.**-10., 'o.flip() did not work as expected'
        else:
            assert numpy.abs(o.R()-of.R()) < 10.**-10., 'o.flip() did not work as expected'
            assert numpy.abs(o.vR()+of.vR()) < 10.**-10., 'o.flip() did not work as expected'
            assert numpy.abs(o.vT()+of.vT()) < 10.**-10., 'o.flip() did not work as expected'
        if ii % 2 == 1:
            assert numpy.abs(o.phi()-of.phi()) < 10.**-10., 'o.flip() did not work as expected'
        if ii < 2:
            assert numpy.abs(o.z()-of.z()) < 10.**-10., 'o.flip() did not work as expected'
            assert numpy.abs(o.vz()+of.vz()) < 10.**-10., 'o.flip() did not work as expected'
    return None

# test getOrbit
def test_getOrbit():
    from galpy.orbit import Orbit
    from galpy.potential import LogarithmicHaloPotential
    lp= LogarithmicHaloPotential(normalize=1.,q=0.9)
    o= Orbit([1.,0.1,1.2,0.3,0.2,2.])
    times= numpy.linspace(0.,7.,251)
    o.integrate(times,lp)
    Rs= o.R(times)
    vRs= o.vR(times)
    vTs= o.vT(times)
    zs= o.z(times)
    vzs= o.vz(times)
    phis= o.phi(times)
    orbarray= o.getOrbit()
    assert numpy.all(numpy.fabs(Rs-orbarray[:,0])) < 10.**-16., \
        'getOrbit does not work as expected for R'
    assert numpy.all(numpy.fabs(vRs-orbarray[:,1])) < 10.**-16., \
        'getOrbit does not work as expected for vR'
    assert numpy.all(numpy.fabs(vTs-orbarray[:,2])) < 10.**-16., \
        'getOrbit does not work as expected for vT'
    assert numpy.all(numpy.fabs(zs-orbarray[:,3])) < 10.**-16., \
        'getOrbit does not work as expected for z'
    assert numpy.all(numpy.fabs(vzs-orbarray[:,4])) < 10.**-16., \
        'getOrbit does not work as expected for vz'
    assert numpy.all(numpy.fabs(phis-orbarray[:,5])) < 10.**-16., \
        'getOrbit does not work as expected for phi'
    return None

# Test new orbits formed from __call__
def test_newOrbit():
    from galpy.orbit import Orbit
    o= Orbit([1.,0.1,1.1,0.1,0.,0.])
    ts= numpy.linspace(0.,1.,21) #v. quick orbit integration
    lp= potential.LogarithmicHaloPotential(normalize=1.)
    o.integrate(ts,lp)
    no= o(ts[-1]) #new orbit
    assert no.R() == o.R(ts[-1]), "New orbit formed from calling an old orbit does not have the correct R"
    assert no.vR() == o.vR(ts[-1]), "New orbit formed from calling an old orbit does not have the correct vR"
    assert no.vT() == o.vT(ts[-1]), "New orbit formed from calling an old orbit does not have the correct vT"
    assert no.z() == o.z(ts[-1]), "New orbit formed from calling an old orbit does not have the correct z"
    assert no.vz() == o.vz(ts[-1]), "New orbit formed from calling an old orbit does not have the correct vz"
    assert no.phi() == o.phi(ts[-1]), "New orbit formed from calling an old orbit does not have the correct phi"
    assert not no._roSet, "New orbit formed from calling an old orbit does not have the correct roSet"
    assert not no._orb._roSet, "New orbit formed from calling an old orbit does not have the correct roSet"
    assert not no._voSet, "New orbit formed from calling an old orbit does not have the correct roSet"
    assert not no._orb._voSet, "New orbit formed from calling an old orbit does not have the correct roSet"
    #Also test this for multiple time outputs
    nos= o(ts[-2:]) #new orbits
    #First t
    assert numpy.fabs(nos[0].R()-o.R(ts[-2])) < 10.**-10., "New orbit formed from calling an old orbit does not have the correct R"
    assert numpy.fabs(nos[0].vR()-o.vR(ts[-2])) < 10.**-10., "New orbit formed from calling an old orbit does not have the correct vR"
    assert numpy.fabs(nos[0].vT()-o.vT(ts[-2])) < 10.**-10., "New orbit formed from calling an old orbit does not have the correct vT"
    assert numpy.fabs(nos[0].z()-o.z(ts[-2])) < 10.**-10., "New orbit formed from calling an old orbit does not have the correct z"
    assert numpy.fabs(nos[0].vz()-o.vz(ts[-2])) < 10.**-10., "New orbit formed from calling an old orbit does not have the correct vz"
    assert numpy.fabs(nos[0].phi()-o.phi(ts[-2])) < 10.**-10., "New orbit formed from calling an old orbit does not have the correct phi"
    assert not nos[0]._roSet, "New orbit formed from calling an old orbit does not have the correct roSet"
    assert not nos[0]._orb._roSet, "New orbit formed from calling an old orbit does not have the correct roSet"
    assert not nos[0]._voSet, "New orbit formed from calling an old orbit does not have the correct roSet"
    assert not nos[0]._orb._voSet, "New orbit formed from calling an old orbit does not have the correct roSet"
    #Second t
    assert numpy.fabs(nos[1].R()-o.R(ts[-1])) < 10.**-10., "New orbit formed from calling an old orbit does not have the correct R"
    assert numpy.fabs(nos[1].vR()-o.vR(ts[-1])) < 10.**-10., "New orbit formed from calling an old orbit does not have the correct vR"
    assert numpy.fabs(nos[1].vT()-o.vT(ts[-1])) < 10.**-10., "New orbit formed from calling an old orbit does not have the correct vT"
    assert numpy.fabs(nos[1].z()-o.z(ts[-1])) < 10.**-10., "New orbit formed from calling an old orbit does not have the correct z"
    assert numpy.fabs(nos[1].vz()-o.vz(ts[-1])) < 10.**-10., "New orbit formed from calling an old orbit does not have the correct vz"
    assert numpy.fabs(nos[1].phi()-o.phi(ts[-1])) < 10.**-10., "New orbit formed from calling an old orbit does not have the correct phi"
    assert not nos[1]._roSet, "New orbit formed from calling an old orbit does not have the correct roSet"
    assert not nos[1]._orb._roSet, "New orbit formed from calling an old orbit does not have the correct roSet"
    assert not nos[1]._voSet, "New orbit formed from calling an old orbit does not have the correct roSet"
    assert not nos[1]._orb._voSet, "New orbit formed from calling an old orbit does not have the correct roSet"
    return None

# Test new orbits formed from __call__, before integration
def test_newOrbit_b4integration():
    from galpy.orbit import Orbit
    o= Orbit([1.,0.1,1.1,0.1,0.,0.])
    no= o(0.) #New orbit formed before integration
    assert numpy.fabs(no.R()-o.R()) < 10.**-10., "New orbit formed from calling an old orbit does not have the correct R"
    assert numpy.fabs(no.vR()-o.vR()) < 10.**-10., "New orbit formed from calling an old orbit does not have the correct vR"
    assert numpy.fabs(no.vT()-o.vT()) < 10.**-10., "New orbit formed from calling an old orbit does not have the correct vT"
    assert numpy.fabs(no.z()-o.z()) < 10.**-10., "New orbit formed from calling an old orbit does not have the correct z"
    assert numpy.fabs(no.vz()-o.vz()) < 10.**-10., "New orbit formed from calling an old orbit does not have the correct vz"
    assert numpy.fabs(no.phi()-o.phi()) < 10.**-10., "New orbit formed from calling an old orbit does not have the correct phi"
    assert not no._roSet, "New orbit formed from calling an old orbit does not have the correct roSet"
    assert not no._orb._roSet, "New orbit formed from calling an old orbit does not have the correct roSet"
    assert not no._voSet, "New orbit formed from calling an old orbit does not have the correct roSet"
    assert not no._orb._voSet, "New orbit formed from calling an old orbit does not have the correct roSet"
    return None

# Test that we can still get outputs when there aren't enough points for an actual interpolation
def test_newOrbit_badinterpolation():
    from galpy.orbit import Orbit
    o= Orbit([1.,0.1,1.1,0.1,0.,0.])
    ts= numpy.linspace(0.,1.,2) #v. quick orbit integration, w/ not enough points for interpolation
    lp= potential.LogarithmicHaloPotential(normalize=1.)
    o.integrate(ts,lp)
    no= o(ts[-1]) #new orbit
    assert no.R() == o.R(ts[-1]), "New orbit formed from calling an old orbit does not have the correct R"
    assert no.vR() == o.vR(ts[-1]), "New orbit formed from calling an old orbit does not have the correct vR"
    assert no.vT() == o.vT(ts[-1]), "New orbit formed from calling an old orbit does not have the correct vT"
    assert no.z() == o.z(ts[-1]), "New orbit formed from calling an old orbit does not have the correct z"
    assert no.vz() == o.vz(ts[-1]), "New orbit formed from calling an old orbit does not have the correct vz"
    assert no.phi() == o.phi(ts[-1]), "New orbit formed from calling an old orbit does not have the correct phi"
    assert not no._roSet, "New orbit formed from calling an old orbit does not have the correct roSet"
    assert not no._orb._roSet, "New orbit formed from calling an old orbit does not have the correct roSet"
    assert not no._voSet, "New orbit formed from calling an old orbit does not have the correct roSet"
    assert not no._orb._voSet, "New orbit formed from calling an old orbit does not have the correct roSet"
    #Also test this for multiple time outputs
    nos= o(ts[-2:]) #new orbits
    #First t
    assert numpy.fabs(nos[0].R()-o.R(ts[-2])) < 10.**-10., "New orbit formed from calling an old orbit does not have the correct R"
    assert numpy.fabs(nos[0].vR()-o.vR(ts[-2])) < 10.**-10., "New orbit formed from calling an old orbit does not have the correct vR"
    assert numpy.fabs(nos[0].vT()-o.vT(ts[-2])) < 10.**-10., "New orbit formed from calling an old orbit does not have the correct vT"
    assert numpy.fabs(nos[0].z()-o.z(ts[-2])) < 10.**-10., "New orbit formed from calling an old orbit does not have the correct z"
    assert numpy.fabs(nos[0].vz()-o.vz(ts[-2])) < 10.**-10., "New orbit formed from calling an old orbit does not have the correct vz"
    assert numpy.fabs(nos[0].phi()-o.phi(ts[-2])) < 10.**-10., "New orbit formed from calling an old orbit does not have the correct phi"
    assert not nos[0]._roSet, "New orbit formed from calling an old orbit does not have the correct roSet"
    assert not nos[0]._orb._roSet, "New orbit formed from calling an old orbit does not have the correct roSet"
    assert not nos[0]._voSet, "New orbit formed from calling an old orbit does not have the correct roSet"
    assert not nos[0]._orb._voSet, "New orbit formed from calling an old orbit does not have the correct roSet"
    #Second t
    assert numpy.fabs(nos[1].R()-o.R(ts[-1])) < 10.**-10., "New orbit formed from calling an old orbit does not have the correct R"
    assert numpy.fabs(nos[1].vR()-o.vR(ts[-1])) < 10.**-10., "New orbit formed from calling an old orbit does not have the correct vR"
    assert numpy.fabs(nos[1].vT()-o.vT(ts[-1])) < 10.**-10., "New orbit formed from calling an old orbit does not have the correct vT"
    assert numpy.fabs(nos[1].z()-o.z(ts[-1])) < 10.**-10., "New orbit formed from calling an old orbit does not have the correct z"
    assert numpy.fabs(nos[1].vz()-o.vz(ts[-1])) < 10.**-10., "New orbit formed from calling an old orbit does not have the correct vz"
    assert numpy.fabs(nos[1].phi()-o.phi(ts[-1])) < 10.**-10., "New orbit formed from calling an old orbit does not have the correct phi"
    assert not nos[1]._roSet, "New orbit formed from calling an old orbit does not have the correct roSet"
    assert not nos[1]._orb._roSet, "New orbit formed from calling an old orbit does not have the correct roSet"
    assert not nos[1]._voSet, "New orbit formed from calling an old orbit does not have the correct roSet"
    assert not nos[1]._orb._voSet, "New orbit formed from calling an old orbit does not have the correct roSet"
    #Try point in between, shouldn't work
    try: no= o(0.5)
    except LookupError: pass
    else: raise AssertionError('Orbit interpolation with not enough points to interpolate should raise LookUpError, but did not')
    return None

# Check the routines that should return physical coordinates
def test_physical_output():
    from galpy.potential import LogarithmicHaloPotential
    from galpy.util import bovy_conversion
    lp= LogarithmicHaloPotential(normalize=1.)
    plp= lp.toPlanar()
    for ii in range(4):
        ro, vo= 7., 200.
        if ii == 0: #axi, full
            o= setup_orbit_physical(lp,axi=True,ro=ro,vo=vo)
        elif ii == 1: #track azimuth, full
            o= setup_orbit_physical(lp,axi=False,ro=ro,vo=vo)
        elif ii == 2: #axi, planar
            o= setup_orbit_physical(plp,axi=True,ro=ro,vo=vo)
        elif ii == 3: #track azimuth, full
            o= setup_orbit_physical(plp,axi=False,ro=ro,vo=vo)
        #Test positions
        assert numpy.fabs(o.R()/ro-o.R(use_physical=False)) < 10.**-10., 'o.R() output for Orbit setup with ro= does not work as expected'
        if ii % 2 == 1:
            assert numpy.fabs(o.x()/ro-o.x(use_physical=False)) < 10.**-10., 'o.x() output for Orbit setup with ro= does not work as expected'
            assert numpy.fabs(o.y()/ro-o.y(use_physical=False)) < 10.**-10., 'o.y() output for Orbit setup with ro= does not work as expected'
        if ii < 2:
            assert numpy.fabs(o.r()/ro-o.r(use_physical=False)) < 10.**-10., 'o.r() output for Orbit setup with ro= does not work as expected'
            assert numpy.fabs(o.z()/ro-o.z(use_physical=False)) < 10.**-10., 'o.z() output for Orbit setup with ro= does not work as expected'
        #Test velocities
        assert numpy.fabs(o.vR()/vo-o.vR(use_physical=False)) < 10.**-10., 'o.vR() output for Orbit setup with vo= does not work as expected'
        assert numpy.fabs(o.vT()/vo-o.vT(use_physical=False)) < 10.**-10., 'o.vT() output for Orbit setup with vo= does not work as expected'
        assert numpy.fabs(o.vphi()/vo-o.vphi(use_physical=False)) < 10.**-10., 'o.vphi() output for Orbit setup with vo= does not work as expected'
        if ii % 2 == 1:
            assert numpy.fabs(o.vx()/vo-o.vx(use_physical=False)) < 10.**-10., 'o.vx() output for Orbit setup with vo= does not work as expected'
            assert numpy.fabs(o.vy()/vo-o.vy(use_physical=False)) < 10.**-10., 'o.vy() output for Orbit setup with vo= does not work as expected'
        if ii < 2:
            assert numpy.fabs(o.vz()/vo-o.vz(use_physical=False)) < 10.**-10., 'o.vz() output for Orbit setup with vo= does not work as expected'
        #Test energies
        assert numpy.fabs(o.E(pot=lp)/vo**2.-o.E(pot=lp,use_physical=False)) < 10.**-10., 'o.E() output for Orbit setup with vo= does not work as expected'
        assert numpy.fabs(o.Jacobi(pot=lp)/vo**2.-o.Jacobi(pot=lp,use_physical=False)) < 10.**-10., 'o.E() output for Orbit setup with vo= does not work as expected'
        if ii < 2:
            assert numpy.fabs(o.ER(pot=lp)/vo**2.-o.ER(pot=lp,use_physical=False)) < 10.**-10., 'o.ER() output for Orbit setup with vo= does not work as expected'
            assert numpy.fabs(o.Ez(pot=lp)/vo**2.-o.Ez(pot=lp,use_physical=False)) < 10.**-10., 'o.Ez() output for Orbit setup with vo= does not work as expected'
        #Test angular momentun
        if ii > 0:
            assert numpy.all(numpy.fabs(o.L()/vo/ro-o.L(use_physical=False)) < 10.**-10.), 'o.L() output for Orbit setup with ro=,vo= does not work as expected'
        # Test action-angle functions
        if ii == 1:
            assert numpy.fabs(o.jr(pot=lp,type='staeckel',delta=0.5)/vo/ro-o.jr(pot=lp,type='staeckel',delta=0.5,use_physical=False)) < 10.**-10., 'o.jr() output for Orbit setup with ro=,vo= does not work as expected'
            assert numpy.fabs(o.jp(pot=lp,type='staeckel',delta=0.5)/vo/ro-o.jp(pot=lp,type='staeckel',delta=0.5,use_physical=False)) < 10.**-10., 'o.jp() output for Orbit setup with ro=,vo= does not work as expected'
            assert numpy.fabs(o.jz(pot=lp,type='staeckel',delta=0.5)/vo/ro-o.jz(pot=lp,type='staeckel',delta=0.5,use_physical=False)) < 10.**-10., 'o.jz() output for Orbit setup with ro=,vo= does not work as expected'
            assert numpy.fabs(o.Tr(pot=lp,type='staeckel',delta=0.5)/bovy_conversion.time_in_Gyr(vo,ro)-o.Tr(pot=lp,type='staeckel',delta=0.5,use_physical=False)) < 10.**-10., 'o.Tr() output for Orbit setup with ro=,vo= does not work as expected'
            assert numpy.fabs(o.Tp(pot=lp,type='staeckel',delta=0.5)/bovy_conversion.time_in_Gyr(vo,ro)-o.Tp(pot=lp,type='staeckel',delta=0.5,use_physical=False)) < 10.**-10., 'o.Tp() output for Orbit setup with ro=,vo= does not work as expected'
            assert numpy.fabs(o.Tz(pot=lp,type='staeckel',delta=0.5)/bovy_conversion.time_in_Gyr(vo,ro)-o.Tz(pot=lp,type='staeckel',delta=0.5,use_physical=False)) < 10.**-10., 'o.Tz() output for Orbit setup with ro=,vo= does not work as expected'
            assert numpy.fabs(o.Or(pot=lp,type='staeckel',delta=0.5)/bovy_conversion.freq_in_Gyr(vo,ro)-o.Or(pot=lp,type='staeckel',delta=0.5,use_physical=False)) < 10.**-10., 'o.Or() output for Orbit setup with ro=,vo= does not work as expected'
            assert numpy.fabs(o.Op(pot=lp,type='staeckel',delta=0.5)/bovy_conversion.freq_in_Gyr(vo,ro)-o.Op(pot=lp,type='staeckel',delta=0.5,use_physical=False)) < 10.**-10., 'o.Op() output for Orbit setup with ro=,vo= does not work as expected'
            assert numpy.fabs(o.Oz(pot=lp,type='staeckel',delta=0.5)/bovy_conversion.freq_in_Gyr(vo,ro)-o.Oz(pot=lp,type='staeckel',delta=0.5,use_physical=False)) < 10.**-10., 'o.Oz() output for Orbit setup with ro=,vo= does not work as expected'
    #Also test the times
    assert numpy.fabs((o.time(1.)-ro/vo/1.0227121655399913)) < 10.**-10., 'o.time() in physical coordinates does not work as expected'
    assert numpy.fabs((o.time(1.,ro=ro,vo=vo)-ro/vo/1.0227121655399913)) < 10.**-10., 'o.time() in physical coordinates does not work as expected'
    assert numpy.fabs((o.time(1.,use_physical=False)-1.)) < 10.**-10., 'o.time() in physical coordinates does not work as expected'
    return None

# Check that the routines that should return physical coordinates are turned off by turn_physical_off
def test_physical_output_off():
    from galpy.potential import LogarithmicHaloPotential
    lp= LogarithmicHaloPotential(normalize=1.)
    plp= lp.toPlanar()
    for ii in range(4):
        ro, vo= 7., 200.
        if ii == 0: #axi, full
            o= setup_orbit_physical(lp,axi=True,ro=ro,vo=vo)
        elif ii == 1: #track azimuth, full
            o= setup_orbit_physical(lp,axi=False,ro=ro,vo=vo)
        elif ii == 2: #axi, planar
            o= setup_orbit_physical(plp,axi=True,ro=ro,vo=vo)
        elif ii == 3: #track azimuth, full
            o= setup_orbit_physical(plp,axi=False,ro=ro,vo=vo)
        #turn off
        o.turn_physical_off()
        #Test positions
        assert numpy.fabs(o.R()-o.R(use_physical=False)) < 10.**-10., 'o.R() output for Orbit setup with ro= does not work as expected when turned off'
        if ii % 2 == 1:
            assert numpy.fabs(o.x()-o.x(use_physical=False)) < 10.**-10., 'o.x() output for Orbit setup with ro= does not work as expected when turned off'
            assert numpy.fabs(o.y()-o.y(use_physical=False)) < 10.**-10., 'o.y() output for Orbit setup with ro= does not work as expected when turned off'
        if ii < 2:
            assert numpy.fabs(o.z()-o.z(use_physical=False)) < 10.**-10., 'o.z() output for Orbit setup with ro= does not work as expected when turned off'
            assert numpy.fabs(o.r()-o.r(use_physical=False)) < 10.**-10., 'o.r() output for Orbit setup with ro= does not work as expected when turned off'
        #Test velocities
        assert numpy.fabs(o.vR()-o.vR(use_physical=False)) < 10.**-10., 'o.vR() output for Orbit setup with vo= does not work as expected when turned off'
        assert numpy.fabs(o.vT()-o.vT(use_physical=False)) < 10.**-10., 'o.vT() output for Orbit setup with vo= does not work as expected'
        assert numpy.fabs(o.vphi()-o.vphi(use_physical=False)) < 10.**-10., 'o.vphi() output for Orbit setup with vo= does not work as expected when turned off'
        if ii % 2 == 1:
            assert numpy.fabs(o.vx()-o.vx(use_physical=False)) < 10.**-10., 'o.vx() output for Orbit setup with vo= does not work as expected when turned off'
            assert numpy.fabs(o.vy()-o.vy(use_physical=False)) < 10.**-10., 'o.vy() output for Orbit setup with vo= does not work as expected when turned off'
        if ii < 2:
            assert numpy.fabs(o.vz()-o.vz(use_physical=False)) < 10.**-10., 'o.vz() output for Orbit setup with vo= does not work as expected when turned off'
        #Test energies
        assert numpy.fabs(o.E(pot=lp)-o.E(pot=lp,use_physical=False)) < 10.**-10., 'o.E() output for Orbit setup with vo= does not work as expected when turned off'
        assert numpy.fabs(o.Jacobi(pot=lp)-o.Jacobi(pot=lp,use_physical=False)) < 10.**-10., 'o.E() output for Orbit setup with vo= does not work as expected when turned off'
        if ii < 2:
            assert numpy.fabs(o.ER(pot=lp)-o.ER(pot=lp,use_physical=False)) < 10.**-10., 'o.ER() output for Orbit setup with vo= does not work as expected when turned off'
            assert numpy.fabs(o.Ez(pot=lp)-o.Ez(pot=lp,use_physical=False)) < 10.**-10., 'o.Ez() output for Orbit setup with vo= does not work as expected when turned off'
        #Test angular momentun
        if ii > 0:
            assert numpy.all(numpy.fabs(o.L()-o.L(use_physical=False)) < 10.**-10.), 'o.L() output for Orbit setup with ro=,vo= does not work as expected when turned off'
        # Test action-angle functions
        if ii == 1:
            assert numpy.fabs(o.jr(pot=lp,type='staeckel',delta=0.5)-o.jr(pot=lp,type='staeckel',delta=0.5,use_physical=False)) < 10.**-10., 'o.jr() output for Orbit setup with ro=,vo= does not work as expected'
            assert numpy.fabs(o.jp(pot=lp,type='staeckel',delta=0.5)-o.jp(pot=lp,type='staeckel',delta=0.5,use_physical=False)) < 10.**-10., 'o.jp() output for Orbit setup with ro=,vo= does not work as expected'
            assert numpy.fabs(o.jz(pot=lp,type='staeckel',delta=0.5)-o.jz(pot=lp,type='staeckel',delta=0.5,use_physical=False)) < 10.**-10., 'o.jz() output for Orbit setup with ro=,vo= does not work as expected'
            assert numpy.fabs(o.Tr(pot=lp,type='staeckel',delta=0.5)-o.Tr(pot=lp,type='staeckel',delta=0.5,use_physical=False)) < 10.**-10., 'o.Tr() output for Orbit setup with ro=,vo= does not work as expected'
            assert numpy.fabs(o.Tp(pot=lp,type='staeckel',delta=0.5)-o.Tp(pot=lp,type='staeckel',delta=0.5,use_physical=False)) < 10.**-10., 'o.Tp() output for Orbit setup with ro=,vo= does not work as expected'
            assert numpy.fabs(o.Tz(pot=lp,type='staeckel',delta=0.5)-o.Tz(pot=lp,type='staeckel',delta=0.5,use_physical=False)) < 10.**-10., 'o.Tz() output for Orbit setup with ro=,vo= does not work as expected'
            assert numpy.fabs(o.Or(pot=lp,type='staeckel',delta=0.5)-o.Or(pot=lp,type='staeckel',delta=0.5,use_physical=False)) < 10.**-10., 'o.Or() output for Orbit setup with ro=,vo= does not work as expected'
            assert numpy.fabs(o.Op(pot=lp,type='staeckel',delta=0.5)-o.Op(pot=lp,type='staeckel',delta=0.5,use_physical=False)) < 10.**-10., 'o.Op() output for Orbit setup with ro=,vo= does not work as expected'
            assert numpy.fabs(o.Oz(pot=lp,type='staeckel',delta=0.5)-o.Oz(pot=lp,type='staeckel',delta=0.5,use_physical=False)) < 10.**-10., 'o.Oz() output for Orbit setup with ro=,vo= does not work as expected'
    #Also test the times
    assert numpy.fabs((o.time(1.)-1.)) < 10.**-10., 'o.time() in physical coordinates does not work as expected when turned off'
    assert numpy.fabs((o.time(1.,ro=ro,vo=vo)-ro/vo/1.0227121655399913)) < 10.**-10., 'o.time() in physical coordinates does not work as expected when turned off'
    return None

# Check that the routines that should return physical coordinates are turned 
# back on by turn_physical_on
def test_physical_output_on():
    from galpy.potential import LogarithmicHaloPotential
    from astropy import units
    lp= LogarithmicHaloPotential(normalize=1.)
    plp= lp.toPlanar()
    for ii in range(4):
        ro, vo= 7., 200.
        if ii == 0: #axi, full
            o= setup_orbit_physical(lp,axi=True,ro=ro,vo=vo)
        elif ii == 1: #track azimuth, full
            o= setup_orbit_physical(lp,axi=False,ro=ro,vo=vo)
        elif ii == 2: #axi, planar
            o= setup_orbit_physical(plp,axi=True,ro=ro,vo=vo)
        elif ii == 3: #track azimuth, full
            o= setup_orbit_physical(plp,axi=False,ro=ro,vo=vo)
        o_orig= o()
        #turn off and on
        o.turn_physical_off()
        if ii == 0:
            o.turn_physical_on(ro=ro,vo=vo)
        elif ii == 1:
            o.turn_physical_on(ro=ro*units.kpc,vo=vo*units.km/units.s)
        else:
            o.turn_physical_on()
        #Test positions
        assert numpy.fabs(o.R()-o_orig.R(use_physical=True)) < 10.**-10., 'o.R() output for Orbit setup with ro= does not work as expected when turned back on'
        if ii % 2 == 1:
            assert numpy.fabs(o.x()-o_orig.x(use_physical=True)) < 10.**-10., 'o.x() output for Orbit setup with ro= does not work as expected when turned back on'
            assert numpy.fabs(o.y()-o_orig.y(use_physical=True)) < 10.**-10., 'o.y() output for Orbit setup with ro= does not work as expected when turned back on'
        if ii < 2:
            assert numpy.fabs(o.z()-o_orig.z(use_physical=True)) < 10.**-10., 'o.z() output for Orbit setup with ro= does not work as expected when turned back on'
        #Test velocities
        assert numpy.fabs(o.vR()-o_orig.vR(use_physical=True)) < 10.**-10., 'o.vR() output for Orbit setup with vo= does not work as expected when turned back on'
        assert numpy.fabs(o.vT()-o_orig.vT(use_physical=True)) < 10.**-10., 'o.vT() output for Orbit setup with vo= does not work as expected'
        assert numpy.fabs(o.vphi()-o_orig.vphi(use_physical=True)) < 10.**-10., 'o.vphi() output for Orbit setup with vo= does not work as expected when turned back on'
        if ii % 2 == 1:
            assert numpy.fabs(o.vx()-o_orig.vx(use_physical=True)) < 10.**-10., 'o.vx() output for Orbit setup with vo= does not work as expected when turned back on'
            assert numpy.fabs(o.vy()-o_orig.vy(use_physical=True)) < 10.**-10., 'o.vy() output for Orbit setup with vo= does not work as expected when turned back on'
        if ii < 2:
            assert numpy.fabs(o.vz()-o_orig.vz(use_physical=True)) < 10.**-10., 'o.vz() output for Orbit setup with vo= does not work as expected when turned back on'
        #Test energies
        assert numpy.fabs(o.E(pot=lp)-o_orig.E(pot=lp,use_physical=True)) < 10.**-10., 'o.E() output for Orbit setup with vo= does not work as expected when turned back on'
        assert numpy.fabs(o.Jacobi(pot=lp)-o_orig.Jacobi(pot=lp,use_physical=True)) < 10.**-10., 'o.E() output for Orbit setup with vo= does not work as expected when turned back on'
        if ii < 2:
            assert numpy.fabs(o.ER(pot=lp)-o_orig.ER(pot=lp,use_physical=True)) < 10.**-10., 'o.ER() output for Orbit setup with vo= does not work as expected when turned back on'
            assert numpy.fabs(o.Ez(pot=lp)-o_orig.Ez(pot=lp,use_physical=True)) < 10.**-10., 'o.Ez() output for Orbit setup with vo= does not work as expected when turned back on'
        #Test angular momentun
        if ii > 0:
            assert numpy.all(numpy.fabs(o.L()-o_orig.L(use_physical=True)) < 10.**-10.), 'o.L() output for Orbit setup with ro=,vo= does not work as expected when turned back on'
        # Test action-angle functions
        if ii == 1:
            assert numpy.fabs(o.jr(pot=lp,type='staeckel',delta=0.5)-o_orig.jr(pot=lp,type='staeckel',delta=0.5,use_physical=True)) < 10.**-10., 'o.jr() output for Orbit setup with ro=,vo= does not work as expected'
            assert numpy.fabs(o.jp(pot=lp,type='staeckel',delta=0.5)-o_orig.jp(pot=lp,type='staeckel',delta=0.5,use_physical=True)) < 10.**-10., 'o.jp() output for Orbit setup with ro=,vo= does not work as expected'
            assert numpy.fabs(o.jz(pot=lp,type='staeckel',delta=0.5)-o_orig.jz(pot=lp,type='staeckel',delta=0.5,use_physical=True)) < 10.**-10., 'o.jz() output for Orbit setup with ro=,vo= does not work as expected'
            assert numpy.fabs(o.Tr(pot=lp,type='staeckel',delta=0.5)-o_orig.Tr(pot=lp,type='staeckel',delta=0.5,use_physical=True)) < 10.**-10., 'o.Tr() output for Orbit setup with ro=,vo= does not work as expected'
            assert numpy.fabs(o.Tp(pot=lp,type='staeckel',delta=0.5)-o_orig.Tp(pot=lp,type='staeckel',delta=0.5,use_physical=True)) < 10.**-10., 'o.Tp() output for Orbit setup with ro=,vo= does not work as expected'
            assert numpy.fabs(o.Tz(pot=lp,type='staeckel',delta=0.5)-o_orig.Tz(pot=lp,type='staeckel',delta=0.5,use_physical=True)) < 10.**-10., 'o.Tz() output for Orbit setup with ro=,vo= does not work as expected'
            assert numpy.fabs(o.Or(pot=lp,type='staeckel',delta=0.5)-o_orig.Or(pot=lp,type='staeckel',delta=0.5,use_physical=True)) < 10.**-10., 'o.Or() output for Orbit setup with ro=,vo= does not work as expected'
            assert numpy.fabs(o.Op(pot=lp,type='staeckel',delta=0.5)-o_orig.Op(pot=lp,type='staeckel',delta=0.5,use_physical=True)) < 10.**-10., 'o.Op() output for Orbit setup with ro=,vo= does not work as expected'
            assert numpy.fabs(o.Oz(pot=lp,type='staeckel',delta=0.5)-o_orig.Oz(pot=lp,type='staeckel',delta=0.5,use_physical=True)) < 10.**-10., 'o.Oz() output for Orbit setup with ro=,vo= does not work as expected'
    #Also test the times
    assert numpy.fabs((o.time(1.)-o_orig.time(1.,use_physical=True))) < 10.**-10., 'o_orig.time() in physical coordinates does not work as expected when turned back on'
    return None

# Test that physical scales are propagated correctly when a new orbit is formed by calling an old orbit
def test_physical_newOrbit():
    from galpy.orbit import Orbit
    o= Orbit([1.,0.1,1.1,0.1,0.,0.],ro=9.,vo=230.,
             zo=0.02,solarmotion=[-5.,15.,25.])
    ts= numpy.linspace(0.,1.,21) #v. quick orbit integration
    lp= potential.LogarithmicHaloPotential(normalize=1.)
    o.integrate(ts,lp)
    no= o(ts[-1]) #new orbit
    assert no._ro == 9., "New orbit formed from calling old orbit's ro is not that of the old orbit"
    assert no._vo == 230., "New orbit formed from calling old orbit's vo is not that of the old orbit"
    assert no._orb._ro == 9., "New orbit formed from calling old orbit's ro is not that of the old orbit"
    assert no._orb._vo == 230., "New orbit formed from calling old orbit's vo is not that of the old orbit"
    assert no._roSet, "New orbit formed from calling old orbit's roSet is not that of the old orbit"
    assert no._voSet, "New orbit formed from calling old orbit's roSet is not that of the old orbit"
    assert no._orb._roSet, "New orbit formed from calling old orbit's roSet is not that of the old orbit"
    assert no._orb._voSet, "New orbit formed from calling old orbit's roSet is not that of the old orbit"
    assert no._orb._zo == 0.02, "New orbit formed from calling old orbit's zo is not that of the old orbit"
    assert no._orb._solarmotion[0] == -5., "New orbit formed from calling old orbit's solarmotion is not that of the old orbit"
    assert no._orb._solarmotion[1] == 15., "New orbit formed from calling old orbit's solarmotion is not that of the old orbit"
    assert no._orb._solarmotion[2] == 25., "New orbit formed from calling old orbit's solarmotion is not that of the old orbit"
    return None

#Test the orbit interpolation
def test_interpolation_issue187():
    #Test that fails because of issue 187 reported by Mark Fardal
    from galpy.orbit import Orbit
    from scipy import interpolate
    pot = potential.IsochronePotential(b=1./7.,normalize=True)
    R, vR, vT, z, vz, phi = 1.,0.0,0.8,0.,0.,0.
    orb = Orbit(vxvv=(R, vR, vT, z, vz, phi))
    ts = numpy.linspace(0.,10.,1000)
    orb.integrate(ts, pot)
    orbpts = orb.getOrbit()
    #detect phase wrap
    pdiff= orbpts[:,5]-numpy.roll(orbpts[:,5],1)
    phaseWrapIndx= numpy.where(pdiff < -6.)[0][0]
    tsPreWrap = numpy.linspace(ts[phaseWrapIndx]-5.e-2,
                               ts[phaseWrapIndx]-0.002,100)
    tsPostWrap = numpy.linspace(ts[phaseWrapIndx]+0.002,
                                ts[phaseWrapIndx]+5.e-2,100)
    #Interpolate just before and after the phase-wrap
    preWrapInterpolate=\
        interpolate.InterpolatedUnivariateSpline(ts[phaseWrapIndx-11:phaseWrapIndx-1],
                                                 orbpts[phaseWrapIndx-11:phaseWrapIndx-1,5])
    postWrapInterpolate=\
        interpolate.InterpolatedUnivariateSpline(ts[phaseWrapIndx:phaseWrapIndx+10],
                                                 orbpts[phaseWrapIndx:phaseWrapIndx+10,5])
    assert numpy.all(numpy.fabs((preWrapInterpolate(tsPreWrap) % (2.*numpy.pi))-orb.phi(tsPreWrap)) < 10.**-5.), 'phase interpolation near a phase-wrap does not work'
    assert numpy.all(numpy.fabs((postWrapInterpolate(tsPostWrap) % (2.*numpy.pi))-orb.phi(tsPostWrap)) < 10.**-5.), 'phase interpolation near a phase-wrap does not work'
    return None

# Test that fitting an orbit works
def test_orbitfit():
    from galpy.orbit import Orbit
    lp= potential.LogarithmicHaloPotential(normalize=1.,q=0.9)
    o= Orbit([0.8,0.3,1.3,0.4,0.2,2.])
    ts= numpy.linspace(0.,1.,1001)
    o.integrate(ts,lp)
    #Create orbit points from this integrated orbit, each 100th point
    vxvv= o._orb.orbit[::100,:]
    #now fit, using another orbit instance
    of= o()
    of.fit(vxvv,pot=lp,tintJ=1.5)
    assert numpy.all(comp_orbfit(of,vxvv,numpy.linspace(0.,2.,1001),lp) < 10.**-7.), 'Orbit fit in configuration space does not work'
    return None

def test_orbitfit_potinput():
    from galpy.orbit import Orbit
    lp= potential.LogarithmicHaloPotential(normalize=1.,q=0.9)
    o= Orbit([0.8,0.3,1.3,0.4,0.2,2.])
    ts= numpy.linspace(0.,1.,1001)
    o.integrate(ts,lp)
    #Create orbit points from this integrated orbit, each 100th point
    vxvv= o._orb.orbit[::100,:]
    #now fit, using another orbit instance, without potential, should error
    of= o()
    try:
        of.fit(vxvv,pot=None,tintJ=1.5)
    except AttributeError: pass
    else: raise AssertionError('Orbit fit w/o potential does not raise AttributeError')
    #Now give a potential to of
    of._orb._pot= lp
    of.fit(vxvv,pot=lp,tintJ=1.5)
    assert numpy.all(comp_orbfit(of,vxvv,numpy.linspace(0.,2.,1001),lp) < 10.**-7.), 'Orbit fit in configuration space does not work'
    return None

# Test orbit fit in observed Galactic coordinates
def test_orbitfit_lb():
    from galpy.orbit import Orbit
    lp= potential.LogarithmicHaloPotential(normalize=1.,q=0.9)
    o= Orbit([0.8,0.3,1.3,0.4,0.2,2.])
    ts= numpy.linspace(0.,1.,1001)
    o.integrate(ts,lp)
    #Create orbit points from this integrated orbit, each 100th point
    vxvv= []
    for ii in range(10):
        vxvv.append([o.ll(ii/10.),o.bb(ii/10.),o.dist(ii/10.),
                     o.pmll(ii/10.),o.pmbb(ii/10.),o.vlos(ii/10.)])
    vxvv= numpy.array(vxvv)
    #now fit, using another orbit instance
    of= o()
    of.fit(vxvv,pot=lp,tintJ=1.5,lb=True,vxvv_err=0.01*numpy.ones_like(vxvv))
    compf= comp_orbfit(of,vxvv,numpy.linspace(0.,2.,1001),lp,lb=True)
    assert numpy.all(compf < 10.**-4.), 'Orbit fit in lb space does not work'
    return None

# Test orbit fit in observed equatorial coordinates
def test_orbitfit_radec():
    from galpy.orbit import Orbit
    lp= potential.LogarithmicHaloPotential(normalize=1.,q=0.9)
    o= Orbit([0.8,0.3,1.3,0.4,0.2,2.])
    ts= numpy.linspace(0.,1.,1001)
    o.integrate(ts,lp)
    #Create orbit points from this integrated orbit, each 100th point
    vxvv= []
    ro, vo= 9., 230.
    for ii in range(10):
        vxvv.append([o.ra(ii/10.,ro=ro,vo=vo),o.dec(ii/10.,ro=ro,vo=vo),
                     o.dist(ii/10.,ro=ro,vo=vo),o.pmra(ii/10.,ro=ro,vo=vo),
                     o.pmdec(ii/10.,ro=ro,vo=vo),o.vlos(ii/10.,ro=ro,vo=vo)])
    vxvv= numpy.array(vxvv)
    #now fit, using another orbit instance
    of= o()
    of.fit(vxvv,pot=lp,tintJ=1.5,radec=True,ro=ro,vo=vo)
    compf= comp_orbfit(of,vxvv,numpy.linspace(0.,2.,1001),lp,lb=False,radec=True,
                       ro=ro,vo=vo)
    assert numpy.all(compf < 10.**-4.), 'Orbit fit in radec space does not work'
    return None

# Test orbit fit in custom coordinates (using Equatorial for testing)
def test_orbitfit_custom():
    from galpy.orbit import Orbit
    from galpy.util import bovy_coords
    lp= potential.LogarithmicHaloPotential(normalize=1.,q=0.9)
    o= Orbit([0.8,0.3,1.3,0.4,0.2,2.])
    ts= numpy.linspace(0.,1.,1001)
    o.integrate(ts,lp)
    #Create orbit points from this integrated orbit, each 100th point
    vxvv= []
    ro, vo= 9., 230.
    for ii in range(10):
        vxvv.append([o.ra(ii/10.,ro=ro,vo=vo),o.dec(ii/10.,ro=ro,vo=vo),
                     o.dist(ii/10.,ro=ro,vo=vo),o.pmra(ii/10.,ro=ro,vo=vo),
                     o.pmdec(ii/10.,ro=ro,vo=vo),o.vlos(ii/10.,ro=ro,vo=vo)])
    vxvv= numpy.array(vxvv)
    #now fit, using another orbit instance
    of= o()
    #First test the exception
    try:
        of.fit(vxvv,pot=lp,tintJ=1.5,customsky=True,
               ro=ro,vo=vo)
    except IOError: pass
    else: raise AssertionError('Orbit fit with custom sky coordinates but without the necessary coordinate-transformation functions did not raise an exception')
    of.fit(vxvv,pot=lp,tintJ=1.5,customsky=True,
           lb_to_customsky=bovy_coords.lb_to_radec,
           pmllpmbb_to_customsky=bovy_coords.pmllpmbb_to_pmrapmdec,ro=ro,vo=vo)
    compf= comp_orbfit(of,vxvv,numpy.linspace(0.,2.,1001),lp,lb=False,radec=True,
                       ro=ro,vo=vo)
    assert numpy.all(compf < 10.**-4.), 'Orbit fit in radec space does not work'
    return None

def comp_orbfit(of,vxvv,ts,pot,lb=False,radec=False,ro=None,vo=None):
    """Compare the output of the orbit fit properly, ro and vo only implemented for radec"""
    from galpy.util import bovy_coords
    bovy_coords._APY_COORDS_ORIG= bovy_coords._APY_COORDS
    bovy_coords._APY_COORDS= False # too slow otherwise
    of.integrate(ts,pot)
    off= of.flip()
    off.integrate(ts,pot)
    #Flip velocities again
    off._orb.vxvv[1]*= -1.
    off._orb.vxvv[2]*= -1.
    off._orb.vxvv[4]*= -1.
    if lb:
        allvxvv= []
        for ii in range(len(ts)):
            allvxvv.append([of.ll(ts[ii]),of.bb(ts[ii]),
                            of.dist(ts[ii]),of.pmll(ts[ii]),
                            of.pmbb(ts[ii]),of.vlos(ts[ii])])
            allvxvv.append([off.ll(ts[ii]),off.bb(ts[ii]),
                            off.dist(ts[ii]),off.pmll(ts[ii]),
                            off.pmbb(ts[ii]),off.vlos(ts[ii])])
        allvxvv= numpy.array(allvxvv)
    elif radec:
        allvxvv= []
        for ii in range(len(ts)):
            allvxvv.append([of.ra(ts[ii],ro=ro,vo=vo),of.dec(ts[ii],ro=ro,vo=vo),
                            of.dist(ts[ii],ro=ro,vo=vo),of.pmra(ts[ii],ro=ro,vo=vo),
                            of.pmdec(ts[ii],ro=ro,vo=vo),of.vlos(ts[ii],ro=ro,vo=vo)])
            allvxvv.append([off.ra(ts[ii]),off.dec(ts[ii],ro=ro,vo=vo),
                            off.dist(ts[ii],ro=ro,vo=vo),off.pmra(ts[ii],ro=ro,vo=vo),
                            off.pmdec(ts[ii],ro=ro,vo=vo),off.vlos(ts[ii],ro=ro,vo=vo)])
        allvxvv= numpy.array(allvxvv)
    else:
        allvxvv= numpy.concatenate((of.getOrbit(),off.getOrbit()),axis=0)
    out= []
    for ii in range(vxvv.shape[0]):
        out.append(numpy.amin(numpy.sum((allvxvv-vxvv[ii])**2.,axis=1)))
    bovy_coords._APY_COORDS= bovy_coords._APY_COORDS_ORIG
    return numpy.array(out)

def test_MWPotential_warning():
    # Test that using MWPotential throws a warning, see #229
    ts= numpy.linspace(0.,100.,1001)
    o= setup_orbit_energy(potential.MWPotential,axi=False)
    with pytest.warns(None) as record:
        o.integrate(ts,potential.MWPotential)
        # Should raise warning bc of MWPotential, might raise others
    raisedWarning= False
    for rec in record:
        # check that the message matches
        raisedWarning+= (str(rec.message.args[0]) == "Use of MWPotential as a Milky-Way-like potential is deprecated; galpy.potential.MWPotential2014, a potential fit to a large variety of dynamical constraints (see Bovy 2015), is the preferred Milky-Way-like potential in galpy")
    assert raisedWarning, "Orbit integration with MWPotential should have thrown a warning, but didn't"
    return None

# Test the new Orbit.time function
def test_time():
    # Setup orbit
    o= setup_orbit_energy(potential.MWPotential,axi=False)
    # Prior to integration, should return zero
    assert numpy.fabs(o.time()-0.) < 10.**-10., "Orbit.time before integration does not return zero"
    # Then integrate
    times= numpy.linspace(0.,10.,1001)
    o.integrate(times,potential.MWPotential)
    assert numpy.all((o.time()-times) < 10.**-8.), "Orbit.time after integration does not return the integration times"
    return None    

# Test interpolation with backwards orbit integration
def test_backinterpolation_issue204():
    # Setup orbit and its flipped version
    o= setup_orbit_energy(potential.MWPotential,axi=False)
    of= o.flip()
    # Times to integrate backward and forward of flipped (should agree)
    ntimes= numpy.linspace(0.,-10.,1001)
    ptimes= -ntimes
    # Integrate the orbits
    o.integrate(ntimes,potential.MWPotential)
    of.integrate(ptimes,potential.MWPotential)
    # Test that interpolation works and gives the same result
    nitimes= numpy.linspace(0.,-10.,2501)
    pitimes= -nitimes
    assert numpy.all((o.R(nitimes)-of.R(pitimes)) < 10.**-8.), 'Forward and backward integration with interpolation do not agree'
    assert numpy.all((o.z(nitimes)-of.z(pitimes)) < 10.**-8.), 'Forward and backward integration with interpolation do not agree'
    # Velocities should be flipped
    assert numpy.all((o.vR(nitimes)+of.vR(pitimes)) < 10.**-8.), 'Forward and backward integration with interpolation do not agree'
    assert numpy.all((o.vT(nitimes)+of.vT(pitimes)) < 10.**-8.), 'Forward and backward integration with interpolation do not agree'
    assert numpy.all((o.vT(nitimes)+of.vT(pitimes)) < 10.**-8.), 'Forward and backward integration with interpolation do not agree'
    return None

# Test that Orbit.x .y .vx and .vy return a scalar for scalar time input
def test_scalarxyvzvz_issue247():
    # Setup an orbit
    lp= potential.LogarithmicHaloPotential(normalize=1.)
    o= setup_orbit_energy(lp,axi=False)
    assert isinstance(o.x(),float), 'Orbit.x() does not return a scalar'
    assert isinstance(o.y(),float), 'Orbit.y() does not return a scalar'
    assert isinstance(o.vx(),float), 'Orbit.vx() does not return a scalar'
    assert isinstance(o.vy(),float), 'Orbit.vy() does not return a scalar'
    # Also integrate and then test
    times= numpy.linspace(0.,10.,1001)
    o.integrate(times,lp)
    assert isinstance(o.x(5.),float), 'Orbit.x() does not return a scalar'
    assert isinstance(o.y(5.),float), 'Orbit.y() does not return a scalar'
    assert isinstance(o.vx(5.),float), 'Orbit.vx() does not return a scalar'
    assert isinstance(o.vy(5.),float), 'Orbit.vy() does not return a scalar'
    return None

# Test that all Orbit methods return a scalar for scalar time input (mentioned
# in #294)
def test_scalar_all():
    # Setup an orbit
    lp= potential.LogarithmicHaloPotential(normalize=1.)
    o= setup_orbit_energy(lp,axi=False)
    assert isinstance(o.R(),float), 'Orbit.R() does not return a scalar'
    assert isinstance(o.vR(),float), 'Orbit.vR() does not return a scalar'
    assert isinstance(o.vT(),float), 'Orbit.vT() does not return a scalar'
    assert isinstance(o.z(),float), 'Orbit.z() does not return a scalar'
    assert isinstance(o.vz(),float), 'Orbit.vz() does not return a scalar'
    assert isinstance(o.phi(),float), 'Orbit.phi() does not return a scalar'
    assert isinstance(o.r(),float), 'Orbit.r() does not return a scalar'
    assert isinstance(o.x(),float), 'Orbit.x() does not return a scalar'
    assert isinstance(o.y(),float), 'Orbit.y() does not return a scalar'
    assert isinstance(o.vx(),float), 'Orbit.vx() does not return a scalar'
    assert isinstance(o.vy(),float), 'Orbit.vy() does not return a scalar'
    assert isinstance(o.ra(),float), 'Orbit.ra() does not return a scalar'
    assert isinstance(o.dec(),float), 'Orbit.dec() does not return a scalar'
    assert isinstance(o.ll(),float), 'Orbit.ll() does not return a scalar'
    assert isinstance(o.bb(),float), 'Orbit.bb() does not return a scalar'
    assert isinstance(o.dist(),float), 'Orbit.dist() does not return a scalar'
    assert isinstance(o.pmra(),float), 'Orbit.pmra() does not return a scalar'
    assert isinstance(o.pmdec(),float), 'Orbit.pmdec() does not return a scalar'
    assert isinstance(o.pmll(),float), 'Orbit.pmll() does not return a scalar'
    assert isinstance(o.pmbb(),float), 'Orbit.pmbb() does not return a scalar'
    assert isinstance(o.vra(),float), 'Orbit.vra() does not return a scalar'
    assert isinstance(o.vdec(),float), 'Orbit.vdec() does not return a scalar'
    assert isinstance(o.vll(),float), 'Orbit.vll() does not return a scalar'
    assert isinstance(o.vbb(),float), 'Orbit.vbb() does not return a scalar'
    assert isinstance(o.vlos(),float), 'Orbit.vlos() does not return a scalar'
    assert isinstance(o.helioX(),float), 'Orbit.helioX() does not return a scalar'
    assert isinstance(o.helioY(),float), 'Orbit.helioY() does not return a scalar'
    assert isinstance(o.helioZ(),float), 'Orbit.helioZ() does not return a scalar'
    assert isinstance(o.U(),float), 'Orbit.U() does not return a scalar'
    assert isinstance(o.V(),float), 'Orbit.V() does not return a scalar'
    assert isinstance(o.W(),float), 'Orbit.W() does not return a scalar'
    assert isinstance(o.E(pot=lp),float), 'Orbit.E() does not return a scalar'
    assert isinstance(o.Jacobi(pot=lp),float), 'Orbit.Jacobi() does not return a scalar'
    assert isinstance(o.ER(pot=lp),float), 'Orbit.ER() does not return a scalar'
    assert isinstance(o.Ez(pot=lp),float), 'Orbit.Ez() does not return a scalar'
    # Also integrate and then test
    times= numpy.linspace(0.,10.,1001)
    o.integrate(times,lp)
    assert isinstance(o.R(5.),float), 'Orbit.R() does not return a scalar'
    assert isinstance(o.vR(5.),float), 'Orbit.vR() does not return a scalar'
    assert isinstance(o.vT(5.),float), 'Orbit.vT() does not return a scalar'
    assert isinstance(o.z(5.),float), 'Orbit.z() does not return a scalar'
    assert isinstance(o.vz(5.),float), 'Orbit.vz() does not return a scalar'
    assert isinstance(o.phi(5.),float), 'Orbit.phi() does not return a scalar'
    assert isinstance(o.r(5.),float), 'Orbit.r() does not return a scalar'
    assert isinstance(o.x(5.),float), 'Orbit.x() does not return a scalar'
    assert isinstance(o.y(5.),float), 'Orbit.y() does not return a scalar'
    assert isinstance(o.vx(5.),float), 'Orbit.vx() does not return a scalar'
    assert isinstance(o.vy(5.),float), 'Orbit.vy() does not return a scalar'
    assert isinstance(o.ra(5.),float), 'Orbit.ra() does not return a scalar'
    assert isinstance(o.dec(5.),float), 'Orbit.dec() does not return a scalar'
    assert isinstance(o.ll(5.),float), 'Orbit.ll() does not return a scalar'
    assert isinstance(o.bb(5.),float), 'Orbit.bb() does not return a scalar'
    assert isinstance(o.dist(5.),float), 'Orbit.dist() does not return a scalar'
    assert isinstance(o.pmra(5.),float), 'Orbit.pmra() does not return a scalar'
    assert isinstance(o.pmdec(5.),float), 'Orbit.pmdec() does not return a scalar'
    assert isinstance(o.pmll(5.),float), 'Orbit.pmll() does not return a scalar'
    assert isinstance(o.pmbb(5.),float), 'Orbit.pmbb() does not return a scalar'
    assert isinstance(o.vra(5.),float), 'Orbit.vra() does not return a scalar'
    assert isinstance(o.vdec(5.),float), 'Orbit.vdec() does not return a scalar'
    assert isinstance(o.vll(5.),float), 'Orbit.vll() does not return a scalar'
    assert isinstance(o.vbb(5.),float), 'Orbit.vbb() does not return a scalar'
    assert isinstance(o.vlos(5.),float), 'Orbit.vlos() does not return a scalar'
    assert isinstance(o.helioX(5.),float), 'Orbit.helioX() does not return a scalar'
    assert isinstance(o.helioY(5.),float), 'Orbit.helioY() does not return a scalar'
    assert isinstance(o.helioZ(5.),float), 'Orbit.helioZ() does not return a scalar'
    assert isinstance(o.U(5.),float), 'Orbit.U() does not return a scalar'
    assert isinstance(o.V(5.),float), 'Orbit.V() does not return a scalar'
    assert isinstance(o.W(5.),float), 'Orbit.W() does not return a scalar'
    assert isinstance(o.E(5.),float), 'Orbit.E() does not return a scalar'
    assert isinstance(o.Jacobi(5.),float), 'Orbit.Jacobi() does not return a scalar'
    assert isinstance(o.ER(5.),float), 'Orbit.ER() does not return a scalar'
    assert isinstance(o.Ez(5.),float), 'Orbit.Ez() does not return a scalar'
    return None

def test_call_issue256():
    # Reported by Semyeong Oh: non-integrated orbit with t=/=0 should return eror
    from galpy.orbit import Orbit
    o = Orbit(vxvv=[5.,-1.,0.8, 3, -0.1, 0])
    # no integration of the orbit
    with pytest.raises(ValueError) as excinfo:
        o.R(30)
    return None

# Test whether the output from the SkyCoord function is correct
def test_SkyCoord():
    from galpy.orbit import Orbit
    from astropy import units
    # In ra, dec
    o= Orbit([120.,60.,2.,0.5,0.4,30.],radec=True)
    assert numpy.fabs(o.SkyCoord().ra.degree-o.ra()) < 10.**-13., 'Orbit SkyCoord ra and direct ra do not agree'
    assert numpy.fabs(o.SkyCoord().dec.degree-o.dec()) < 10.**-13., 'Orbit SkyCoord dec and direct dec do not agree'
    assert numpy.fabs(o.SkyCoord().distance.kpc-o.dist()) < 10.**-13., 'Orbit SkyCoord distance and direct distance do not agree'
    # For a list
    o= Orbit([120.,60.,2.,0.5,0.4,30.],radec=True)
    times= numpy.linspace(0.,2.,51)
    from galpy.potential import MWPotential
    o.integrate(times,MWPotential)
    ras= numpy.array([s.ra.degree for s in o.SkyCoord(times)])
    decs= numpy.array([s.dec.degree for s in o.SkyCoord(times)])
    dists= numpy.array([s.distance.kpc for s in o.SkyCoord(times)])
    assert numpy.all(numpy.fabs(ras-o.ra(times)) < 10.**-13.), 'Orbit SkyCoord ra and direct ra do not agree'
    assert numpy.all(numpy.fabs(decs-o.dec(times)) < 10.**-13.), 'Orbit SkyCoord dec and direct dec do not agree'
    assert numpy.all(numpy.fabs(dists-o.dist(times)) < 10.**-13.), 'Orbit SkyCoord distance and direct distance do not agree'
    # Check that the GC frame parameters are correctly propagated
    if not _APY3: return None # not done in python 2
    o= Orbit([120.,60.,2.,0.5,0.4,30.],radec=True,ro=10.,zo=1.,
             solarmotion=[-10.,34.,12.])
    assert numpy.fabs(o.SkyCoord().galcen_distance.to(units.kpc).value-numpy.sqrt(10.**2.+1.**2.)) < 10.**-13., 'Orbit SkyCoord GC frame attributes are incorrect'
    assert numpy.fabs(o.SkyCoord().z_sun.to(units.kpc).value-1.) < 10.**-13., 'Orbit SkyCoord GC frame attributes are incorrect'
    assert numpy.all(numpy.fabs(o.SkyCoord().galcen_v_sun.d_xyz.to(units.km/units.s).value-numpy.array([10.,220.+34.,12.])) < 10.**-13.), 'Orbit SkyCoord GC frame attributes are incorrect'
    return None

def test_orbit_obs_list_issue322():
    # Further tests of obs= list parameter for orbit output, mainly in relation
    # to issue #322
    from galpy.orbit import Orbit
    # The basic case, for a planar orbit
    o= Orbit([0.9,0.1,1.2,0.])
    assert numpy.fabs(o.helioX(obs=[1.,0.,0.],ro=1.)-0.1) < 10.**-7., 'Relative position wrt the Sun from using obs= keyword does not work as expected'
    assert numpy.fabs(o.helioY(obs=[1.,0.,0.],ro=1.)) < 10.**-7., 'Relative position wrt the Sun from using obs= keyword does not work as expected'
    # Now use non-zero Ysun
    o= Orbit([0.9,0.1,1.2,numpy.pi/2.])
    assert numpy.fabs(o.helioX(obs=[0.,1.,0.],ro=1.)-0.1) < 10.**-7., 'Relative position wrt the Sun from using obs= keyword does not work as expected'
    assert numpy.fabs(o.helioY(obs=[0.,1.,0.],ro=1.)) < 10.**-7., 'Relative position wrt the Sun from using obs= keyword does not work as expected'
    # Now use non-zero Ysun
    o= Orbit([0.9,0.1,1.2,3.*numpy.pi/2.])
    assert numpy.fabs(o.helioX(obs=[0.,-1.,0.],ro=1.)-0.1) < 10.**-7., 'Relative position wrt the Sun from using obs= keyword does not work as expected'
    assert numpy.fabs(o.helioY(obs=[0.,-1.,0.],ro=1.)) < 10.**-7., 'Relative position wrt the Sun from using obs= keyword does not work as expected'
    # Full orbit
    # The basic case, for a full orbit
    o= Orbit([0.9,0.1,1.2,0.,0.,0.])
    assert numpy.fabs(o.helioX(obs=[1.,0.,0.],ro=1.)-0.1) < 10.**-7., 'Relative position wrt the Sun from using obs= keyword does not work as expected'
    assert numpy.fabs(o.helioY(obs=[1.,0.,0.],ro=1.)) < 10.**-7., 'Relative position wrt the Sun from using obs= keyword does not work as expected'
    # Now use non-zero Ysun
    o= Orbit([0.9,0.1,1.2,0.,0.,numpy.pi/2.])
    assert numpy.fabs(o.helioX(obs=[0.,1.,0.],ro=1.)-0.1) < 10.**-7., 'Relative position wrt the Sun from using obs= keyword does not work as expected'
    assert numpy.fabs(o.helioY(obs=[0.,1.,0.],ro=1.)) < 10.**-7., 'Relative position wrt the Sun from using obs= keyword does not work as expected'
    # Now use non-zero Ysun
    o= Orbit([0.9,0.1,1.2,0.,0.,3.*numpy.pi/2.])
    assert numpy.fabs(o.helioX(obs=[0.,-1.,0.],ro=1.)-0.1) < 10.**-7., 'Relative position wrt the Sun from using obs= keyword does not work as expected'
    assert numpy.fabs(o.helioY(obs=[0.,-1.,0.],ro=1.)) < 10.**-7., 'Relative position wrt the Sun from using obs= keyword does not work as expected'
    return None

def test_orbit_obs_Orbit_issue322():
    #Further tests of obs= Orbit parameter for orbit output, mainly in relation
    # to issue #322
    from galpy.orbit import Orbit
    # The basic case, for a planar orbit
    o= Orbit([0.9,0.1,1.2,0.])
    assert numpy.fabs(o.helioX(obs=Orbit([1.,0.,0.,0.]),ro=1.)-0.1) < 10.**-7., 'Relative position wrt the Sun from using obs= keyword does not work as expected'
    assert numpy.fabs(o.helioY(obs=Orbit([1.,0.,0.,0.]),ro=1.)) < 10.**-7., 'Relative position wrt the Sun from using obs= keyword does not work as expected'
    # Now use non-zero Ysun
    o= Orbit([0.9,0.1,1.2,numpy.pi/2.])
    assert numpy.fabs(o.helioX(obs=Orbit([1.,0.,0.,numpy.pi/2.]),ro=1.)-0.1) < 10.**-7., 'Relative position wrt the Sun from using obs= keyword does not work as expected'
    assert numpy.fabs(o.helioY(obs=Orbit([1.,0.,0.,numpy.pi/2.]),ro=1.)) < 10.**-7., 'Relative position wrt the Sun from using obs= keyword does not work as expected'
    # Now use non-zero Ysun
    o= Orbit([0.9,0.1,1.2,3.*numpy.pi/2.])
    assert numpy.fabs(o.helioX(obs=Orbit([1.,0.,0.,3.*numpy.pi/2.]),ro=1.)-0.1) < 10.**-7., 'Relative position wrt the Sun from using obs= keyword does not work as expected'
    assert numpy.fabs(o.helioY(obs=Orbit([1.,0.,0.,3.*numpy.pi/2.]),ro=1.)) < 10.**-7., 'Relative position wrt the Sun from using obs= keyword does not work as expected'
    # Full orbit
    # The basic case, for a full orbit
    o= Orbit([0.9,0.1,1.2,0.,0.,0.])
    assert numpy.fabs(o.helioX(obs=Orbit([1.,0.,0.,0.,0.,0.]),ro=1.)-0.1) < 10.**-7., 'Relative position wrt the Sun from using obs= keyword does not work as expected'
    assert numpy.fabs(o.helioY(obs=Orbit([1.,0.,0.,0.,0.,0.]),ro=1.)) < 10.**-7., 'Relative position wrt the Sun from using obs= keyword does not work as expected'
    # Now use non-zero Ysun
    o= Orbit([0.9,0.1,1.2,0.,0.,numpy.pi/2.])
    assert numpy.fabs(o.helioX(obs=Orbit([1.,0.,0.,0.,0.,numpy.pi/2.]),ro=1.)-0.1) < 10.**-7., 'Relative position wrt the Sun from using obs= keyword does not work as expected'
    assert numpy.fabs(o.helioY(obs=Orbit([1.,0.,0.,0.,0.,numpy.pi/2.]),ro=1.)) < 10.**-7., 'Relative position wrt the Sun from using obs= keyword does not work as expected'
    # Now use non-zero Ysun
    o= Orbit([0.9,0.1,1.2,0.,0.,3.*numpy.pi/2.])
    assert numpy.fabs(o.helioX(obs=Orbit([1.,0.,0.,0.,0.,3.*numpy.pi/2.]),ro=1.)-0.1) < 10.**-7., 'Relative position wrt the Sun from using obs= keyword does not work as expected'
    assert numpy.fabs(o.helioY(obs=Orbit([1.,0.,0.,0.,0.,3.*numpy.pi/2.]),ro=1.)) < 10.**-7., 'Relative position wrt the Sun from using obs= keyword does not work as expected'
    return None

def test_orbit_obs_Orbits_issue322():
    #Further tests of obs= Orbit parameter for orbit output, mainly in relation
    # to issue #322; specific case where the orbit gets evaluated at multiple 
    # times
    from galpy.orbit import Orbit
    # Do non-zero Ysun case for planarOrbit
    o= Orbit([0.9,0.1,1.2,numpy.pi/2.],ro=1.)
    obs= Orbit([1.,0.,0.,numpy.pi/2.],ro=1.)
    times= numpy.linspace(0.,2.,2)
    from galpy.potential import MWPotential2014
    o.integrate(times,MWPotential2014)
    obs.integrate(times,MWPotential2014)
    for ii in range(len(times)):
        # Test against individual
        assert numpy.fabs(o.helioX(times,obs=obs,ro=1.)[ii]-o.helioX(times[ii],obs=[obs.x(times[ii]),obs.y(times[ii]),0.],ro=1.)) < 10.**-10., 'Relative position wrt the Sun from using obs= keyword does not work as expected'
        assert numpy.fabs(o.helioY(times,obs=obs,ro=1.)[ii]-o.helioY(times[ii],obs=[obs.x(times[ii]),obs.y(times[ii]),0.],ro=1.)) < 10.**-10., 'Relative position wrt the Sun from using obs= keyword does not work as expected'
    # Do non-zero Ysun case for planarOrbit, but giving FullOrbit for obs
    o= Orbit([0.9,0.1,1.2,numpy.pi/2.],ro=1.)
    obs= Orbit([1.,0.,0.,0.,0.,numpy.pi/2.],ro=1.)
    times= numpy.linspace(0.,2.,2)
    from galpy.potential import MWPotential2014
    o.integrate(times,MWPotential2014)
    obs.integrate(times,MWPotential2014)
    for ii in range(len(times)):
        # Test against individual
        assert numpy.fabs(o.helioX(times,obs=obs,ro=1.)[ii]-o.helioX(times[ii],obs=[obs.x(times[ii]),obs.y(times[ii]),obs.z(times[ii])],ro=1.)) < 10.**-10., 'Relative position wrt the Sun from using obs= keyword does not work as expected'
        assert numpy.fabs(o.helioY(times,obs=obs,ro=1.)[ii]-o.helioY(times[ii],obs=[obs.x(times[ii]),obs.y(times[ii]),obs.z(times[ii])],ro=1.)) < 10.**-10., 'Relative position wrt the Sun from using obs= keyword does not work as expected'
    # Do non-zero Ysun case for FullOrbit
    o= Orbit([0.9,0.1,1.2,0.,0.,numpy.pi/2.],ro=1.)
    obs= Orbit([1.,0.,0.,0.,0.,numpy.pi/2.],ro=1.)
    times= numpy.linspace(0.,2.,2)
    from galpy.potential import MWPotential2014
    o.integrate(times,MWPotential2014)
    obs.integrate(times,MWPotential2014)
    for ii in range(len(times)):
        # Test against individual
        assert numpy.fabs(o.helioX(times,obs=obs,ro=1.)[ii]-o.helioX(times[ii],obs=[obs.x(times[ii]),obs.y(times[ii]),obs.z(times[ii])],ro=1.)) < 10.**-10., 'Relative position wrt the Sun from using obs= keyword does not work as expected'
        assert numpy.fabs(o.helioY(times,obs=obs,ro=1.)[ii]-o.helioY(times[ii],obs=[obs.x(times[ii]),obs.y(times[ii]),obs.z(times[ii])],ro=1.)) < 10.**-10., 'Relative position wrt the Sun from using obs= keyword does not work as expected'
    return None

def test_orbit_obsvel_list_issue322():
    # Further tests of obs= list parameter for orbit output, incl. velocity
    # mainly in relation to issue #322
    from galpy.orbit import Orbit
    # The basic case, for a planar orbit
    o= Orbit([0.9,0.1,1.2,0.])
    assert numpy.fabs(o.U(obs=[1.,0.,0.,0.,0.7,0.],ro=1.,vo=1.)+0.1) < 10.**-6., 'Relative position wrt the Sun from using obs= keyword does not work as expected'
    assert numpy.fabs(o.V(obs=[1.,0.,0.,0.,0.7,0.],ro=1.,vo=1.)-0.5) < 10.**-6., 'Relative position wrt the Sun from using obs= keyword does not work as expected'
    # Now use non-zero Ysun
    o= Orbit([0.9,0.1,1.2,numpy.pi/2.])
    assert numpy.fabs(o.U(obs=[0.,1.,0.,0.6,0.8,0.],ro=1.,vo=1.)-0.7) < 10.**-5.7, 'Relative position wrt the Sun from using obs= keyword does not work as expected'
    assert numpy.fabs(o.V(obs=[0.,1.,0.,0.6,0.8,0.],ro=1.,vo=1.)-1.8) < 10.**-6., 'Relative position wrt the Sun from using obs= keyword does not work as expected'
    # Now use non-zero Ysun
    o= Orbit([0.9,0.1,1.2,3.*numpy.pi/2.])
    assert numpy.fabs(o.U(obs=[0.,1.,0.,0.6,0.8,0.],ro=1.,vo=1.)-0.9) < 10.**-6., 'Relative position wrt the Sun from using obs= keyword does not work as expected'
    assert numpy.fabs(o.V(obs=[0.,1.,0.,0.6,0.8,0.],ro=1.,vo=1.)+0.6) < 10.**-6., 'Relative position wrt the Sun from using obs= keyword does not work as expected'
    # Full orbit
    # The basic case, for a full orbit
    o= Orbit([0.9,0.1,1.2,0.,0.,0.])
    assert numpy.fabs(o.U(obs=[1.,0.,0.,0.,0.7,0.],ro=1.,vo=1.)+0.1) < 10.**-6., 'Relative position wrt the Sun from using obs= keyword does not work as expected'
    assert numpy.fabs(o.V(obs=[1.,0.,0.,0.,0.7,0.],ro=1.,vo=1.)-0.5) < 10.**-6., 'Relative position wrt the Sun from using obs= keyword does not work as expected'
    # Now use non-zero Ysun
    o= Orbit([0.9,0.1,1.2,0.,0.,numpy.pi/2.])
    assert numpy.fabs(o.U(obs=[0.,1.,0.,0.6,0.8,0.],ro=1.,vo=1.)-0.7) < 10.**-5.5, 'Relative position wrt the Sun from using obs= keyword does not work as expected'
    assert numpy.fabs(o.V(obs=[0.,1.,0.,0.6,0.8,0.],ro=1.,vo=1.)-1.8) < 10.**-6., 'Relative position wrt the Sun from using obs= keyword does not work as expected'
    # Now use non-zero Ysun
    o= Orbit([0.9,0.1,1.2,0.,0.,3.*numpy.pi/2.])
    assert numpy.fabs(o.U(obs=[0.,1.,0.,0.6,0.8,0.],ro=1.,vo=1.)-0.9) < 10.**-6., 'Relative position wrt the Sun from using obs= keyword does not work as expected'
    assert numpy.fabs(o.V(obs=[0.,1.,0.,0.6,0.8,0.],ro=1.,vo=1.)+0.6) < 10.**-6., 'Relative position wrt the Sun from using obs= keyword does not work as expected'

    return None

def test_orbit_obsvel_Orbit_issue322():
    # Further tests of obs= Orbit parameter for orbit output, incl. velocity
    # mainly in relation to issue #322
    from galpy.orbit import Orbit
    # The basic case, for a planar orbit
    o= Orbit([0.9,0.1,1.2,0.])
    obs= Orbit([1.,0.,0.7,0.,0.,0.],ro=1.,vo=1.)
    assert numpy.fabs(o.U(obs=obs,ro=1.,vo=1.)+0.1) < 10.**-6., 'Relative position wrt the Sun from using obs= keyword does not work as expected'
    assert numpy.fabs(o.V(obs=obs,ro=1.,vo=1.)-0.5) < 10.**-6., 'Relative position wrt the Sun from using obs= keyword does not work as expected'
    # Now use non-zero Ysun
    o= Orbit([0.9,0.1,1.2,numpy.pi/2.])
    obs= Orbit([1.,0.,0.7,0.,0.,numpy.pi/2.],ro=1.,vo=1.)
    assert numpy.fabs(o.helioX(obs=obs,ro=1.)-0.1) < 10.**-6., 'Relative position wrt the Sun from using obs= keyword does not work as expected'
    assert numpy.fabs(o.helioY(obs=obs,ro=1.)) < 10.**-6., 'Relative position wrt the Sun from using obs= keyword does not work as expected'
    # Now use non-zero Ysun
    o= Orbit([0.9,0.1,1.2,3.*numpy.pi/2.])
    obs= Orbit([1.,0.,0.7,0.,0.,3.*numpy.pi/2.],ro=1.,vo=1.)
    assert numpy.fabs(o.helioX(obs=obs,ro=1.)-0.1) < 10.**-6., 'Relative position wrt the Sun from using obs= keyword does not work as expected'
    assert numpy.fabs(o.helioY(obs=obs,ro=1.)) < 10.**-6., 'Relative position wrt the Sun from using obs= keyword does not work as expected'
    # Full orbit
    # The basic case, for a full orbit
    o= Orbit([0.9,0.1,1.2,0.,0.,0.])
    obs= Orbit([1.,0.,0.7,0.,0.,0.],ro=1.,vo=1.)
    assert numpy.fabs(o.U(obs=obs,ro=1.,vo=1.)+0.1) < 10.**-6., 'Relative position wrt the Sun from using obs= keyword does not work as expected'
    assert numpy.fabs(o.V(obs=obs,ro=1.,vo=1.)-0.5) < 10.**-6., 'Relative position wrt the Sun from using obs= keyword does not work as expected'
    # Now use non-zero Ysun
    o= Orbit([0.9,0.1,1.2,0.,0.,numpy.pi/2.])
    obs= Orbit([1.,0.,0.7,0.,0.,numpy.pi/2.],ro=1.,vo=1.)
    assert numpy.fabs(o.helioX(obs=obs,ro=1.)-0.1) < 10.**-6., 'Relative position wrt the Sun from using obs= keyword does not work as expected'
    assert numpy.fabs(o.helioY(obs=obs,ro=1.)) < 10.**-6., 'Relative position wrt the Sun from using obs= keyword does not work as expected'
    # Now use non-zero Ysun
    o= Orbit([0.9,0.1,1.2,0.,0.,3.*numpy.pi/2.])
    obs= Orbit([1.,0.,0.7,0.,0.,3.*numpy.pi/2.],ro=1.,vo=1.)
    assert numpy.fabs(o.helioX(obs=obs,ro=1.)-0.1) < 10.**-6., 'Relative position wrt the Sun from using obs= keyword does not work as expected'
    assert numpy.fabs(o.helioY(obs=obs,ro=1.)) < 10.**-6., 'Relative position wrt the Sun from using obs= keyword does not work as expected'
    return None

def test_orbit_obsvel_Orbits_issue322():
    #Further tests of obs= Orbit parameter for orbit output, mainly in relation
    # to issue #322; specific case where the orbit gets evaluated at multiple 
    # times; for velocity
    from galpy.orbit import Orbit
    # Do non-zero Ysun case for planarOrbit
    o= Orbit([0.9,0.1,1.2,numpy.pi/2.],ro=1.)
    obs= Orbit([1.,0.5,1.3,numpy.pi/2.],ro=1.)
    times= numpy.linspace(0.,2.,2)
    from galpy.potential import MWPotential2014
    o.integrate(times,MWPotential2014)
    obs.integrate(times,MWPotential2014)
    for ii in range(len(times)):
        # Test against individual
        assert numpy.fabs(o.U(times,obs=obs,ro=1.)[ii]-o.U(times[ii],obs=[obs.x(times[ii]),obs.y(times[ii]),0.,obs.vx(times[ii]),obs.vy(times[ii]),0.],ro=1.)) < 10.**-10., 'Relative position wrt the Sun from using obs= keyword does not work as expected'
        assert numpy.fabs(o.V(times,obs=obs,ro=1.)[ii]-o.V(times[ii],obs=[obs.x(times[ii]),obs.y(times[ii]),0.,obs.vx(times[ii]),obs.vy(times[ii]),0.],ro=1.)) < 10.**-10., 'Relative position wrt the Sun from using obs= keyword does not work as expected'
    # Do non-zero Ysun case for planarOrbit, but giving FullOrbit for obs
    o= Orbit([0.9,0.1,1.2,numpy.pi/2.],ro=1.)
    obs= Orbit([1.,0.5,1.3,0.,0.,numpy.pi/2.],ro=1.)
    times= numpy.linspace(0.,2.,2)
    from galpy.potential import MWPotential2014
    o.integrate(times,MWPotential2014)
    obs.integrate(times,MWPotential2014)
    for ii in range(len(times)):
        # Test against individual
        assert numpy.fabs(o.U(times,obs=obs,ro=1.)[ii]-o.U(times[ii],obs=[obs.x(times[ii]),obs.y(times[ii]),obs.z(times[ii]),obs.vx(times[ii]),obs.vy(times[ii]),obs.vz(times[ii])],ro=1.)) < 10.**-10., 'Relative position wrt the Sun from using obs= keyword does not work as expected'
        assert numpy.fabs(o.V(times,obs=obs,ro=1.)[ii]-o.V(times[ii],obs=[obs.x(times[ii]),obs.y(times[ii]),obs.z(times[ii]),obs.vx(times[ii]),obs.vy(times[ii]),obs.vz(times[ii])],ro=1.)) < 10.**-10., 'Relative position wrt the Sun from using obs= keyword does not work as expected'
    # Do non-zero Ysun case for FullOrbit
    o= Orbit([0.9,0.1,1.2,0.,0.,numpy.pi/2.],ro=1.)
    obs= Orbit([1.,0.5,1.3,0.,0.,numpy.pi/2.],ro=1.)
    times= numpy.linspace(0.,2.,2)
    from galpy.potential import MWPotential2014
    o.integrate(times,MWPotential2014)
    obs.integrate(times,MWPotential2014)
    for ii in range(len(times)):
        # Test against individual
        assert numpy.fabs(o.U(times,obs=obs,ro=1.)[ii]-o.U(times[ii],obs=[obs.x(times[ii]),obs.y(times[ii]),obs.z(times[ii]),obs.vx(times[ii]),obs.vy(times[ii]),obs.vz(times[ii])],ro=1.)) < 10.**-10., 'Relative position wrt the Sun from using obs= keyword does not work as expected'
        assert numpy.fabs(o.V(times,obs=obs,ro=1.)[ii]-o.V(times[ii],obs=[obs.x(times[ii]),obs.y(times[ii]),obs.z(times[ii]),obs.vx(times[ii]),obs.vy(times[ii]),obs.vz(times[ii])],ro=1.)) < 10.**-10., 'Relative position wrt the Sun from using obs= keyword does not work as expected'
    return None

def test_orbit_dim_2dPot_3dOrb():
    # Test that orbit integration throws an error when using a potential that
    # is lower dimensional than the orbit (using ~Plevne's example)
    from galpy.util import bovy_conversion
    from galpy.orbit import Orbit
    b_p= potential.PowerSphericalPotentialwCutoff(\
        alpha=1.8,rc=1.9/8.,normalize=0.05)
    ell_p= potential.EllipticalDiskPotential()
    pota=[b_p,ell_p]
    o= Orbit(vxvv=[20.,10.,2.,3.2,3.4,-100.],radec=True,ro=8.0,vo=220.0)
    ts= numpy.linspace(0.,3.5/bovy_conversion.time_in_Gyr(vo=220.0,ro=8.0),
                       1000,endpoint=True)
    with pytest.raises(AssertionError) as excinfo:
        o.integrate(ts,pota,method="odeint")
    return None

def test_orbit_dim_1dPot_3dOrb():
    # Test that orbit integration throws an error when using a potential that
    # is lower dimensional than the orbit, for a 1D potential
    from galpy.util import bovy_conversion
    from galpy.orbit import Orbit
    b_p= potential.PowerSphericalPotentialwCutoff(\
        alpha=1.8,rc=1.9/8.,normalize=0.05)
    pota= potential.RZToverticalPotential(b_p,1.1)
    o= Orbit(vxvv=[20.,10.,2.,3.2,3.4,-100.],radec=True,ro=8.0,vo=220.0)
    ts= numpy.linspace(0.,3.5/bovy_conversion.time_in_Gyr(vo=220.0,ro=8.0),
                       1000,endpoint=True)
    with pytest.raises(AssertionError) as excinfo:
        o.integrate(ts,pota,method="odeint")
    return None

def test_orbit_dim_1dPot_2dOrb():
    # Test that orbit integration throws an error when using a potential that
    # is lower dimensional than the orbit, for a 1D potential
    from galpy.orbit import Orbit
    b_p= potential.PowerSphericalPotentialwCutoff(\
        alpha=1.8,rc=1.9/8.,normalize=0.05)
    pota= [b_p.toVertical(1.1)]
    o= Orbit(vxvv=[1.1,0.1,1.1,0.1])
    ts= numpy.linspace(0.,10.,1001)
    with pytest.raises(AssertionError) as excinfo:
        o.integrate(ts,pota,method="leapfrog")
    return None

# Test whether ro warning is sounded when calling ra etc.
def test_orbit_radecetc_roWarning():
    from galpy.orbit import Orbit
    o= Orbit([1.1,0.1,1.1,0.1,0.1,0.2])
    check_radecetc_roWarning(o,'ra')
    check_radecetc_roWarning(o,'dec')
    check_radecetc_roWarning(o,'ll')
    check_radecetc_roWarning(o,'bb')
    check_radecetc_roWarning(o,'dist')
    check_radecetc_roWarning(o,'pmra')
    check_radecetc_roWarning(o,'pmdec')
    check_radecetc_roWarning(o,'pmll')
    check_radecetc_roWarning(o,'pmbb')
    check_radecetc_roWarning(o,'vra')
    check_radecetc_roWarning(o,'vdec')
    check_radecetc_roWarning(o,'vll')
    check_radecetc_roWarning(o,'vbb')
    check_radecetc_roWarning(o,'helioX')
    check_radecetc_roWarning(o,'helioY')
    check_radecetc_roWarning(o,'helioZ')
    check_radecetc_roWarning(o,'U')
    check_radecetc_roWarning(o,'V')
    check_radecetc_roWarning(o,'W')
    return None

# Test whether vo warning is sounded when calling pmra etc.
def test_orbit_radecetc_voWarning():
    from galpy.orbit import Orbit
    o= Orbit([1.1,0.1,1.1,0.1,0.1,0.2])
    check_radecetc_voWarning(o,'pmra')
    check_radecetc_voWarning(o,'pmdec')
    check_radecetc_voWarning(o,'pmll')
    check_radecetc_voWarning(o,'pmbb')
    check_radecetc_voWarning(o,'vra')
    check_radecetc_voWarning(o,'vdec')
    check_radecetc_voWarning(o,'vll')
    check_radecetc_voWarning(o,'vbb')
    check_radecetc_voWarning(o,'U')
    check_radecetc_voWarning(o,'V')
    check_radecetc_voWarning(o,'W')
    return None

# Test whether orbit evaluation methods sound warning when called with
# unitless time when orbit is integrated with unitfull times
def test_orbit_method_integrate_t_asQuantity_warning():
    from galpy.potential import MWPotential2014
    from galpy.orbit import Orbit
    from astropy import units
    # Setup and integrate orbit
    ts= numpy.linspace(0.,10.,1001)*units.Gyr
    o= Orbit([1.1,0.1,1.1,0.1,0.1,0.2])
    o.integrate(ts,MWPotential2014)
    # Now check
    check_integrate_t_asQuantity_warning(o,'R')
    check_integrate_t_asQuantity_warning(o,'vR')
    check_integrate_t_asQuantity_warning(o,'vT')
    check_integrate_t_asQuantity_warning(o,'z')
    check_integrate_t_asQuantity_warning(o,'vz')
    check_integrate_t_asQuantity_warning(o,'phi')
    check_integrate_t_asQuantity_warning(o,'r')
    check_integrate_t_asQuantity_warning(o,'x')
    check_integrate_t_asQuantity_warning(o,'y')
    check_integrate_t_asQuantity_warning(o,'vx')
    check_integrate_t_asQuantity_warning(o,'vy')
    check_integrate_t_asQuantity_warning(o,'ra')
    check_integrate_t_asQuantity_warning(o,'dec')
    check_integrate_t_asQuantity_warning(o,'ll')
    check_integrate_t_asQuantity_warning(o,'bb')
    check_integrate_t_asQuantity_warning(o,'dist')
    check_integrate_t_asQuantity_warning(o,'pmra')
    check_integrate_t_asQuantity_warning(o,'pmdec')
    check_integrate_t_asQuantity_warning(o,'pmll')
    check_integrate_t_asQuantity_warning(o,'pmbb')
    check_integrate_t_asQuantity_warning(o,'vra')
    check_integrate_t_asQuantity_warning(o,'vdec')
    check_integrate_t_asQuantity_warning(o,'vll')
    check_integrate_t_asQuantity_warning(o,'vbb')
    check_integrate_t_asQuantity_warning(o,'vlos')
    check_integrate_t_asQuantity_warning(o,'helioX')
    check_integrate_t_asQuantity_warning(o,'helioY')
    check_integrate_t_asQuantity_warning(o,'helioZ')
    check_integrate_t_asQuantity_warning(o,'U')
    check_integrate_t_asQuantity_warning(o,'V')
    check_integrate_t_asQuantity_warning(o,'W')
    check_integrate_t_asQuantity_warning(o,'E')
    check_integrate_t_asQuantity_warning(o,'L')
    check_integrate_t_asQuantity_warning(o,'Jacobi')
    check_integrate_t_asQuantity_warning(o,'ER')
    check_integrate_t_asQuantity_warning(o,'Ez')
    return None

# Test whether ro in methods using physical_conversion can be specified
# as a Quantity
def test_orbit_method_inputro_quantity():
    from galpy.orbit import Orbit
    from galpy.potential import MWPotential2014
    from astropy import units
    o= Orbit([1.1,0.1,1.1,0.2,0.3,0.3])
    ro= 11.
    assert numpy.fabs(o.E(pot=MWPotential2014,ro=ro*units.kpc)-o.E(pot=MWPotential2014,ro=ro)) < 10.**-8., 'Orbit method E does not return the correct value when input ro is Quantity'
    assert numpy.fabs(o.ER(pot=MWPotential2014,ro=ro*units.kpc)-o.ER(pot=MWPotential2014,ro=ro)) < 10.**-8., 'Orbit method ER does not return the correct value as Quantity'
    assert numpy.fabs(o.Ez(pot=MWPotential2014,ro=ro*units.kpc)-o.Ez(pot=MWPotential2014,ro=ro)) < 10.**-8., 'Orbit method Ez does not return the correct value when input ro is Quantity'
    assert numpy.fabs(o.Jacobi(pot=MWPotential2014,ro=ro*units.kpc)-o.Jacobi(pot=MWPotential2014,ro=ro)) < 10.**-8., 'Orbit method Jacobi does not return the correct value when input ro is Quantity'
    assert numpy.all(numpy.fabs(o.L(pot=MWPotential2014,ro=ro*units.kpc)-o.L(pot=MWPotential2014,ro=ro)) < 10.**-8.), 'Orbit method L does not return the correct value when input ro is Quantity'
    assert numpy.fabs(o.rap(pot=MWPotential2014,analytic=True,ro=ro*units.kpc)-o.rap(pot=MWPotential2014,analytic=True,ro=ro)) < 10.**-8., 'Orbit method rap does not return the correct value when input ro is Quantity'
    assert numpy.fabs(o.rperi(pot=MWPotential2014,analytic=True,ro=ro*units.kpc)-o.rperi(pot=MWPotential2014,analytic=True,ro=ro)) < 10.**-8., 'Orbit method rperi does not return the correct value when input ro is Quantity'
    assert numpy.fabs(o.zmax(pot=MWPotential2014,analytic=True,ro=ro*units.kpc)-o.zmax(pot=MWPotential2014,analytic=True,ro=ro)) < 10.**-8., 'Orbit method zmax does not return the correct value when input ro is Quantity'
    assert numpy.fabs(o.jr(pot=MWPotential2014,type='staeckel',delta=0.5,ro=ro*units.kpc)-o.jr(pot=MWPotential2014,type='staeckel',delta=0.5,ro=ro)) < 10.**-8., 'Orbit method jr does not return the correct value when input ro is Quantity'
    assert numpy.fabs(o.jp(pot=MWPotential2014,type='staeckel',delta=0.5,ro=ro*units.kpc)-o.jp(pot=MWPotential2014,type='staeckel',delta=0.5,ro=ro)) < 10.**-8., 'Orbit method jp does not return the correct value when input ro is Quantity'
    assert numpy.fabs(o.jz(pot=MWPotential2014,type='staeckel',delta=0.5,ro=ro*units.kpc)-o.jz(pot=MWPotential2014,type='staeckel',delta=0.5,ro=ro)) < 10.**-8., 'Orbit method jz does not return the correct value when input ro is Quantity'
    assert numpy.fabs(o.wr(pot=MWPotential2014,type='staeckel',delta=0.5,ro=ro*units.kpc)-o.wr(pot=MWPotential2014,type='staeckel',delta=0.5,ro=ro)) < 10.**-8., 'Orbit method wr does not return the correct value when input ro is Quantity'
    assert numpy.fabs(o.wp(pot=MWPotential2014,type='staeckel',delta=0.5,ro=ro*units.kpc)-o.wp(pot=MWPotential2014,type='staeckel',delta=0.5,ro=ro)) < 10.**-8., 'Orbit method wp does not return the correct value when input ro is Quantity'
    assert numpy.fabs(o.wz(pot=MWPotential2014,type='staeckel',delta=0.5,ro=ro*units.kpc)-o.wz(pot=MWPotential2014,type='staeckel',delta=0.5,ro=ro)) < 10.**-8., 'Orbit method wz does not return the correct value when input ro is Quantity'
    assert numpy.fabs(o.Tr(pot=MWPotential2014,type='staeckel',delta=0.5,ro=ro*units.kpc)-o.Tr(pot=MWPotential2014,type='staeckel',delta=0.5,ro=ro)) < 10.**-8., 'Orbit method Tr does not return the correct value when input ro is Quantity'
    assert numpy.fabs(o.Tp(pot=MWPotential2014,type='staeckel',delta=0.5,ro=ro*units.kpc)-o.Tp(pot=MWPotential2014,type='staeckel',delta=0.5,ro=ro)) < 10.**-8., 'Orbit method Tp does not return the correct value when input ro is Quantity'
    assert numpy.fabs(o.Tz(pot=MWPotential2014,type='staeckel',delta=0.5,ro=ro*units.kpc)-o.Tz(pot=MWPotential2014,type='staeckel',delta=0.5,ro=ro)) < 10.**-8., 'Orbit method Tz does not return the correct value when input ro is Quantity'
    assert numpy.fabs(o.Or(pot=MWPotential2014,type='staeckel',delta=0.5,ro=ro*units.kpc)-o.Or(pot=MWPotential2014,type='staeckel',delta=0.5,ro=ro)) < 10.**-8., 'Orbit method Or does not return the correct value when input ro is Quantity'
    assert numpy.fabs(o.Op(pot=MWPotential2014,type='staeckel',delta=0.5,ro=ro*units.kpc)-o.Op(pot=MWPotential2014,type='staeckel',delta=0.5,ro=ro)) < 10.**-8., 'Opbit method Or does not return the correct value when input ro is Quantity'
    assert numpy.fabs(o.Oz(pot=MWPotential2014,type='staeckel',delta=0.5,ro=ro*units.kpc)-o.Oz(pot=MWPotential2014,type='staeckel',delta=0.5,ro=ro)) < 10.**-8., 'Ozbit method Or does not return the correct value when input ro is Quantity'
    assert numpy.fabs(o.time(ro=ro*units.kpc)-o.time(ro=ro)) < 10.**-8., 'Orbit method time does not return the correct value when input ro is Quantity'
    assert numpy.fabs(o.R(ro=ro*units.kpc)-o.R(ro=ro)) < 10.**-8., 'Orbit method R does not return the correct value when input ro is Quantity'
    assert numpy.fabs(o.vR(ro=ro*units.kpc)-o.vR(ro=ro)) < 10.**-8., 'Orbit method vR does not return the correct value when input ro is Quantity'
    assert numpy.fabs(o.vT(ro=ro*units.kpc)-o.vT(ro=ro)) < 10.**-8., 'Orbit method vT does not return the correct value when input ro is Quantity'
    assert numpy.fabs(o.z(ro=ro*units.kpc)-o.z(ro=ro)) < 10.**-8., 'Orbit method z does not return the correct value when input ro is Quantity'
    assert numpy.fabs(o.vz(ro=ro*units.kpc)-o.vz(ro=ro)) < 10.**-8., 'Orbit method vz does not return the correct value when input ro is Quantity'
    assert numpy.fabs(o.phi(ro=ro*units.kpc)-o.phi(ro=ro)) < 10.**-8., 'Orbit method phi does not return the correct value when input ro is Quantity'
    assert numpy.fabs(o.vphi(ro=ro*units.kpc)-o.vphi(ro=ro)) < 10.**-8., 'Orbit method vphi does not return the correct value when input ro is Quantity'
    assert numpy.fabs(o.x(ro=ro*units.kpc)-o.x(ro=ro)) < 10.**-8., 'Orbit method x does not return the correct value when input ro is Quantity'
    assert numpy.fabs(o.y(ro=ro*units.kpc)-o.y(ro=ro)) < 10.**-8., 'Orbit method y does not return the correct value when input ro is Quantity'
    assert numpy.fabs(o.vx(ro=ro*units.kpc)-o.vx(ro=ro)) < 10.**-8., 'Orbit method vx does not return the correct value when input ro is Quantity'
    assert numpy.fabs(o.vy(ro=ro*units.kpc)-o.vy(ro=ro)) < 10.**-8., 'Orbit method vy does not return the correct value when input ro is Quantity'
    assert numpy.fabs(o.ra(ro=ro*units.kpc)-o.ra(ro=ro)) < 10.**-8., 'Orbit method ra does not return the correct value when input ro is Quantity'
    assert numpy.fabs(o.dec(ro=ro*units.kpc)-o.dec(ro=ro)) < 10.**-8., 'Orbit method dec does not return the correct value when input ro is Quantity'
    assert numpy.fabs(o.ll(ro=ro*units.kpc)-o.ll(ro=ro)) < 10.**-8., 'Orbit method ll does not return the correct value when input ro is Quantity'
    assert numpy.fabs(o.bb(ro=ro*units.kpc)-o.bb(ro=ro)) < 10.**-8., 'Orbit method bb does not return the correct value when input ro is Quantity'
    assert numpy.fabs(o.dist(ro=ro*units.kpc)-o.dist(ro=ro)) < 10.**-8., 'Orbit method dist does not return the correct value when input ro is Quantity'
    assert numpy.fabs(o.pmra(ro=ro*units.kpc)-o.pmra(ro=ro)) < 10.**-8., 'Orbit method pmra does not return the correct value when input ro is Quantity'
    assert numpy.fabs(o.pmdec(ro=ro*units.kpc)-o.pmdec(ro=ro)) < 10.**-8., 'Orbit method pmdec does not return the correct value when input ro is Quantity'
    assert numpy.fabs(o.pmll(ro=ro*units.kpc)-o.pmll(ro=ro)) < 10.**-8., 'Orbit method pmll does not return the correct value when input ro is Quantity'
    assert numpy.fabs(o.pmbb(ro=ro*units.kpc)-o.pmbb(ro=ro)) < 10.**-8., 'Orbit method pmbb does not return the correct value when input ro is Quantity'
    assert numpy.fabs(o.vlos(ro=ro*units.kpc)-o.vlos(ro=ro)) < 10.**-8., 'Orbit method vlos does not return the correct value when input ro is Quantity'
    assert numpy.fabs(o.vra(ro=ro*units.kpc)-o.vra(ro=ro)) < 10.**-8., 'Orbit method vra does not return the correct value when input ro is Quantity'
    assert numpy.fabs(o.vdec(ro=ro*units.kpc)-o.vdec(ro=ro)) < 10.**-8., 'Orbit method vdec does not return the correct value when input ro is Quantity'
    assert numpy.fabs(o.vll(ro=ro*units.kpc)-o.vll(ro=ro)) < 10.**-8., 'Orbit method vll does not return the correct value when input ro is Quantity'
    assert numpy.fabs(o.vbb(ro=ro*units.kpc)-o.vbb(ro=ro)) < 10.**-8., 'Orbit method vbb does not return the correct value when input ro is Quantity'
    assert numpy.fabs(o.helioX(ro=ro*units.kpc)-o.helioX(ro=ro)) < 10.**-8., 'Orbit method helioX does not return the correct value when input ro is Quantity'
    assert numpy.fabs(o.helioY(ro=ro*units.kpc)-o.helioY(ro=ro)) < 10.**-8., 'Orbit method helioY does not return the correct value when input ro is Quantity'
    assert numpy.fabs(o.helioZ(ro=ro*units.kpc)-o.helioZ(ro=ro)) < 10.**-8., 'Orbit method helioZ does not return the correct value when input ro is Quantity'
    assert numpy.fabs(o.U(ro=ro*units.kpc)-o.U(ro=ro)) < 10.**-8., 'Orbit method U does not return the correct value when input ro is Quantity'
    assert numpy.fabs(o.V(ro=ro*units.kpc)-o.V(ro=ro)) < 10.**-8., 'Orbit method V does not return the correct value when input ro is Quantity'
    assert numpy.fabs(o.W(ro=ro*units.kpc)-o.W(ro=ro)) < 10.**-8., 'Orbit method W does not return the correct value when input ro is Quantity'
    return None

# Test whether vo in methods using physical_conversion can be specified
# as a Quantity
def test_orbit_method_inputvo_quantity():
    from galpy.orbit import Orbit
    from galpy.potential import MWPotential2014
    from astropy import units
    o= Orbit([1.1,0.1,1.1,0.2,0.3,0.3])
    vo= 222.
    assert numpy.fabs(o.E(pot=MWPotential2014,vo=vo*units.km/units.s)-o.E(pot=MWPotential2014,vo=vo)) < 10.**-8., 'Orbit method E does not return the correct value when input vo is Quantity'
    assert numpy.fabs(o.ER(pot=MWPotential2014,vo=vo*units.km/units.s)-o.ER(pot=MWPotential2014,vo=vo)) < 10.**-8., 'Orbit method ER does not return the correct value as Quantity'
    assert numpy.fabs(o.Ez(pot=MWPotential2014,vo=vo*units.km/units.s)-o.Ez(pot=MWPotential2014,vo=vo)) < 10.**-8., 'Orbit method Ez does not return the correct value when input vo is Quantity'
    assert numpy.fabs(o.Jacobi(pot=MWPotential2014,vo=vo*units.km/units.s)-o.Jacobi(pot=MWPotential2014,vo=vo)) < 10.**-8., 'Orbit method Jacobi does not return the correct value when input vo is Quantity'
    assert numpy.all(numpy.fabs(o.L(pot=MWPotential2014,vo=vo*units.km/units.s)-o.L(pot=MWPotential2014,vo=vo)) < 10.**-8.), 'Orbit method L does not return the correct value when input vo is Quantity'
    assert numpy.fabs(o.rap(pot=MWPotential2014,analytic=True,vo=vo*units.km/units.s)-o.rap(pot=MWPotential2014,analytic=True,vo=vo)) < 10.**-8., 'Orbit method rap does not return the correct value when input vo is Quantity'
    assert numpy.fabs(o.rperi(pot=MWPotential2014,analytic=True,vo=vo*units.km/units.s)-o.rperi(pot=MWPotential2014,analytic=True,vo=vo)) < 10.**-8., 'Orbit method rperi does not return the correct value when input vo is Quantity'
    assert numpy.fabs(o.zmax(pot=MWPotential2014,analytic=True,vo=vo*units.km/units.s)-o.zmax(pot=MWPotential2014,analytic=True,vo=vo)) < 10.**-8., 'Orbit method zmax does not return the correct value when input vo is Quantity'
    assert numpy.fabs(o.jr(pot=MWPotential2014,type='staeckel',delta=0.5,vo=vo*units.km/units.s)-o.jr(pot=MWPotential2014,type='staeckel',delta=0.5,vo=vo)) < 10.**-8., 'Orbit method jr does not return the correct value when input vo is Quantity'
    assert numpy.fabs(o.jp(pot=MWPotential2014,type='staeckel',delta=0.5,vo=vo*units.km/units.s)-o.jp(pot=MWPotential2014,type='staeckel',delta=0.5,vo=vo)) < 10.**-8., 'Orbit method jp does not return the correct value when input vo is Quantity'
    assert numpy.fabs(o.jz(pot=MWPotential2014,type='staeckel',delta=0.5,vo=vo*units.km/units.s)-o.jz(pot=MWPotential2014,type='staeckel',delta=0.5,vo=vo)) < 10.**-8., 'Orbit method jz does not return the correct value when input vo is Quantity'
    assert numpy.fabs(o.wr(pot=MWPotential2014,type='staeckel',delta=0.5,vo=vo*units.km/units.s)-o.wr(pot=MWPotential2014,type='staeckel',delta=0.5,vo=vo)) < 10.**-8., 'Orbit method wr does not return the correct value when input vo is Quantity'
    assert numpy.fabs(o.wp(pot=MWPotential2014,type='staeckel',delta=0.5,vo=vo*units.km/units.s)-o.wp(pot=MWPotential2014,type='staeckel',delta=0.5,vo=vo)) < 10.**-8., 'Orbit method wp does not return the correct value when input vo is Quantity'
    assert numpy.fabs(o.wz(pot=MWPotential2014,type='staeckel',delta=0.5,vo=vo*units.km/units.s)-o.wz(pot=MWPotential2014,type='staeckel',delta=0.5,vo=vo)) < 10.**-8., 'Orbit method wz does not return the correct value when input vo is Quantity'
    assert numpy.fabs(o.Tr(pot=MWPotential2014,type='staeckel',delta=0.5,vo=vo*units.km/units.s)-o.Tr(pot=MWPotential2014,type='staeckel',delta=0.5,vo=vo)) < 10.**-8., 'Orbit method Tr does not return the correct value when input vo is Quantity'
    assert numpy.fabs(o.Tp(pot=MWPotential2014,type='staeckel',delta=0.5,vo=vo*units.km/units.s)-o.Tp(pot=MWPotential2014,type='staeckel',delta=0.5,vo=vo)) < 10.**-8., 'Orbit method Tp does not return the correct value when input vo is Quantity'
    assert numpy.fabs(o.Tz(pot=MWPotential2014,type='staeckel',delta=0.5,vo=vo*units.km/units.s)-o.Tz(pot=MWPotential2014,type='staeckel',delta=0.5,vo=vo)) < 10.**-8., 'Orbit method Tz does not return the correct value when input vo is Quantity'
    assert numpy.fabs(o.Or(pot=MWPotential2014,type='staeckel',delta=0.5,vo=vo*units.km/units.s)-o.Or(pot=MWPotential2014,type='staeckel',delta=0.5,vo=vo)) < 10.**-8., 'Orbit method Or does not return the correct value when input vo is Quantity'
    assert numpy.fabs(o.Op(pot=MWPotential2014,type='staeckel',delta=0.5,vo=vo*units.km/units.s)-o.Op(pot=MWPotential2014,type='staeckel',delta=0.5,vo=vo)) < 10.**-8., 'Opbit method Or does not return the correct value when input vo is Quantity'
    assert numpy.fabs(o.Oz(pot=MWPotential2014,type='staeckel',delta=0.5,vo=vo*units.km/units.s)-o.Oz(pot=MWPotential2014,type='staeckel',delta=0.5,vo=vo)) < 10.**-8., 'Ozbit method Or does not return the correct value when input vo is Quantity'
    assert numpy.fabs(o.time(vo=vo*units.km/units.s)-o.time(vo=vo)) < 10.**-8., 'Orbit method time does not return the correct value when input vo is Quantity'
    assert numpy.fabs(o.R(vo=vo*units.km/units.s)-o.R(vo=vo)) < 10.**-8., 'Orbit method R does not return the correct value when input vo is Quantity'
    assert numpy.fabs(o.vR(vo=vo*units.km/units.s)-o.vR(vo=vo)) < 10.**-8., 'Orbit method vR does not return the correct value when input vo is Quantity'
    assert numpy.fabs(o.vT(vo=vo*units.km/units.s)-o.vT(vo=vo)) < 10.**-8., 'Orbit method vT does not return the correct value when input vo is Quantity'
    assert numpy.fabs(o.z(vo=vo*units.km/units.s)-o.z(vo=vo)) < 10.**-8., 'Orbit method z does not return the correct value when input vo is Quantity'
    assert numpy.fabs(o.vz(vo=vo*units.km/units.s)-o.vz(vo=vo)) < 10.**-8., 'Orbit method vz does not return the correct value when input vo is Quantity'
    assert numpy.fabs(o.phi(vo=vo*units.km/units.s)-o.phi(vo=vo)) < 10.**-8., 'Orbit method phi does not return the correct value when input vo is Quantity'
    assert numpy.fabs(o.vphi(vo=vo*units.km/units.s)-o.vphi(vo=vo)) < 10.**-8., 'Orbit method vphi does not return the correct value when input vo is Quantity'
    assert numpy.fabs(o.x(vo=vo*units.km/units.s)-o.x(vo=vo)) < 10.**-8., 'Orbit method x does not return the correct value when input vo is Quantity'
    assert numpy.fabs(o.y(vo=vo*units.km/units.s)-o.y(vo=vo)) < 10.**-8., 'Orbit method y does not return the correct value when input vo is Quantity'
    assert numpy.fabs(o.vx(vo=vo*units.km/units.s)-o.vx(vo=vo)) < 10.**-8., 'Orbit method vx does not return the correct value when input vo is Quantity'
    assert numpy.fabs(o.vy(vo=vo*units.km/units.s)-o.vy(vo=vo)) < 10.**-8., 'Orbit method vy does not return the correct value when input vo is Quantity'
    assert numpy.fabs(o.ra(vo=vo*units.km/units.s)-o.ra(vo=vo)) < 10.**-8., 'Orbit method ra does not return the correct value when input vo is Quantity'
    assert numpy.fabs(o.dec(vo=vo*units.km/units.s)-o.dec(vo=vo)) < 10.**-8., 'Orbit method dec does not return the correct value when input vo is Quantity'
    assert numpy.fabs(o.ll(vo=vo*units.km/units.s)-o.ll(vo=vo)) < 10.**-8., 'Orbit method ll does not return the correct value when input vo is Quantity'
    assert numpy.fabs(o.bb(vo=vo*units.km/units.s)-o.bb(vo=vo)) < 10.**-8., 'Orbit method bb does not return the correct value when input vo is Quantity'
    assert numpy.fabs(o.dist(vo=vo*units.km/units.s)-o.dist(vo=vo)) < 10.**-8., 'Orbit method dist does not return the correct value when input vo is Quantity'
    assert numpy.fabs(o.pmra(vo=vo*units.km/units.s)-o.pmra(vo=vo)) < 10.**-8., 'Orbit method pmra does not return the correct value when input vo is Quantity'
    assert numpy.fabs(o.pmdec(vo=vo*units.km/units.s)-o.pmdec(vo=vo)) < 10.**-8., 'Orbit method pmdec does not return the correct value when input vo is Quantity'
    assert numpy.fabs(o.pmll(vo=vo*units.km/units.s)-o.pmll(vo=vo)) < 10.**-8., 'Orbit method pmll does not return the correct value when input vo is Quantity'
    assert numpy.fabs(o.pmbb(vo=vo*units.km/units.s)-o.pmbb(vo=vo)) < 10.**-8., 'Orbit method pmbb does not return the correct value when input vo is Quantity'
    assert numpy.fabs(o.vlos(vo=vo*units.km/units.s)-o.vlos(vo=vo)) < 10.**-8., 'Orbit method vlos does not return the correct value when input vo is Quantity'
    assert numpy.fabs(o.vra(vo=vo*units.km/units.s)-o.vra(vo=vo)) < 10.**-8., 'Orbit method vra does not return the correct value when input vo is Quantity'
    assert numpy.fabs(o.vdec(vo=vo*units.km/units.s)-o.vdec(vo=vo)) < 10.**-8., 'Orbit method vdec does not return the correct value when input vo is Quantity'
    assert numpy.fabs(o.vll(vo=vo*units.km/units.s)-o.vll(vo=vo)) < 10.**-8., 'Orbit method vll does not return the correct value when input vo is Quantity'
    assert numpy.fabs(o.vbb(vo=vo*units.km/units.s)-o.vbb(vo=vo)) < 10.**-8., 'Orbit method vbb does not return the correct value when input vo is Quantity'
    assert numpy.fabs(o.helioX(vo=vo*units.km/units.s)-o.helioX(vo=vo)) < 10.**-8., 'Orbit method helioX does not return the correct value when input vo is Quantity'
    assert numpy.fabs(o.helioY(vo=vo*units.km/units.s)-o.helioY(vo=vo)) < 10.**-8., 'Orbit method helioY does not return the correct value when input vo is Quantity'
    assert numpy.fabs(o.helioZ(vo=vo*units.km/units.s)-o.helioZ(vo=vo)) < 10.**-8., 'Orbit method helioZ does not return the correct value when input vo is Quantity'
    assert numpy.fabs(o.U(vo=vo*units.km/units.s)-o.U(vo=vo)) < 10.**-8., 'Orbit method U does not return the correct value when input vo is Quantity'
    assert numpy.fabs(o.V(vo=vo*units.km/units.s)-o.V(vo=vo)) < 10.**-8., 'Orbit method V does not return the correct value when input vo is Quantity'
    assert numpy.fabs(o.W(vo=vo*units.km/units.s)-o.W(vo=vo)) < 10.**-8., 'Orbit method W does not return the correct value when input vo is Quantity'
    return None

# Test whether obs in methods using physical_conversion can be specified
# as a Quantity
def test_orbit_method_inputobs_quantity():
    from galpy.orbit import Orbit
    from astropy import units
    o= Orbit([1.1,0.1,1.1,0.2,0.3,0.3])
    obs= [11.,0.1,0.2,-10.,245.,7.]
    obs_units= [11.*units.kpc,0.1*units.kpc,0.2*units.kpc,
                -10.*units.km/units.s,245.*units.km/units.s,7.*units.km/units.s]
    assert numpy.fabs(o.ra(obs=obs_units)-o.ra(obs=obs)) < 10.**-8., 'Orbit method ra does not return the correct value when input ro is Quantity'
    assert numpy.fabs(o.dec(obs=obs_units)-o.dec(obs=obs)) < 10.**-8., 'Orbit method dec does not return the correct value when input ro is Quantity'
    assert numpy.fabs(o.ll(obs=obs_units)-o.ll(obs=obs)) < 10.**-8., 'Orbit method ll does not return the correct value when input ro is Quantity'
    assert numpy.fabs(o.bb(obs=obs_units)-o.bb(obs=obs)) < 10.**-8., 'Orbit method bb does not return the correct value when input ro is Quantity'
    assert numpy.fabs(o.dist(obs=obs_units)-o.dist(obs=obs)) < 10.**-8., 'Orbit method dist does not return the correct value when input ro is Quantity'
    assert numpy.fabs(o.pmra(obs=obs_units)-o.pmra(obs=obs)) < 10.**-8., 'Orbit method pmra does not return the correct value when input ro is Quantity'
    assert numpy.fabs(o.pmdec(obs=obs_units)-o.pmdec(obs=obs)) < 10.**-8., 'Orbit method pmdec does not return the correct value when input ro is Quantity'
    assert numpy.fabs(o.pmll(obs=obs_units)-o.pmll(obs=obs)) < 10.**-8., 'Orbit method pmll does not return the correct value when input ro is Quantity'
    assert numpy.fabs(o.pmbb(obs=obs_units)-o.pmbb(obs=obs)) < 10.**-8., 'Orbit method pmbb does not return the correct value when input ro is Quantity'
    assert numpy.fabs(o.vlos(obs=obs_units)-o.vlos(obs=obs)) < 10.**-8., 'Orbit method vlos does not return the correct value when input ro is Quantity'
    assert numpy.fabs(o.vra(obs=obs_units)-o.vra(obs=obs)) < 10.**-8., 'Orbit method vra does not return the correct value when input ro is Quantity'
    assert numpy.fabs(o.vdec(obs=obs_units)-o.vdec(obs=obs)) < 10.**-8., 'Orbit method vdec does not return the correct value when input ro is Quantity'
    assert numpy.fabs(o.vll(obs=obs_units)-o.vll(obs=obs)) < 10.**-8., 'Orbit method vll does not return the correct value when input ro is Quantity'
    assert numpy.fabs(o.vbb(obs=obs_units)-o.vbb(obs=obs)) < 10.**-8., 'Orbit method vbb does not return the correct value when input ro is Quantity'
    assert numpy.fabs(o.helioX(obs=obs_units)-o.helioX(obs=obs)) < 10.**-8., 'Orbit method helioX does not return the correct value when input ro is Quantity'
    assert numpy.fabs(o.helioY(obs=obs_units)-o.helioY(obs=obs)) < 10.**-8., 'Orbit method helioY does not return the correct value when input ro is Quantity'
    assert numpy.fabs(o.helioZ(obs=obs_units)-o.helioZ(obs=obs)) < 10.**-8., 'Orbit method helioZ does not return the correct value when input ro is Quantity'
    assert numpy.fabs(o.U(obs=obs_units)-o.U(obs=obs)) < 10.**-8., 'Orbit method U does not return the correct value when input ro is Quantity'
    assert numpy.fabs(o.V(obs=obs_units)-o.V(obs=obs)) < 10.**-8., 'Orbit method V does not return the correct value when input ro is Quantity'
    assert numpy.fabs(o.W(obs=obs_units)-o.W(obs=obs)) < 10.**-8., 'Orbit method W does not return the correct value when input ro is Quantity'
    return None

# Test that orbit integration in C gets interrupted by SIGINT (CTRL-C)
def test_orbit_c_sigint_full():
    if WIN32: return None
    integrators= ['dopr54_c',
                  'leapfrog_c',
                  'rk4_c','rk6_c',
                  'symplec4_c','symplec6_c']
    scriptpath= 'orbitint4sigint.py'
    if not 'tests' in os.getcwd():
        scriptpath= os.path.join('tests',scriptpath)
    ntries= 10
    for integrator in integrators:
        p= subprocess.Popen(['python',scriptpath,integrator,'full'],
                            stdin=subprocess.PIPE,
                            stdout=subprocess.PIPE,
                            stderr=subprocess.PIPE)
        time.sleep(4)
        os.kill(p.pid,signal.SIGINT)
        time.sleep(4)
        cnt= 0
        while p.poll() is None and cnt < ntries: # wait a little longer
            time.sleep(4)
            cnt+= 1
        if p.poll() is None or p.poll() != 1:
            if p.poll() is None: msg= -100
            else: msg= p.poll()
            raise AssertionError("Full orbit integration using %s should have been interrupted by SIGINT (CTRL-C), but was not because p.poll() == %i" % (integrator,msg))
        p.stdin.close()
        p.stdout.close()
        p.stderr.close()
    return None

# Test that orbit integration in C gets interrupted by SIGINT (CTRL-C)
def test_orbit_c_sigint_planar():
    if WIN32: return None
    integrators= ['dopr54_c',
                  'leapfrog_c',
                  'rk4_c','rk6_c',
                  'symplec4_c','symplec6_c']
    scriptpath= 'orbitint4sigint.py'
    if not 'tests' in os.getcwd():
        scriptpath= os.path.join('tests',scriptpath)
    ntries= 10
    for integrator in integrators:
        p= subprocess.Popen(['python',scriptpath,integrator,'planar'],
                            stdin=subprocess.PIPE,
                            stdout=subprocess.PIPE,
                            stderr=subprocess.PIPE)
        time.sleep(4)
        os.kill(p.pid,signal.SIGINT)
        time.sleep(4)
        cnt= 0
        while p.poll() is None and cnt < ntries: # wait a little longer
            time.sleep(4)
            cnt+= 1
        if p.poll() is None or p.poll() != 1:
            if p.poll() is None: msg= -100
            else: msg= p.poll()
            raise AssertionError("Full orbit integration using %s should have been interrupted by SIGINT (CTRL-C), but was not because p.poll() == %i" % (integrator,msg))
        p.stdin.close()
        p.stdout.close()
        p.stderr.close()
    return None

# Test that orbit integration in C gets interrupted by SIGINT (CTRL-C)
def test_orbit_c_sigint_planardxdv():
    if WIN32: return None
    integrators= ['dopr54_c','rk4_c','rk6_c']
    scriptpath= 'orbitint4sigint.py'
    if not 'tests' in os.getcwd():
        scriptpath= os.path.join('tests',scriptpath)
    ntries= 10
    for integrator in integrators:
        p= subprocess.Popen(['python',scriptpath,integrator,'planardxdv'],
                            stdin=subprocess.PIPE,
                            stdout=subprocess.PIPE,
                            stderr=subprocess.PIPE)
        time.sleep(4)
        os.kill(p.pid,signal.SIGINT)
        time.sleep(4)
        cnt= 0
        while p.poll() is None and cnt < ntries: # wait a little longer
            time.sleep(4)
            cnt+= 1
        if p.poll() is None or p.poll() != 1:
            if p.poll() is None: msg= -100
            else: msg= p.poll()
            raise AssertionError("Full orbit integration using %s should have been interrupted by SIGINT (CTRL-C), but was not because p.poll() == %i" % (integrator,msg))
        p.stdin.close()
        p.stdout.close()
        p.stderr.close()
    return None

def test_orbitint_pythonfallback():
    # Check if a warning is raised when the potential has no C integrator
    from galpy.orbit import Orbit
    bp= BurkertPotentialNoC() # BurkertPotentialNoC is already imported at the top of test_orbit.py
    bp.normalize(1.)
    ts= numpy.linspace(0.,1.,101)
    for orb in [Orbit([1.,0.1,1.1,0.1,0.,1.]),Orbit([1.,0.1,1.1,0.1,0.]),
                Orbit([1.,0.1,1.1,1.]),Orbit([1.,0.1,1.1])]:
        with pytest.warns(None) as record:
            #Test w/ dopr54_c
            orb.integrate(ts,bp, method='dopr54_c')
        raisedWarning= False
        for rec in record:
            # check that the message matches
            print(rec.message.args[0])
            raisedWarning+= (str(rec.message.args[0]) == "Cannot use C integration because some of the potentials are not implemented in C (using odeint instead)")
        assert raisedWarning, "Orbit integration did not raise fallback warning"
    return None

def test_orbitint_dissipativefallback():
    # Check if a warning is raised when one tries to integrate an orbit
    # in a dissipative force law with a symplectic integrator
    from galpy.orbit import Orbit
    lp= potential.LogarithmicHaloPotential(normalize=1.,q=1.)
    cdf= potential.ChandrasekharDynamicalFrictionForce(\
        GMs=0.01,
        dens=lp,sigmar=lambda r: 1./numpy.sqrt(2.))
    ts= numpy.linspace(0.,1.,101)
    for orb in [Orbit([1.,0.1,1.1,0.1,0.,1.])]:
        with pytest.warns(None) as record:
            orb.integrate(ts,[lp,cdf], method='leapfrog')
        raisedWarning= False
        for rec in record:
            # check that the message matches
            raisedWarning+= (str(rec.message.args[0]) == "Cannot use symplectic integration because some of the included forces are dissipative (using non-symplectic integrator odeint instead)")
        assert raisedWarning, "Orbit integration with symplectic integrator for dissipative force did not raise fallback warning"
    return None

# Test that the functions that supposedly *always* return output in physical 
# units actually do so; see issue #294
def test_intrinsic_physical_output():
    from galpy.orbit import Orbit
    from galpy.util import bovy_coords
    o= Orbit([0.9,0.,1.,0.,0.2,0.],ro=8.,vo=220.,zo=0.,
             solarmotion=[-20.,30.,40.])
    # 04/2018: not quite anylonger w/ astropy def. of plane, but close
    l_true= 0.
    b_true= 0.
    ra_true, dec_true= bovy_coords.lb_to_radec(l_true,b_true,degree=True,
                                               epoch=None)
    assert numpy.fabs(o.ra()-ra_true) < 10.**-3.8, 'Orbit.ra does not return correct ra in degree'
    assert numpy.fabs(o.dec()-dec_true) < 10.**-3.8, 'Orbit.dec does not return correct dec in degree'
    assert numpy.fabs(o.ll()-l_true) < 10.**-4., 'Orbit.ll does not return correct l in degree'
    assert numpy.fabs(o.bb()-b_true) < 10.**-4., 'Orbit.bb does not return correct b in degree'
    assert numpy.fabs(o.dist()-0.8) < 10.**-8., 'Orbit.dist does not return correct dist in kpc'
    pmll_true= -30./0.8/4.74047
    pmbb_true= 4./0.8/4.74047
    pmra_true, pmdec_true= bovy_coords.pmllpmbb_to_pmrapmdec(pmll_true,
                                                             pmbb_true,
                                                             l_true,b_true,
                                                             degree=True,
                                                             epoch=None)
    assert numpy.fabs(o.pmra()-pmra_true) < 10.**-5., 'Orbit.pmra does not return correct pmra in mas/yr'
    assert numpy.fabs(o.pmdec()-pmdec_true) < 10.**-5., 'Orbit.pmdec does not return correct pmdec in mas/yr'
    assert numpy.fabs(o.pmll()-pmll_true) < 10.**-5., 'Orbit.pmll does not return correct pmll in mas/yr'
    assert numpy.fabs(o.pmbb()-pmbb_true) < 10.**-4.7, 'Orbit.pmbb does not return correct pmbb in mas/yr'
    assert numpy.fabs(o.vra()-pmra_true*0.8*4.74047) < 10.**-4.8, 'Orbit.vra does not return correct vra in km/s'
    assert numpy.fabs(o.vdec()-pmdec_true*0.8*4.74047) < 10.**-4.6, 'Orbit.vdec does not return correct vdec in km/s'
    assert numpy.fabs(o.vll()-pmll_true*0.8*4.74047) < 10.**-5., 'Orbit.vll does not return correct vll in km/s'
    assert numpy.fabs(o.vbb()-pmbb_true*0.8*4.74047) < 10.**-4., 'Orbit.vbb does not return correct vbb in km/s'
    assert numpy.fabs(o.vlos()+20.) < 10.**-8., 'Orbit.vlos does not return correct vlos in km/s'
    assert numpy.fabs(o.U()+20.) < 10.**-4., 'Orbit.U does not return correct U in km/s'
    assert numpy.fabs(o.V()-pmll_true*0.8*4.74047) < 10.**-4.8, 'Orbit.V does not return correct V in km/s'
    assert numpy.fabs(o.W()-pmbb_true*0.8*4.74047) < 10.**-4., 'Orbit.W does not return correct W in km/s'
    assert numpy.fabs(o.helioX()-0.8) < 10.**-8., 'Orbit.helioX does not return correct helioX in kpc'
    # For non-trivial helioY and helioZ tests
    o= Orbit([1./numpy.sqrt(2.),0.,1.,0.,0.2,numpy.pi/4.],
             ro=8.,vo=220.,zo=0.,
             solarmotion=[-20.,30.,40.])
    assert numpy.fabs(o.helioY()-4.) < 10.**-5., 'Orbit.helioY does not return correct helioY in kpc'
    o= Orbit([0.9,0.,1.,0.3,0.2,numpy.pi/4.],
             ro=8.,vo=220.,zo=0.,
             solarmotion=[-20.,30.,40.])
    assert numpy.fabs(o.helioZ()-0.3*8.) < 10.**-4.8, 'Orbit.helioZ does not return correct helioZ in kpc'
    return None

def test_doublewrapper_2d():
    # Test that a doubly-wrapped potential gets passed to C correctly, 
    # by comparing orbit integrated in C to that in python
    from galpy.orbit import Orbit
    from galpy.potential import LogarithmicHaloPotential, \
        DehnenBarPotential, \
        SolidBodyRotationWrapperPotential, \
        DehnenSmoothWrapperPotential
    # potential= flat vc + doubly-wrapped bar
    pot= [LogarithmicHaloPotential(normalize=1.),
          SolidBodyRotationWrapperPotential(\
            pot=DehnenSmoothWrapperPotential(\
                pot=DehnenBarPotential(omegab=1.,rb=5./8.,Af=1./100.),
                tform=5.,tsteady=15.),omega=1.3)]
    # Integrate orbit in C and python
    o= Orbit([1.,0.1,1.1,0.1])
    oc= o()
    ts= numpy.linspace(0.,20.,1001)
    o.integrate(ts,pot,method='leapfrog')
    oc.integrate(ts,pot,method='leapfrog_c')
    # Check that they end up in the same point
    o= o(ts[-1])
    oc= oc(ts[-1])
    assert numpy.fabs(o.x()-oc.x()) < 10.**-4.,  'Final orbit position between C and Python integration of a doubly-wrapped orbit is too large'
    assert numpy.fabs(o.y()-oc.y()) < 10.**-4.,  'Final orbit position between C and Python integration of a doubly-wrapped orbit is too large'
    assert numpy.fabs(o.vx()-oc.vx()) < 10.**-4.,  'Final orbit velocity between C and Python integration of a doubly-wrapped orbit is too large'
    assert numpy.fabs(o.vy()-oc.vy()) < 10.**-4.,  'Final orbit velocity between C and Python integration of a doubly-wrapped orbit is too large'
    return None

def test_doublewrapper_3d():
    # Test that a doubly-wrapped potential gets passed to C correctly, 
    # by comparing orbit integrated in C to that in python
    from galpy.orbit import Orbit
    from galpy.potential import LogarithmicHaloPotential, \
        DehnenBarPotential, \
        SolidBodyRotationWrapperPotential, \
        DehnenSmoothWrapperPotential
    # potential= flat vc + doubly-wrapped bar
    pot= [LogarithmicHaloPotential(normalize=1.),
          SolidBodyRotationWrapperPotential(\
            pot=DehnenSmoothWrapperPotential(\
                pot=DehnenBarPotential(omegab=1.,rb=5./8.,Af=1./100.),
                tform=5.,tsteady=15.),omega=1.3)]
    # Integrate orbit in C and python
    o= Orbit([1.,0.1,1.1,0.1,-0.03,numpy.pi])
    oc= o()
    ts= numpy.linspace(0.,20.,1001)
    o.integrate(ts,pot,method='leapfrog')
    oc.integrate(ts,pot,method='leapfrog_c')
    # Check that they end up in the same point
    o= o(ts[-1])
    oc= oc(ts[-1])
    assert numpy.fabs(o.x()-oc.x()) < 10.**-4.,  'Final orbit position between C and Python integration of a doubly-wrapped orbit is too large'
    assert numpy.fabs(o.y()-oc.y()) < 10.**-4.,  'Final orbit position between C and Python integration of a doubly-wrapped orbit is too large'
    assert numpy.fabs(o.z()-oc.z()) < 10.**-4.,  'Final orbit position between C and Python integration of a doubly-wrapped orbit is too large'
    assert numpy.fabs(o.vx()-oc.vx()) < 10.**-4.,  'Final orbit velocity between C and Python integration of a doubly-wrapped orbit is too large'
    assert numpy.fabs(o.vy()-oc.vy()) < 10.**-4.,  'Final orbit velocity between C and Python integration of a doubly-wrapped orbit is too large'
    assert numpy.fabs(o.vz()-oc.vz()) < 10.**-4.,  'Final orbit velocity between C and Python integration of a doubly-wrapped orbit is too large'
    return None

def test_wrapper_followedbyanotherpotential_2d():
    # Test that a wrapped potential that gets followed by another potential
    # gets passed to C correctly, 
    # by comparing orbit integrated in C to that in python
    from galpy.orbit import Orbit
    from galpy.potential import LogarithmicHaloPotential, \
        DehnenBarPotential, \
        SolidBodyRotationWrapperPotential, \
        DehnenSmoothWrapperPotential, \
        SpiralArmsPotential
    # potential= flat vc + doubly-wrapped bar
    pot= [LogarithmicHaloPotential(normalize=1.),
          SolidBodyRotationWrapperPotential(\
            pot=DehnenSmoothWrapperPotential(\
                pot=DehnenBarPotential(omegab=1.,rb=5./8.,Af=1./100.),
                tform=5.,tsteady=15.),omega=1.3),
          SpiralArmsPotential(N=4,omega=0.79,amp=0.9)]
    # Integrate orbit in C and python
    o= Orbit([1.,0.1,1.1,0.1])
    oc= o()
    ts= numpy.linspace(0.,20.,1001)
    o.integrate(ts,pot,method='leapfrog')
    oc.integrate(ts,pot,method='leapfrog_c')
    # Check that they end up in the same point
    o= o(ts[-1])
    oc= oc(ts[-1])
    assert numpy.fabs(o.x()-oc.x()) < 10.**-4.,  'Final orbit position between C and Python integration of a doubly-wrapped orbit is too large'
    assert numpy.fabs(o.y()-oc.y()) < 10.**-4.,  'Final orbit position between C and Python integration of a doubly-wrapped orbit is too large'
    assert numpy.fabs(o.vx()-oc.vx()) < 10.**-4.,  'Final orbit velocity between C and Python integration of a doubly-wrapped orbit is too large'
    assert numpy.fabs(o.vy()-oc.vy()) < 10.**-4.,  'Final orbit velocity between C and Python integration of a doubly-wrapped orbit is too large'
    return None

def test_wrapper_followedbyanotherpotential_3d():
    # Test that a wrapped potential that gets followed by another potential
    # gets passed to C correctly, 
    # by comparing orbit integrated in C to that in python
    from galpy.orbit import Orbit
    from galpy.potential import LogarithmicHaloPotential, \
        DehnenBarPotential, \
        SolidBodyRotationWrapperPotential, \
        DehnenSmoothWrapperPotential, \
        SpiralArmsPotential
    # potential= flat vc + doubly-wrapped bar
    pot= [LogarithmicHaloPotential(normalize=1.),
          SolidBodyRotationWrapperPotential(\
            pot=DehnenSmoothWrapperPotential(\
                pot=DehnenBarPotential(omegab=1.,rb=5./8.,Af=1./100.),
                tform=5.,tsteady=15.),omega=1.3),
          SpiralArmsPotential(N=4,omega=0.79,amp=0.9)]
    # Integrate orbit in C and python
    o= Orbit([1.,0.1,1.1,0.1,-0.03,numpy.pi])
    oc= o()
    ts= numpy.linspace(0.,20.,1001)
    o.integrate(ts,pot,method='leapfrog')
    oc.integrate(ts,pot,method='leapfrog_c')
    # Check that they end up in the same point
    o= o(ts[-1])
    oc= oc(ts[-1])
    assert numpy.fabs(o.x()-oc.x()) < 10.**-4.,  'Final orbit position between C and Python integration of a doubly-wrapped orbit is too large'
    assert numpy.fabs(o.y()-oc.y()) < 10.**-4.,  'Final orbit position between C and Python integration of a doubly-wrapped orbit is too large'
    assert numpy.fabs(o.z()-oc.z()) < 10.**-4.,  'Final orbit position between C and Python integration of a doubly-wrapped orbit is too large'
    assert numpy.fabs(o.vx()-oc.vx()) < 10.**-4.,  'Final orbit velocity between C and Python integration of a doubly-wrapped orbit is too large'
    assert numpy.fabs(o.vy()-oc.vy()) < 10.**-4.,  'Final orbit velocity between C and Python integration of a doubly-wrapped orbit is too large'
    assert numpy.fabs(o.vz()-oc.vz()) < 10.**-4.,  'Final orbit position between C and Python integration of a doubly-wrapped orbit is too large'
    return None

def test_wrapper_complicatedsequence_2d():
    # Test that a complicated combination of potentials and wrapped potentials
    # gets passed to C correctly, by comparing orbit integrated in C to that 
    # in python
    from galpy.orbit import Orbit
    from galpy.potential import LogarithmicHaloPotential, \
        DehnenBarPotential, \
        SolidBodyRotationWrapperPotential, \
        DehnenSmoothWrapperPotential, \
        SpiralArmsPotential
    # potential= flat vc + doubly-wrapped bar + spiral-arms
    pot= [LogarithmicHaloPotential(normalize=0.2),
          SolidBodyRotationWrapperPotential(\
            pot=DehnenSmoothWrapperPotential(\
                pot=DehnenBarPotential(omegab=1.,rb=5./8.,Af=1./100.),
                tform=5.,tsteady=15.),omega=1.3),
          DehnenSmoothWrapperPotential(\
            pot=SpiralArmsPotential(N=4,omega=0.79,amp=0.9),
            tform=5.,tsteady=15.),
          LogarithmicHaloPotential(normalize=0.8)]
    # Integrate orbit in C and python
    o= Orbit([1.,0.1,1.1,0.1])
    oc= o()
    ts= numpy.linspace(0.,20.,1001)
    o.integrate(ts,pot,method='leapfrog')
    oc.integrate(ts,pot,method='leapfrog_c')
    # Check that they end up in the same point
    o= o(ts[-1])
    oc= oc(ts[-1])
    assert numpy.fabs(o.x()-oc.x()) < 10.**-4.,  'Final orbit position between C and Python integration of a doubly-wrapped orbit is too large'
    assert numpy.fabs(o.y()-oc.y()) < 10.**-4.,  'Final orbit position between C and Python integration of a doubly-wrapped orbit is too large'
    assert numpy.fabs(o.vx()-oc.vx()) < 10.**-4.,  'Final orbit velocity between C and Python integration of a doubly-wrapped orbit is too large'
    assert numpy.fabs(o.vy()-oc.vy()) < 10.**-4.,  'Final orbit velocity between C and Python integration of a doubly-wrapped orbit is too large'
    return None

def test_wrapper_complicatedsequence_3d():
    # Test that a complicated combination of potentials and wrapped potentials
    # gets passed to C correctly, by comparing orbit integrated in C to that 
    # in python
    from galpy.orbit import Orbit
    from galpy.potential import LogarithmicHaloPotential, \
        DehnenBarPotential, \
        SolidBodyRotationWrapperPotential, \
        DehnenSmoothWrapperPotential, \
        SpiralArmsPotential
    # potential= flat vc + doubly-wrapped bar + spiral-arms
    pot= [LogarithmicHaloPotential(normalize=0.2),
          SolidBodyRotationWrapperPotential(\
            pot=DehnenSmoothWrapperPotential(\
                pot=DehnenBarPotential(omegab=1.,rb=5./8.,Af=1./100.),
                tform=5.,tsteady=15.),omega=1.3),
          DehnenSmoothWrapperPotential(\
            pot=SpiralArmsPotential(N=4,omega=0.79,amp=0.9),
            tform=5.,tsteady=15.),
          LogarithmicHaloPotential(normalize=0.8)]
    # Integrate orbit in C and python
    o= Orbit([1.,0.1,1.1,0.1,-0.03,numpy.pi])
    oc= o()
    ts= numpy.linspace(0.,20.,1001)
    o.integrate(ts,pot,method='leapfrog')
    oc.integrate(ts,pot,method='leapfrog_c')
    # Check that they end up in the same point
    o= o(ts[-1])
    oc= oc(ts[-1])
    assert numpy.fabs(o.x()-oc.x()) < 10.**-4.,  'Final orbit position between C and Python integration of a doubly-wrapped orbit is too large'
    assert numpy.fabs(o.y()-oc.y()) < 10.**-4.,  'Final orbit position between C and Python integration of a doubly-wrapped orbit is too large'
    assert numpy.fabs(o.z()-oc.z()) < 10.**-4.,  'Final orbit position between C and Python integration of a doubly-wrapped orbit is too large'
    assert numpy.fabs(o.vx()-oc.vx()) < 10.**-4.,  'Final orbit velocity between C and Python integration of a doubly-wrapped orbit is too large'
    assert numpy.fabs(o.vy()-oc.vy()) < 10.**-4.,  'Final orbit velocity between C and Python integration of a doubly-wrapped orbit is too large'
    assert numpy.fabs(o.vz()-oc.vz()) < 10.**-4.,  'Final orbit position between C and Python integration of a doubly-wrapped orbit is too large'
    return None

def test_orbit_sun_setup():
    # Test that setting up an Orbit with no vxvv returns the Orbit of the Sun
    from galpy.orbit import Orbit
    o= Orbit()
    assert numpy.fabs(o.dist()) < 1e-10, 'Orbit with no vxvv does not produce an orbit with zero distance'
    assert numpy.fabs(o.vll()) < 1e-10, 'Orbit with no vxvv does not produce an orbit with zero velocity in the Galactic longitude direction'
    assert numpy.fabs(o.vbb()) < 1e-10, 'Orbit with no vxvv does not produce an orbit with zero velocity in the Galactic latitude direction'
    assert numpy.fabs(o.vlos()) < 1e-10, 'Orbit with no vxvv does not produce an orbit with zero line-of-sight velocity'

def test_linear_plotting():
    from galpy.orbit import Orbit
    from galpy.potential.verticalPotential import RZToverticalPotential
    o= Orbit([1.,1.])
    times= numpy.linspace(0.,7.,251)
    from galpy.potential import LogarithmicHaloPotential
    lp= RZToverticalPotential(LogarithmicHaloPotential(normalize=1.,q=0.8),1.)
    try: o.plotE()
    except AttributeError: pass
    else: raise AssertionError('o.plotE() before the orbit was integrated did not raise AttributeError for planarOrbit')
    # Integrate
    o.integrate(times,lp)
    # Energy
    o.plotE()
    o.plotE(pot=lp,d1='x',xlabel=r'$xlabel$')
    o.plotE(pot=lp,d1='vx',ylabel=r'$ylabel$')
    # Plot the orbit itself, defaults
    o.plot()
    o.plot(ro=8.)
    # Plot the orbit itself in 3D
    try: o.plot3d()
    except AttributeError: pass
    else: raise AssertionError('o.plot3d for linearOrbit did not raise Exception')
    return None

# Check plotting routines
def test_planar_plotting():
    from galpy.orbit import Orbit
    from galpy.potential.planarPotential import RZToplanarPotential
    o= Orbit([1.,0.1,1.1,2.])
    oa= Orbit([1.,0.1,1.1])
    times= numpy.linspace(0.,7.,251)
    from galpy.potential import LogarithmicHaloPotential
    lp= LogarithmicHaloPotential(normalize=1.,q=0.8)
    try: o.plotE()
    except AttributeError: pass
    else: raise AssertionError('o.plotE() before the orbit was integrated did not raise AttributeError for planarOrbit')
    try: o.plotJacobi()
    except AttributeError: pass
    else: raise AssertionError('o.plotJacobi() before the orbit was integrated did not raise AttributeError for planarOrbit')
    try: oa.plotE()
    except AttributeError: pass
    else: raise AssertionError('o.plotE() before the orbit was integrated did not raise AttributeError for planarROrbit')
    try: oa.plotJacobi()
    except AttributeError: pass
    else: raise AssertionError('o.plotJacobi() before the orbit was integrated did not raise AttributeError for planarROrbit')
    # Integrate
    o.integrate(times,lp)
    oa.integrate(times,lp)
    # Energy
    o.plotE()
    o.plotE(pot=lp,d1='R')
    o.plotE(pot=lp,d1='vR')
    o.plotE(pot=lp,d1='phi')
    o.plotE(pot=[lp,RZToplanarPotential(lp)],d1='vT')
    oa.plotE()
    oa.plotE(pot=lp,d1='R')
    oa.plotE(pot=lp,d1='vR')
    oa.plotE(pot=[lp,RZToplanarPotential(lp)],d1='vT')
    # Jacobi
    o.plotJacobi()
    o.plotJacobi(pot=lp,d1='R',OmegaP=1.)
    o.plotJacobi(pot=lp,d1='vR')
    o.plotJacobi(pot=lp,d1='phi')
    o.plotJacobi(pot=[lp,RZToplanarPotential(lp)],d1='vT')
    oa.plotJacobi()
    oa.plotJacobi(pot=lp,d1='R',OmegaP=1.)
    oa.plotJacobi(pot=lp,d1='vR')
    oa.plotJacobi(pot=[lp,RZToplanarPotential(lp)],d1='vT')
    # Plot the orbit itself, defaults
    o.plot()
    o.plot(ro=8.)
    oa.plot()
    o.plotx(d1='vx')
    o.plotvx(d1='y')
    o.ploty(d1='vy')
    o.plotvy(d1='x')
    # Plot the orbit itself in 3D, defaults
    o.plot3d()
    o.plot3d(ro=8.)
    oa.plot3d()
    o.plot3d(d1='x',d2='vx',d3='y')
    o.plot3d(d1='vx',d2='y',d3='vy')
    o.plot3d(d1='y',d2='vy',d3='x')
    o.plot3d(d1='vy',d2='x',d3='vx')
    return None

# Check plotting routines
def test_full_plotting():
    from galpy.orbit import Orbit
    o= Orbit([1.,0.1,1.1,0.1,0.2,2.])
    oa= Orbit([1.,0.1,1.1,0.1,0.2])
    times= numpy.linspace(0.,7.,251)
    from galpy.potential import LogarithmicHaloPotential
    if True: #not _TRAVIS:
        from galpy.potential import DoubleExponentialDiskPotential
        dp= DoubleExponentialDiskPotential(normalize=1.)
    lp= LogarithmicHaloPotential(normalize=1.,q=0.8)
    try: o.plotE()
    except AttributeError: pass
    else: raise AssertionError('o.plotE() before the orbit was integrated did not raise AttributeError for planarOrbit')
    try: o.plotEz()
    except AttributeError: pass
    else: raise AssertionError('o.plotEz() before the orbit was integrated did not raise AttributeError for planarOrbit')
    try: o.plotEzJz()
    except AttributeError: pass
    else: raise AssertionError('o.plotJzEz() before the orbit was integrated did not raise AttributeError for planarOrbit')
    try: o.plotJacobi()
    except AttributeError: pass
    else: raise AssertionError('o.plotJacobi() before the orbit was integrated did not raise AttributeError for planarOrbit')
    try: oa.plotE()
    except AttributeError: pass
    else: raise AssertionError('o.plotE() before the orbit was integrated did not raise AttributeError for planarROrbit')
    try: oa.plotEz()
    except AttributeError: pass
    else: raise AssertionError('o.plotEz() before the orbit was integrated did not raise AttributeError for planarROrbit')
    try: oa.plotEzJz()
    except AttributeError: pass
    else: raise AssertionError('o.plotEzJz() before the orbit was integrated did not raise AttributeError for planarROrbit')
    try: oa.plotJacobi()
    except AttributeError: pass
    else: raise AssertionError('o.plotJacobi() before the orbit was integrated did not raise AttributeError for planarROrbit')
    # Integrate
    o.integrate(times,lp)
    oa.integrate(times,lp)
    # Energy
    o.plotE()
    o.plotE(normed=True)
    o.plotE(pot=lp,d1='R')
    o.plotE(pot=lp,d1='vR')
    o.plotE(pot=lp,d1='vT')
    o.plotE(pot=lp,d1='z')
    o.plotE(pot=lp,d1='vz')
    o.plotE(pot=lp,d1='phi')
    if True: #not _TRAVIS:
        o.plotE(pot=dp,d1='phi')
    oa.plotE()
    oa.plotE(pot=lp,d1='R')
    oa.plotE(pot=lp,d1='vR')
    oa.plotE(pot=lp,d1='vT')
    oa.plotE(pot=lp,d1='z')
    oa.plotE(pot=lp,d1='vz')
    # Vertical energy
    o.plotEz()
    o.plotEz(normed=True)
    o.plotEz(pot=lp,d1='R')
    o.plotEz(pot=lp,d1='vR')
    o.plotEz(pot=lp,d1='vT')
    o.plotEz(pot=lp,d1='z')
    o.plotEz(pot=lp,d1='vz')
    o.plotEz(pot=lp,d1='phi')
    if True: #not _TRAVIS:
        o.plotEz(pot=dp,d1='phi')
    oa.plotEz()
    oa.plotEz(normed=True)
    oa.plotEz(pot=lp,d1='R')
    oa.plotEz(pot=lp,d1='vR')
    oa.plotEz(pot=lp,d1='vT')
    oa.plotEz(pot=lp,d1='z')
    oa.plotEz(pot=lp,d1='vz')
    # Radial energy
    o.plotER()
    o.plotER(normed=True)
    # Radial energy
    oa.plotER()
    oa.plotER(normed=True)
    # EzJz
    o.plotEzJz()
    o.plotEzJz(pot=lp,d1='R')
    o.plotEzJz(pot=lp,d1='vR')
    o.plotEzJz(pot=lp,d1='vT')
    o.plotEzJz(pot=lp,d1='z')
    o.plotEzJz(pot=lp,d1='vz')
    o.plotEzJz(pot=lp,d1='phi')
    if True: #not _TRAVIS:
        o.plotEzJz(pot=dp,d1='phi')
    oa.plotEzJz()
    oa.plotEzJz(pot=lp,d1='R')
    oa.plotEzJz(pot=lp,d1='vR')
    oa.plotEzJz(pot=lp,d1='vT')
    oa.plotEzJz(pot=lp,d1='z')
    oa.plotEzJz(pot=lp,d1='vz')
    # Jacobi
    o.plotJacobi()
    o.plotJacobi(normed=True)
    o.plotJacobi(pot=lp,d1='R',OmegaP=1.)
    o.plotJacobi(pot=lp,d1='vR')
    o.plotJacobi(pot=lp,d1='vT')
    o.plotJacobi(pot=lp,d1='z')
    o.plotJacobi(pot=lp,d1='vz')
    o.plotJacobi(pot=lp,d1='phi')
    oa.plotJacobi()
    oa.plotJacobi(pot=lp,d1='R',OmegaP=1.)
    oa.plotJacobi(pot=lp,d1='vR')
    oa.plotJacobi(pot=lp,d1='vT')
    oa.plotJacobi(pot=lp,d1='z')
    oa.plotJacobi(pot=lp,d1='vz')
    # Plot the orbit itself
    o.plot() #defaults
    oa.plot()
    o.plot(d1='vR')
    o.plotR()
    o.plotvR(d1='vT')
    o.plotvT(d1='z')
    o.plotz(d1='vz')
    o.plotvz(d1='phi')
    o.plotphi(d1='vR')
    o.plotx(d1='vx')
    o.plotvx(d1='y')
    o.ploty(d1='vy')
    o.plotvy(d1='x')
    # Remaining attributes
    o.plot(d1='ra',d2='dec')
    o.plot(d2='ra',d1='dec')
    o.plot(d1='pmra',d2='pmdec')
    o.plot(d2='pmra',d1='pmdec')
    o.plot(d1='ll',d2='bb')
    o.plot(d2='ll',d1='bb')
    o.plot(d1='pmll',d2='pmbb')
    o.plot(d2='pmll',d1='pmbb')
    o.plot(d1='vlos',d2='dist')
    o.plot(d2='vlos',d1='dist')
    o.plot(d1='helioX',d2='U')
    o.plot(d2='helioX',d1='U')
    o.plot(d1='helioY',d2='V')
    o.plot(d2='helioY',d1='V')
    o.plot(d1='helioZ',d2='W')
    o.plot(d2='helioZ',d1='W')
    o.plot(d2='r',d1='R')
    o.plot(d2='R',d1='r')
    # Some more energies etc.
    o.plot(d1='E',d2='R')
    o.plot(d1='Enorm',d2='R')
    o.plot(d1='Ez',d2='R')
    o.plot(d1='Eznorm',d2='R')
    o.plot(d1='ER',d2='R')
    o.plot(d1='ERnorm',d2='R')
    o.plot(d1='Jacobi',d2='R')
    o.plot(d1='Jacobinorm',d2='R')
    # callables
    o.plot(d1=lambda t: t,d2=lambda t: o.R(t))
    # Test AttributeErrors
    try: oa.plotx()
    except AttributeError: pass
    else: raise AssertionError('plotx() applied to RZOrbit did not raise AttributeError')
    try: oa.plotvx()
    except AttributeError: pass
    else: raise AssertionError('plotvx() applied to RZOrbit did not raise AttributeError')
    try: oa.ploty()
    except AttributeError: pass
    else: raise AssertionError('ploty() applied to RZOrbit did not raise AttributeError')
    try: oa.plotvy()
    except AttributeError: pass
    else: raise AssertionError('plotvy() applied to RZOrbit did not raise AttributeError')
    try: oa.plot(d1='x')
    except AttributeError: pass
    else: raise AssertionError("plot(d1='x') applied to RZOrbit did not raise AttributeError")
    try: oa.plot(d1='vx')
    except AttributeError: pass
    else: raise AssertionError("plot(d1='vx') applied to RZOrbit did not raise AttributeError")
    try: oa.plot(d1='y')
    except AttributeError: pass
    else: raise AssertionError("plot(d1='y') applied to RZOrbit did not raise AttributeError")
    try: oa.plot(d1='vy')
    except AttributeError: pass
    else: raise AssertionError("plot(d1='vy') applied to RZOrbit did not raise AttributeError")
    # Plot the orbit itself in 3D
    o.plot3d() #defaults
    oa.plot3d()
    o.plot3d(d1='t',d2='z',d3='R')
    o.plot3d(d1='r',d2='t',d3='phi')
    o.plot3d(d1='vT',d2='vR',d3='t')
    o.plot3d(d1='z',d2='vT',d3='vz')
    o.plot3d(d1='vz',d2='z',d3='phi')
    o.plot3d(d1='phi',d2='vz',d3='R')
    o.plot3d(d1='vR',d2='phi',d3='vR')
    o.plot3d(d1='vx',d2='x',d3='y')
    o.plot3d(d1='y',d2='vx',d3='vy')
    o.plot3d(d1='vy',d2='y',d3='x')
    o.plot3d(d1='x',d2='vy',d3='vx')
    o.plot3d(d1='x',d2='r',d3='vx')
    o.plot3d(d1='x',d2='vy',d3='r')
    # Remaining attributes
    o.plot3d(d1='ra',d2='dec',d3='pmra')
    o.plot3d(d2='ra',d1='dec',d3='pmdec')
    o.plot3d(d1='pmra',d2='pmdec',d3='ra')
    o.plot3d(d2='pmra',d1='pmdec',d3='dec')
    o.plot3d(d1='ll',d2='bb',d3='pmll')
    o.plot3d(d2='ll',d1='bb',d3='pmbb')
    o.plot3d(d1='pmll',d2='pmbb',d3='ll')
    o.plot3d(d2='pmll',d1='pmbb',d3='bb')
    o.plot3d(d1='vlos',d2='dist',d3='vlos')
    o.plot3d(d2='vlos',d1='dist',d3='dist')
    o.plot3d(d1='helioX',d2='U',d3='V')
    o.plot3d(d2='helioX',d1='U',d3='helioY')
    o.plot3d(d1='helioY',d2='V',d3='W')
    o.plot3d(d2='helioY',d1='V',d3='helioZ')
    o.plot3d(d1='helioZ',d2='W',d3='U')
    o.plot3d(d2='helioZ',d1='W',d3='helioX')
    # callables
    o.plot3d(d1=lambda t: t,d2=lambda t: o.R(t),d3=lambda t: o.z(t))
    # Test AttributeErrors
    try: o.plot3d(d1='R') #shouldn't work, bc there is no default
    except AttributeError: pass
    else: raise AssertionError('plot3d with just d1= set should have raised AttributeError, but did not')
    try: oa.plot3d(d2='x',d1='R',d3='t')
    except AttributeError: pass
    else: raise AssertionError("plot3d(d2='x') applied to RZOrbit did not raise AttributeError")
    try: oa.plot3d(d2='vx',d1='R',d3='t')
    except AttributeError: pass
    else: raise AssertionError("plot3d(d2='vx') applied to RZOrbit did not raise AttributeError")
    try: oa.plot3d(d2='y',d1='R',d3='t')
    except AttributeError: pass
    else: raise AssertionError("plot3d(d2='y') applied to RZOrbit did not raise AttributeError")
    try: oa.plot(d2='vy',d1='R',d3='t')
    except AttributeError: pass
    else: raise AssertionError("plot3d(d2='vy') applied to RZOrbit did not raise AttributeError")
    try: oa.plot3d(d1='x',d2='R',d3='t')
    except AttributeError: pass
    else: raise AssertionError("plot3d(d1='x') applied to RZOrbit did not raise AttributeError")
    try: oa.plot3d(d1='vx',d2='R',d3='t')
    except AttributeError: pass
    else: raise AssertionError("plot3d(d1='vx') applied to RZOrbit did not raise AttributeError")
    try: oa.plot3d(d1='y',d2='R',d3='t')
    except AttributeError: pass
    else: raise AssertionError("plot3d(d1='y') applied to RZOrbit did not raise AttributeError")
    try: oa.plot3d(d1='vy',d2='R',d3='t')
    except AttributeError: pass
    else: raise AssertionError("plot3d(d1='vy') applied to RZOrbit did not raise AttributeError")
    try: oa.plot3d(d3='x',d2='R',d1='t')
    except AttributeError: pass
    else: raise AssertionError("plot3d(d3='x') applied to RZOrbit did not raise AttributeError")
    try: oa.plot3d(d3='vx',d2='R',d1='t')
    except AttributeError: pass
    else: raise AssertionError("plot3d(d3='vx') applied to RZOrbit did not raise AttributeError")
    try: oa.plot3d(d3='y',d2='R',d1='t')
    except AttributeError: pass
    else: raise AssertionError("plot3d(d3='y') applied to RZOrbit did not raise AttributeError")
    try: oa.plot3d(d3='vy',d2='R',d1='t')
    except AttributeError: pass
    else: raise AssertionError("plot3d(d3='vy') applied to RZOrbit did not raise AttributeError")
    return None

def test_from_name_values():
    from galpy.orbit import Orbit

    # test Vega
    o = Orbit.from_name('Vega')
    assert numpy.isclose(o.ra(), 279.23473479), \
        "RA of Vega does not match SIMBAD value"
    assert numpy.isclose(o.dec(), 38.78368896), \
        "DEC of Vega does not match SIMBAD value"
    assert numpy.isclose(o.dist(), 1/130.23), \
        "Parallax of Vega does not match SIMBAD value"
    assert numpy.isclose(o.pmra(), 200.94), \
        "PMRA of Vega does not match SIMBAD value"
    assert numpy.isclose(o.pmdec(), 286.23), \
        "PMDec of Vega does not match SIMBAD value"
    assert numpy.isclose(o.vlos(), -20.60), \
        "radial velocity of Vega does not match SIMBAD value"

    # test Lacaille 8760
    o = Orbit.from_name('Lacaille 8760')
    assert numpy.isclose(o.ra(), 319.31362024), \
        "RA of Lacaille 8760 does not match SIMBAD value"
    assert numpy.isclose(o.dec(), -38.86736390), \
        "DEC of Lacaille 8760 does not match SIMBAD value"
    assert numpy.isclose(o.dist(), 1/251.8295), \
        "Parallax of Lacaille 8760 does not match SIMBAD value"
    assert numpy.isclose(o.pmra(), -3258.553), \
        "PMRA of Lacaille 8760 does not match SIMBAD value"
    assert numpy.isclose(o.pmdec(), -1145.396), \
        "PMDec of Lacaille 8760 does not match SIMBAD value"
    assert numpy.isclose(o.vlos(), 20.56), \
        "radial velocity of Lacaille 8760 does not match SIMBAD value"

    # test LMC
    o = Orbit.from_name('LMC')
    assert numpy.isclose(o.ra(), 80.89416666666666), \
        "RA of LMC does not match SIMBAD value"
    assert numpy.isclose(o.dec(), -69.75611111111111), \
        "DEC of LMC does not match SIMBAD value"
    assert numpy.isclose(o.dist(), 50.0), \
        "Parallax of LMC does not match SIMBAD value"
    assert numpy.isclose(o.pmra(), 1.91), \
        "PMRA of LMC does not match SIMBAD value"
    assert numpy.isclose(o.pmdec(), 0.229), \
        "PMDec of LMC does not match SIMBAD value"
    assert numpy.isclose(o.vlos(), 262.2), \
        "radial velocity of LMC does not match SIMBAD value"

def test_from_name_errors():
    from galpy.orbit import Orbit

    # test GJ 440
    with pytest.raises(ValueError) as excinfo:
        Orbit.from_name('GJ 440')
    msg = "failed to find some coordinates for GJ 440 in SIMBAD"
    assert str(excinfo.value) == msg, \
        "expected message '{}' but got '{}' instead".format(msg, str(excinfo.value))

    # test with a fake object
    with pytest.raises(ValueError) as excinfo:
        Orbit.from_name('abc123')
    msg = "failed to find abc123 in SIMBAD"
    assert str(excinfo.value) == msg, \
        "expected message '{}' but got '{}' instead".format(msg, str(excinfo.value))

    # test GRB 090423
    with pytest.raises(ValueError) as excinfo:
        Orbit.from_name('GRB 090423')
    msg = "failed to find some coordinates for GRB 090423 in SIMBAD"
    assert str(excinfo.value) == msg, \
        "expected message '{}' but got '{}' instead".format(msg, str(excinfo.value))

# Setup the orbit for the energy test
def setup_orbit_energy(tp,axi=False,henon=False):
    # Need to treat Henon sep. here, bc cannot be scaled to be reasonable
    from galpy.orbit import Orbit
    if isinstance(tp,potential.linearPotential): 
        o= Orbit([1.,1.])
    elif isinstance(tp,potential.planarPotential): 
        if henon:
            if axi:
                o= Orbit([0.1,0.3,0.,])
            else:
                o= Orbit([0.1,0.3,0.,numpy.pi])
        else:
            if axi:
                o= Orbit([1.,1.1,1.1])
            else:
                o= Orbit([1.,1.1,1.1,numpy.pi/2.])
    else:
        if axi:
            o= Orbit([1.,1.1,1.1,0.1,0.1])
        else:
            o= Orbit([1.,1.1,1.1,0.1,0.1,0.])
    return o

# Setup the orbit for the Liouville test
def setup_orbit_liouville(tp,axi=False,henon=False):
    from galpy.orbit import Orbit
    if isinstance(tp,potential.linearPotential): 
        o= Orbit([1.,1.])
    elif isinstance(tp,potential.planarPotential): 
        if henon:
            if axi:
                o= Orbit([0.1,0.3,0.,])
            else:
                o= Orbit([0.1,0.3,0.,numpy.pi])
        else:
            if axi:
                o= Orbit([1.,0.1,1.1])
            else:
                o= Orbit([1.,0.1,1.1,0.])
    else:
        if axi:
            o= Orbit([1.,0.1,1.1,0.1,0.1])
        else:
            o= Orbit([1.,0.1,1.1,0.1,0.1,0.])
    return o

# Setup the orbit for the eccentricity test
def setup_orbit_eccentricity(tp,axi=False):
    from galpy.orbit import Orbit
    if isinstance(tp,potential.planarPotential): 
        if axi:
            o= Orbit([1.,0.,1.])
        else:
            o= Orbit([1.,0.,1.,0.])
    else:
        if axi:
            o= Orbit([1.,0.,1.,0.,0.])
        else:
            o= Orbit([1.,0.,1.,0.,0.,0.])
    return o

# Setup the orbit for the pericenter test
def setup_orbit_pericenter(tp,axi=False):
    from galpy.orbit import Orbit
    if isinstance(tp,potential.planarPotential): 
        if axi:
            o= Orbit([1.,0.,1.1])
        else:
            o= Orbit([1.,0.,1.1,0.])
    else:
        if axi:
            o= Orbit([1.,0.,1.1,0.,0.])
        else:
            o= Orbit([1.,0.,1.1,0.,0.,0.])
    return o

# Setup the orbit for the apocenter test
def setup_orbit_apocenter(tp,axi=False):
    from galpy.orbit import Orbit
    if isinstance(tp,potential.planarPotential): 
        if axi:
            o= Orbit([1.,0.,0.9])
        else:
            o= Orbit([1.,0.,0.9,0.])
    else:
        if axi:
            o= Orbit([1.,0.,0.9,0.,0.])
        else:
            o= Orbit([1.,0.,0.9,0.,0.,0.])
    return o

# Setup the orbit for the zmax test
def setup_orbit_zmax(tp,axi=False):
    from galpy.orbit import Orbit
    if axi:
        o= Orbit([1.,0.,0.98,0.05,0.])
    else:
        o= Orbit([1.,0.,0.98,0.05,0.,0.])
    return o

# Setup the orbit for the apocenter test
def setup_orbit_analytic(tp,axi=False):
    from galpy.orbit import Orbit
    if isinstance(tp,potential.planarPotential): 
        if axi:
            o= Orbit([1.,0.1,0.9])
        else:
            o= Orbit([1.,0.1,0.9,0.])
    else:
        if axi:
            o= Orbit([1.,0.1,0.9,0.,0.])
        else:
            o= Orbit([1.,0.1,0.9,0.,0.,0.])
    return o

# Setup the orbit for the zmax test
def setup_orbit_analytic_zmax(tp,axi=False):
    from galpy.orbit import Orbit
    if axi:
        o= Orbit([1.,0.,1.,0.05,0.03])
    else:
        o= Orbit([1.,0.,1.,0.05,0.03,0.0])
    return o

# Setup the orbit for the ER, EZ test
def setup_orbit_analytic_EREz(tp,axi=False):
    from galpy.orbit import Orbit
    if axi:
        o= Orbit([1.,0.03,1.,0.05,0.03])
    else:
        o= Orbit([1.,0.03,1.,0.05,0.03,0.0])
    return o

# Setup the orbit for the physical-coordinates test
def setup_orbit_physical(tp,axi=False,ro=None,vo=None):
    from galpy.orbit import Orbit
    if isinstance(tp,potential.planarPotential): 
        if axi:
            o= Orbit([1.,1.1,1.1],ro=ro,vo=vo)
        else:
            o= Orbit([1.,1.1,1.1,0.],ro=ro,vo=vo)
    else:
        if axi:
            o= Orbit([1.,1.1,1.1,0.1,0.1],ro=ro,vo=vo)
        else:
            o= Orbit([1.,1.1,1.1,0.1,0.1,0.],ro=ro,vo=vo)
    return o

# Setup the orbit for the energy test
def setup_orbit_flip(tp,ro,vo,zo,solarmotion,axi=False):
    from galpy.orbit import Orbit
    if isinstance(tp,potential.linearPotential): 
        o= Orbit([1.,1.],ro=ro,vo=vo,zo=zo,solarmotion=solarmotion)
    elif isinstance(tp,potential.planarPotential): 
        if axi:
            o= Orbit([1.,1.1,1.1],ro=ro,vo=vo,zo=zo,solarmotion=solarmotion)
        else:
            o= Orbit([1.,1.1,1.1,0.],ro=ro,vo=vo,zo=zo,solarmotion=solarmotion)
    else:
        if axi:
            o= Orbit([1.,1.1,1.1,0.1,0.1],ro=ro,vo=vo,zo=zo,
                     solarmotion=solarmotion)
        else:
            o= Orbit([1.,1.1,1.1,0.1,0.1,0.],ro=ro,vo=vo,zo=zo,
                     solarmotion=solarmotion)
    return o

def check_radecetc_roWarning(o,funcName):
    # Convenience function to check whether the ro-needs-to-be-specified 
    # warning is sounded
    with pytest.warns(None) as record:
        getattr(o,funcName)()
    raisedWarning= False
    for rec in record:
        # check that the message matches
        raisedWarning+= (str(rec.message.args[0]) == "Method %s(.) requires ro to be given at Orbit initialization or at method evaluation; using default ro which is %f kpc" % (funcName,8.))
    assert raisedWarning, "Orbit method %s without ro specified should have thrown a warning, but didn't" % funcName
    return None

def check_radecetc_voWarning(o,funcName):
    # Convenience function to check whether the vo-needs-to-be-specified 
    # warning is sounded
    with pytest.warns(None) as record:
        getattr(o,funcName)()
    raisedWarning= False
    for rec in record:
        # check that the message matches
        raisedWarning+= (str(rec.message.args[0]) == "Method %s(.) requires vo to be given at Orbit initialization or at method evaluation; using default vo which is %f km/s" % (funcName,220.))
    assert raisedWarning, "Orbit method %s without vo specified should have thrown a warning, but didn't" % funcName
    return None

def check_integrate_t_asQuantity_warning(o,funcName):
    with pytest.warns(None) as record:
        getattr(o,funcName)(1.)
    raisedWarning= False
    for rec in record:
        # check that the message matches
        raisedWarning+= (str(rec.message.args[0]) == "You specified integration times as a Quantity, but are evaluating at times not specified as a Quantity; assuming that time given is in natural (internal) units (multiply time by unit to get output at physical time)")
    assert raisedWarning, "Orbit method %s wit unitless time after integrating with unitful time should have thrown a warning, but didn't" % funcName
    return None  <|MERGE_RESOLUTION|>--- conflicted
+++ resolved
@@ -57,16 +57,13 @@
     mockFlatSolidBodyRotationPlanarSpiralArmsPotential, \
     triaxialLogarithmicHaloPotential, \
     testorbitHenonHeilesPotential, \
-<<<<<<< HEAD
     KuzminKutuzovOblateStaeckelWrapperPotential
-=======
     mockFlatCorotatingRotationSpiralArmsPotential, \
     mockFlatTrulyCorotatingRotationSpiralArmsPotential, \
     mockFlatGaussianAmplitudeBarPotential, \
     mockFlatTrulyGaussianAmplitudeBarPotential, \
     testorbitHenonHeilesPotential, \
     nestedListPotential
->>>>>>> c3a5cb42
 _TRAVIS= bool(os.getenv('TRAVIS'))
 if not _TRAVIS:
     _QUICKTEST= True #Run a more limited set of tests
@@ -136,13 +133,10 @@
     pots.append('mockFlatSolidBodyRotationPlanarSpiralArmsPotential')
     pots.append('triaxialLogarithmicHaloPotential')   
     pots.append('testorbitHenonHeilesPotential')   
-<<<<<<< HEAD
     pots.append('KuzminKutuzovOblateStaeckelWrapperPotential')   
-=======
     pots.append('mockFlatCorotatingRotationSpiralArmsPotential')
     pots.append('mockFlatGaussianAmplitudeBarPotential')
     pots.append('nestedListPotential')
->>>>>>> c3a5cb42
     rmpots= ['Potential','MWPotential','MWPotential2014',
              'MovingObjectPotential',
              'interpRZPotential', 'linearPotential', 'planarAxiPotential',
