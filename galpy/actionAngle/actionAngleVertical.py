###############################################################################
#   actionAngle: a Python module to calculate  actions, angles, and frequencies
#
#      class: actionAngleVertical
#
#      methods:
#             __call__: returns (j)
#             actionsFreqs: returns (j,omega)
#             actionsFreqsAngles: returns (j,omega,a)
#             calcxmax
###############################################################################
<<<<<<< HEAD
import numpy as nu
from scipy import optimize, integrate
from .actionAngle import actionAngle
from galpy.potential.linearPotential import evaluatelinearPotentials
=======
import numpy
from scipy import optimize, integrate
from .actionAngle import actionAngle
from ..potential.linearPotential import evaluatelinearPotentials
>>>>>>> b5f12be5
class actionAngleVertical(actionAngle):
    """Action-angle formalism for one-dimensional potentials (or of the vertical potential in a galactic disk in the adiabatic approximation, hence the name)"""
    def __init__(self,*args,**kwargs):
        """
        NAME:

           __init__

        PURPOSE:

           initialize an actionAngleVertical object

        INPUT:

           pot= potential or list of potentials (planarPotentials)
           
           ro= distance from vantage point to GC (kpc; can be Quantity)

           vo= circular velocity at ro (km/s; can be Quantity)

        OUTPUT:
        
           instance

        HISTORY:

           2012-06-01 - Written - Bovy (IAS)
           2018-05-19 - Conformed to the general actionAngle framework - Bovy (UofT)

           Either:
              a) z,vz
              b) Orbit instance: initial condition used if that's it, orbit(t)
                 if there is a time given as well
        """
        actionAngle.__init__(self,
                             ro=kwargs.get('ro',None),vo=kwargs.get('vo',None))
        if not 'pot' in kwargs: #pragma: no cover
            raise IOError("Must specify pot= for actionAngleVertical")
        if not 'pot' in kwargs: #pragma: no cover
            raise IOError("Must specify pot= for actionAngleVertical")
        self._pot= kwargs['pot']
        return None
        """
        self._parse_eval_args(*args,_noOrbUnitsCheck=True,**kwargs)
        self._z= self._eval_z
        self._vz= self._eval_vz
        self._verticalpot= kwargs['pot']
        return None
        """

    def _evaluate(self,*args,**kwargs):
        """
        NAME:
           __call__ (_evaluate)
        PURPOSE:
           evaluate the action
        INPUT:
           Either:
              a) x,vx:
                 1) floats: phase-space value for single object (each can be a Quantity)
                 2) numpy.ndarray: [N] phase-space values for N objects (each can be a Quantity)
        OUTPUT:
           action
        HISTORY:
           2018-05-19 - Written based on re-write of existing code - Bovy (UofT)
        """
<<<<<<< HEAD
        if len(args) == 2: # x,vx
            x,vx= args
            if isinstance(x,float):
                x= nu.array([x])
                vx= nu.array([vx])
            J= nu.empty(len(x))
            for ii in range(len(x)):
                E= vx[ii]**2./2.\
                    +evaluatelinearPotentials(self._pot,x[ii],
                                              use_physical=False)
                xmax= self.calcxmax(x[ii],vx[ii],E)
                if xmax == -9999.99:
                    J[ii]= 9999.99
                else:
                    J[ii]= 2.*integrate.quad(\
                        lambda xi: nu.sqrt(2.*(E\
                              -evaluatelinearPotentials(self._pot,xi,
                                                        use_physical=False))),
                        0.,xmax)[0]/nu.pi
            return J
        else: # pragma: no cover
            raise ValueError('actionAngleVertical __call__ input not understood')
=======
        if hasattr(self,'_Jz'):
            return self._Jz
        zmax= self.calczmax()
        if zmax == -9999.99: return numpy.array([9999.99,numpy.nan])
        Ez= calcEz(self._z,self._vz,self._verticalpot)
        self._Jz= 2.*integrate.quad(_JzIntegrand,0.,zmax,
                                    args=(Ez,self._verticalpot),
                                    **kwargs)[0]/numpy.pi
        return self._Jz
>>>>>>> b5f12be5

    def _actionsFreqs(self,*args,**kwargs):
        """
        NAME:
           actionsFreqs (_actionsFreqs)
        PURPOSE:
           evaluate the action and frequency
        INPUT:
           Either:
              a) x,vx:
                 1) floats: phase-space value for single object (each can be a Quantity)
                 2) numpy.ndarray: [N] phase-space values for N objects (each can be a Quantity)
        OUTPUT:
           action,frequency
        HISTORY:
           2018-05-19 - Written based on re-write of existing code - Bovy (UofT)
        """
        if len(args) == 2: # x,vx
            x,vx= args
            if isinstance(x,float):
                x= nu.array([x])
                vx= nu.array([vx])
            J= nu.empty(len(x))
            Omega= nu.empty(len(x))
            for ii in range(len(x)):
                E= vx[ii]**2./2.\
                    +evaluatelinearPotentials(self._pot,x[ii],
                                              use_physical=False)
                xmax= self.calcxmax(x[ii],vx[ii],E)
                if xmax == -9999.99:
                    J[ii]= 9999.99
                    Omega[ii]= 9999.99
                else:
                    J[ii]= 2.*integrate.quad(\
                        lambda xi: nu.sqrt(2.*(E\
                                       -evaluatelinearPotentials(self._pot,xi,
                                                         use_physical=False))),
                        0.,xmax,)[0]/nu.pi
                    # Transformed x = xmax-t^2 for singularity
                    Omega[ii]= nu.pi/2./integrate.quad(\
                        lambda t: 2.*t/nu.sqrt(2.*(E\
                                       -evaluatelinearPotentials(self._pot,
                                                                 xmax-t**2.,
                                                         use_physical=False))),
                        0,nu.sqrt(xmax))[0]
            return (J,Omega)
        else: # pragma: no cover
            raise ValueError('actionAngleVertical __call__ input not understood')

    def _actionsFreqsAngles(self,*args,**kwargs):
        """
        NAME:
           actionsFreqsAngles (_actionsFreqsAngles)
        PURPOSE:
           evaluate the action, frequency, and angle
        INPUT:
           Either:
              a) x,vx:
                 1) floats: phase-space value for single object (each can be a Quantity)
                 2) numpy.ndarray: [N] phase-space values for N objects (each can be a Quantity)
        OUTPUT:
           action,frequency,angle
        HISTORY:
           2018-05-19 - Written based on re-write of existing code - Bovy (UofT)
        """
<<<<<<< HEAD
        if len(args) == 2: # x,vx
            x,vx= args
            if isinstance(x,float):
                x= nu.array([x])
                vx= nu.array([vx])
            J= nu.empty(len(x))
            Omega= nu.empty(len(x))
            angle= nu.empty(len(x))
            for ii in range(len(x)):
                E= vx[ii]**2./2.\
                    +evaluatelinearPotentials(self._pot,x[ii],
                                              use_physical=False)
                xmax= self.calcxmax(x[ii],vx[ii],E)
                if xmax == -9999.99:
                    J[ii]= 9999.99
                    Omega[ii]= 9999.99
                    angle[ii]= 9999.99
                else:
                    J[ii]= 2.*integrate.quad(\
                        lambda xi: nu.sqrt(2.*(E\
                                       -evaluatelinearPotentials(self._pot,xi,
                                                         use_physical=False))),
                        0.,xmax)[0]/nu.pi
                    Omega[ii]= nu.pi/2./integrate.quad(\
                        lambda t: 2.*t/nu.sqrt(2.*(E\
                                       -evaluatelinearPotentials(self._pot,
                                                                 xmax-t**2.,
                                                         use_physical=False))),
                        0,nu.sqrt(xmax))[0]
                    angle[ii]= integrate.quad(\
                        lambda xi: 1./nu.sqrt(2.*(E\
                                       -evaluatelinearPotentials(self._pot,xi,
                                                         use_physical=False))),
                                        0,nu.fabs(x[ii]))[0]
            angle*= Omega
            angle[(x >= 0.)*(vx < 0.)]= nu.pi-angle[(x >= 0.)*(vx < 0.)]
            angle[(x < 0.)*(vx <= 0.)]= nu.pi+angle[(x < 0.)*(vx <= 0.)]
            angle[(x < 0.)*(vx > 0.)]= 2.*nu.pi-angle[(x < 0.)*(vx > 0.)]
            return (J,Omega,angle % (2.*nu.pi))
        else: # pragma: no cover
            raise ValueError('actionAngleVertical __call__ input not understood')
=======
        if hasattr(self,'_anglez'):
            return self._anglez
        zmax= self.calczmax()
        Ez= calcEz(self._z,self._vz,self._verticalpot)
        Tz= self.Tz(**kwargs)
        self._anglez= 2.*numpy.pi*(numpy.array(integrate.quad(_TzIntegrand,0.,numpy.fabs(self._z),
                                                        args=(Ez,self._verticalpot),
                                                        **kwargs)))/Tz[0]
        if self._z >= 0. and self._vz >= 0.:
            pass
        elif self._z >= 0. and self._vz < 0.:
            self._anglez[0]= numpy.pi-self._anglez[0]
        elif self._z < 0. and self._vz <= 0.:
            self._anglez[0]= numpy.pi+self._anglez[0]
        else:
            self._anglez[0]= 2.*numpy.pi-self._anglez[0]
        return self._anglez
>>>>>>> b5f12be5

    def calcxmax(self,x,vx,E=None):
        """
        NAME:
           calcxmax
        PURPOSE:
           calculate the maximum height
        INPUT:
           x - position
           vx - velocity
        OUTPUT:
           zmax
        HISTORY:
           2012-06-01 - Written - Bovy (IAS)
           2018-05-19 - Re-written for new framework - Bovy (UofT)
        """
<<<<<<< HEAD
        if E is None:
            E= E= vx**2./2.\
                +evaluatelinearPotentials(self._pot,x,use_physical=False)
        if vx == 0.: #We are exactly at the maximum height
            xmax= nu.fabs(x)
=======
        if hasattr(self,'_zmax'): #pragma: no cover
            return self._zmax
        Ez= calcEz(self._z,self._vz,self._verticalpot)
        if self._vz == 0.: #We are exactly at the maximum height
            zmax= numpy.fabs(self._z)
>>>>>>> b5f12be5
        else:
            xstart= x
            try:
                if x == 0.: xend= 0.00001
                else: xend= 2.*nu.fabs(x)
                while (E-evaluatelinearPotentials(self._pot,xend,
                                                  use_physical=False)) > 0.:
                    xend*= 2.
                    if xend > 100.: #pragma: no cover
                        raise OverflowError
            except OverflowError: #pragma: no cover
                xmax= -9999.99
            else:
<<<<<<< HEAD
                xmax= optimize.brentq(\
                    lambda xm: E-evaluatelinearPotentials(self._pot,xm,
                                                          use_physical=False),
                    xstart,xend,xtol=1e-14)
                while (E-evaluatelinearPotentials(self._pot,xmax,
                                                          use_physical=False)) < 0:
                    xmax-= 1e-14
        return xmax
=======
                zmax= optimize.brentq(_zmaxEq,zstart,zend,
                                      (Ez,self._verticalpot))
        self._zmax= zmax
        return self._zmax

def _zmaxEq(z,Ez,pot):
    """The vz=0 equation that needs to be solved to find zmax"""
    return Ez-potentialVertical(z,pot)

def calcEz(z,vz,pot):
    """
    NAME:
       calcEz
    PURPOSE:
       calculate the vertical energy
    INPUT:
       z - height (/ro)
       vz - vertical part of the velocity (/vc)
       pot - potential
    OUTPUT:
       Ez
    HISTORY:
       2012-06-01 - Written - Bovy (IAS)
    """                           
    return potentialVertical(z,pot)+vz**2./2.

def potentialVertical(z,pot):
    """
    NAME:
       potentialVertical
    PURPOSE:
       return the potential
    INPUT:
       z - height (/ro)
       pot - potential
    OUTPUT:
       Phi_z(z)
    HISTORY:
       2012-06-01 - Written - Bovy (IAS)
    """
    return evaluatelinearPotentials(pot,z,use_physical=False)

def _JzIntegrand(z,Ez,pot):
    """The J_z integrand"""
    return numpy.sqrt(2.*(Ez-potentialVertical(z,pot)))

def _TzIntegrand(z,Ez,pot): #pragma: no cover
    """The T_z integrand"""
    return 1./_JzIntegrand(z,Ez,pot)

def _zmaxFindStart(z,Ez,pot):
    """
    NAME:
       _zmaxFindStart
    PURPOSE:
       Find adequate end point to solve for zmax
    INPUT:
       z - height
       Ez - vertical energy
       pot - potential
    OUTPUT:
       zend
    HISTORY:
       2012-06-01 - Written - Bovy (IAS)
    """
    if z == 0.: ztry= 0.00001
    else: ztry= 2.*numpy.fabs(z)
    while (Ez-potentialVertical(ztry,pot)) > 0.:
        ztry*= 2.
        if ztry > 100.: #pragma: no cover
            raise OverflowError
    return ztry
>>>>>>> b5f12be5
<|MERGE_RESOLUTION|>--- conflicted
+++ resolved
@@ -9,17 +9,10 @@
 #             actionsFreqsAngles: returns (j,omega,a)
 #             calcxmax
 ###############################################################################
-<<<<<<< HEAD
-import numpy as nu
-from scipy import optimize, integrate
-from .actionAngle import actionAngle
-from galpy.potential.linearPotential import evaluatelinearPotentials
-=======
 import numpy
 from scipy import optimize, integrate
 from .actionAngle import actionAngle
 from ..potential.linearPotential import evaluatelinearPotentials
->>>>>>> b5f12be5
 class actionAngleVertical(actionAngle):
     """Action-angle formalism for one-dimensional potentials (or of the vertical potential in a galactic disk in the adiabatic approximation, hence the name)"""
     def __init__(self,*args,**kwargs):
@@ -49,10 +42,6 @@
            2012-06-01 - Written - Bovy (IAS)
            2018-05-19 - Conformed to the general actionAngle framework - Bovy (UofT)
 
-           Either:
-              a) z,vz
-              b) Orbit instance: initial condition used if that's it, orbit(t)
-                 if there is a time given as well
         """
         actionAngle.__init__(self,
                              ro=kwargs.get('ro',None),vo=kwargs.get('vo',None))
@@ -86,13 +75,12 @@
         HISTORY:
            2018-05-19 - Written based on re-write of existing code - Bovy (UofT)
         """
-<<<<<<< HEAD
         if len(args) == 2: # x,vx
             x,vx= args
             if isinstance(x,float):
-                x= nu.array([x])
-                vx= nu.array([vx])
-            J= nu.empty(len(x))
+                x= numpy.array([x])
+                vx= numpy.array([vx])
+            J= numpy.empty(len(x))
             for ii in range(len(x)):
                 E= vx[ii]**2./2.\
                     +evaluatelinearPotentials(self._pot,x[ii],
@@ -102,24 +90,13 @@
                     J[ii]= 9999.99
                 else:
                     J[ii]= 2.*integrate.quad(\
-                        lambda xi: nu.sqrt(2.*(E\
+                        lambda xi: numpy.sqrt(2.*(E\
                               -evaluatelinearPotentials(self._pot,xi,
                                                         use_physical=False))),
-                        0.,xmax)[0]/nu.pi
+                        0.,xmax)[0]/numpy.pi
             return J
         else: # pragma: no cover
             raise ValueError('actionAngleVertical __call__ input not understood')
-=======
-        if hasattr(self,'_Jz'):
-            return self._Jz
-        zmax= self.calczmax()
-        if zmax == -9999.99: return numpy.array([9999.99,numpy.nan])
-        Ez= calcEz(self._z,self._vz,self._verticalpot)
-        self._Jz= 2.*integrate.quad(_JzIntegrand,0.,zmax,
-                                    args=(Ez,self._verticalpot),
-                                    **kwargs)[0]/numpy.pi
-        return self._Jz
->>>>>>> b5f12be5
 
     def _actionsFreqs(self,*args,**kwargs):
         """
@@ -140,10 +117,10 @@
         if len(args) == 2: # x,vx
             x,vx= args
             if isinstance(x,float):
-                x= nu.array([x])
-                vx= nu.array([vx])
-            J= nu.empty(len(x))
-            Omega= nu.empty(len(x))
+                x= numpy.array([x])
+                vx= numpy.array([vx])
+            J= numpy.empty(len(x))
+            Omega= numpy.empty(len(x))
             for ii in range(len(x)):
                 E= vx[ii]**2./2.\
                     +evaluatelinearPotentials(self._pot,x[ii],
@@ -154,20 +131,20 @@
                     Omega[ii]= 9999.99
                 else:
                     J[ii]= 2.*integrate.quad(\
-                        lambda xi: nu.sqrt(2.*(E\
+                        lambda xi: numpy.sqrt(2.*(E\
                                        -evaluatelinearPotentials(self._pot,xi,
                                                          use_physical=False))),
-                        0.,xmax,)[0]/nu.pi
+                        0.,xmax,)[0]/numpy.pi
                     # Transformed x = xmax-t^2 for singularity
-                    Omega[ii]= nu.pi/2./integrate.quad(\
-                        lambda t: 2.*t/nu.sqrt(2.*(E\
+                    Omega[ii]= numpy.pi/2./integrate.quad(\
+                        lambda t: 2.*t/numpy.sqrt(2.*(E\
                                        -evaluatelinearPotentials(self._pot,
                                                                  xmax-t**2.,
                                                          use_physical=False))),
-                        0,nu.sqrt(xmax))[0]
+                        0,numpy.sqrt(xmax))[0]
             return (J,Omega)
         else: # pragma: no cover
-            raise ValueError('actionAngleVertical __call__ input not understood')
+            raise ValueError('actionAngleVertical actionsFreqs input not understood')
 
     def _actionsFreqsAngles(self,*args,**kwargs):
         """
@@ -185,15 +162,14 @@
         HISTORY:
            2018-05-19 - Written based on re-write of existing code - Bovy (UofT)
         """
-<<<<<<< HEAD
         if len(args) == 2: # x,vx
             x,vx= args
             if isinstance(x,float):
-                x= nu.array([x])
-                vx= nu.array([vx])
-            J= nu.empty(len(x))
-            Omega= nu.empty(len(x))
-            angle= nu.empty(len(x))
+                x= numpy.array([x])
+                vx= numpy.array([vx])
+            J= numpy.empty(len(x))
+            Omega= numpy.empty(len(x))
+            angle= numpy.empty(len(x))
             for ii in range(len(x)):
                 E= vx[ii]**2./2.\
                     +evaluatelinearPotentials(self._pot,x[ii],
@@ -205,47 +181,28 @@
                     angle[ii]= 9999.99
                 else:
                     J[ii]= 2.*integrate.quad(\
-                        lambda xi: nu.sqrt(2.*(E\
+                        lambda xi: numpy.sqrt(2.*(E\
                                        -evaluatelinearPotentials(self._pot,xi,
                                                          use_physical=False))),
-                        0.,xmax)[0]/nu.pi
+                        0.,xmax)[0]/numpy.pi
                     Omega[ii]= nu.pi/2./integrate.quad(\
-                        lambda t: 2.*t/nu.sqrt(2.*(E\
+                        lambda t: 2.*t/numpy.sqrt(2.*(E\
                                        -evaluatelinearPotentials(self._pot,
                                                                  xmax-t**2.,
                                                          use_physical=False))),
-                        0,nu.sqrt(xmax))[0]
+                        0,numpy.sqrt(xmax))[0]
                     angle[ii]= integrate.quad(\
-                        lambda xi: 1./nu.sqrt(2.*(E\
+                        lambda xi: 1./numpy.sqrt(2.*(E\
                                        -evaluatelinearPotentials(self._pot,xi,
                                                          use_physical=False))),
-                                        0,nu.fabs(x[ii]))[0]
+                                        0,numpy.fabs(x[ii]))[0]
             angle*= Omega
-            angle[(x >= 0.)*(vx < 0.)]= nu.pi-angle[(x >= 0.)*(vx < 0.)]
-            angle[(x < 0.)*(vx <= 0.)]= nu.pi+angle[(x < 0.)*(vx <= 0.)]
-            angle[(x < 0.)*(vx > 0.)]= 2.*nu.pi-angle[(x < 0.)*(vx > 0.)]
-            return (J,Omega,angle % (2.*nu.pi))
+            angle[(x >= 0.)*(vx < 0.)]= numpy.pi-angle[(x >= 0.)*(vx < 0.)]
+            angle[(x < 0.)*(vx <= 0.)]= numpy.pi+angle[(x < 0.)*(vx <= 0.)]
+            angle[(x < 0.)*(vx > 0.)]= 2.*numpy.pi-angle[(x < 0.)*(vx > 0.)]
+            return (J,Omega,angle % (2.*numpy.pi))
         else: # pragma: no cover
-            raise ValueError('actionAngleVertical __call__ input not understood')
-=======
-        if hasattr(self,'_anglez'):
-            return self._anglez
-        zmax= self.calczmax()
-        Ez= calcEz(self._z,self._vz,self._verticalpot)
-        Tz= self.Tz(**kwargs)
-        self._anglez= 2.*numpy.pi*(numpy.array(integrate.quad(_TzIntegrand,0.,numpy.fabs(self._z),
-                                                        args=(Ez,self._verticalpot),
-                                                        **kwargs)))/Tz[0]
-        if self._z >= 0. and self._vz >= 0.:
-            pass
-        elif self._z >= 0. and self._vz < 0.:
-            self._anglez[0]= numpy.pi-self._anglez[0]
-        elif self._z < 0. and self._vz <= 0.:
-            self._anglez[0]= numpy.pi+self._anglez[0]
-        else:
-            self._anglez[0]= 2.*numpy.pi-self._anglez[0]
-        return self._anglez
->>>>>>> b5f12be5
+            raise ValueError('actionAngleVertical actionsFreqsAngles input not understood')
 
     def calcxmax(self,x,vx,E=None):
         """
@@ -262,24 +219,16 @@
            2012-06-01 - Written - Bovy (IAS)
            2018-05-19 - Re-written for new framework - Bovy (UofT)
         """
-<<<<<<< HEAD
         if E is None:
             E= E= vx**2./2.\
                 +evaluatelinearPotentials(self._pot,x,use_physical=False)
         if vx == 0.: #We are exactly at the maximum height
-            xmax= nu.fabs(x)
-=======
-        if hasattr(self,'_zmax'): #pragma: no cover
-            return self._zmax
-        Ez= calcEz(self._z,self._vz,self._verticalpot)
-        if self._vz == 0.: #We are exactly at the maximum height
-            zmax= numpy.fabs(self._z)
->>>>>>> b5f12be5
+            xmax= numpy.fabs(x)
         else:
             xstart= x
             try:
                 if x == 0.: xend= 0.00001
-                else: xend= 2.*nu.fabs(x)
+                else: xend= 2.*numpy.fabs(x)
                 while (E-evaluatelinearPotentials(self._pot,xend,
                                                   use_physical=False)) > 0.:
                     xend*= 2.
@@ -288,7 +237,6 @@
             except OverflowError: #pragma: no cover
                 xmax= -9999.99
             else:
-<<<<<<< HEAD
                 xmax= optimize.brentq(\
                     lambda xm: E-evaluatelinearPotentials(self._pot,xm,
                                                           use_physical=False),
@@ -296,78 +244,4 @@
                 while (E-evaluatelinearPotentials(self._pot,xmax,
                                                           use_physical=False)) < 0:
                     xmax-= 1e-14
-        return xmax
-=======
-                zmax= optimize.brentq(_zmaxEq,zstart,zend,
-                                      (Ez,self._verticalpot))
-        self._zmax= zmax
-        return self._zmax
-
-def _zmaxEq(z,Ez,pot):
-    """The vz=0 equation that needs to be solved to find zmax"""
-    return Ez-potentialVertical(z,pot)
-
-def calcEz(z,vz,pot):
-    """
-    NAME:
-       calcEz
-    PURPOSE:
-       calculate the vertical energy
-    INPUT:
-       z - height (/ro)
-       vz - vertical part of the velocity (/vc)
-       pot - potential
-    OUTPUT:
-       Ez
-    HISTORY:
-       2012-06-01 - Written - Bovy (IAS)
-    """                           
-    return potentialVertical(z,pot)+vz**2./2.
-
-def potentialVertical(z,pot):
-    """
-    NAME:
-       potentialVertical
-    PURPOSE:
-       return the potential
-    INPUT:
-       z - height (/ro)
-       pot - potential
-    OUTPUT:
-       Phi_z(z)
-    HISTORY:
-       2012-06-01 - Written - Bovy (IAS)
-    """
-    return evaluatelinearPotentials(pot,z,use_physical=False)
-
-def _JzIntegrand(z,Ez,pot):
-    """The J_z integrand"""
-    return numpy.sqrt(2.*(Ez-potentialVertical(z,pot)))
-
-def _TzIntegrand(z,Ez,pot): #pragma: no cover
-    """The T_z integrand"""
-    return 1./_JzIntegrand(z,Ez,pot)
-
-def _zmaxFindStart(z,Ez,pot):
-    """
-    NAME:
-       _zmaxFindStart
-    PURPOSE:
-       Find adequate end point to solve for zmax
-    INPUT:
-       z - height
-       Ez - vertical energy
-       pot - potential
-    OUTPUT:
-       zend
-    HISTORY:
-       2012-06-01 - Written - Bovy (IAS)
-    """
-    if z == 0.: ztry= 0.00001
-    else: ztry= 2.*numpy.fabs(z)
-    while (Ez-potentialVertical(ztry,pot)) > 0.:
-        ztry*= 2.
-        if ztry > 100.: #pragma: no cover
-            raise OverflowError
-    return ztry
->>>>>>> b5f12be5
+        return xmax