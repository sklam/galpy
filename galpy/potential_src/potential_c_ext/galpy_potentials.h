--- conflicted
+++ resolved
@@ -327,32 +327,29 @@
 double TriaxialJaffePotentialPlanarphiforce(double,double,double,
 					    struct potentialArg *);
 double TriaxialJaffePotentialzforce(double,double,double,double,
-<<<<<<< HEAD
+				    struct potentialArg *);					      
+//SCFDiskPotential
+double SCFPotentialEval(double,double,double,double,
+				     struct potentialArg *);
+double SCFPotentialRforce(double,double,double,double,
+                        struct potentialArg *);
+double SCFPotentialzforce(double,double,double,double,
+				        struct potentialArg *);
+double SCFPotentialphiforce(double,double,double,double,
+				        struct potentialArg *);
+				        
+double SCFPotentialPlanarRforce(double,double,double,
+                        struct potentialArg *);
+double SCFPotentialPlanarphiforce(double,double,double,
+				        struct potentialArg *);
+double SCFPotentialPlanarR2deriv(double,double,double,
+				        struct potentialArg *);
+double SCFPotentialPlanarphi2deriv(double,double,double,
+				        struct potentialArg *);
+double SCFPotentialPlanarRphideriv(double,double,double,
+				        struct potentialArg *);
 				    struct potentialArg *);
 #ifdef __cplusplus
 }
 #endif
-=======
-				    struct potentialArg *);					      
-//SCFDiskPotential
-double SCFPotentialEval(double,double,double,double,
-				     struct potentialArg *);
-double SCFPotentialRforce(double,double,double,double,
-                        struct potentialArg *);
-double SCFPotentialzforce(double,double,double,double,
-				        struct potentialArg *);
-double SCFPotentialphiforce(double,double,double,double,
-				        struct potentialArg *);
-				        
-double SCFPotentialPlanarRforce(double,double,double,
-                        struct potentialArg *);
-double SCFPotentialPlanarphiforce(double,double,double,
-				        struct potentialArg *);
-double SCFPotentialPlanarR2deriv(double,double,double,
-				        struct potentialArg *);
-double SCFPotentialPlanarphi2deriv(double,double,double,
-				        struct potentialArg *);
-double SCFPotentialPlanarRphideriv(double,double,double,
-				        struct potentialArg *);
->>>>>>> b4149797
 #endif /* galpy_potentials.h */