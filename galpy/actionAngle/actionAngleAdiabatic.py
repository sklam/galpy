###############################################################################
#   actionAngle: a Python module to calculate  actions, angles, and frequencies
#
#      class: actionAngleAdiabatic
#
#      methods:
#             __call__: returns (jr,lz,jz)
#            _EccZmaxRperiRap: return (e,zmax,rperi,rap)
#
###############################################################################
import copy
import warnings
<<<<<<< HEAD
import numpy as nu
from galpy.util import galpyWarning
from galpy.potential import planarPotential, MWPotential
from galpy.potential.Potential import flatten as flatten_potential
from .actionAngleSpherical import actionAngleSpherical
from .actionAngleVertical import actionAngleVertical
from .actionAngle import actionAngle
from . import actionAngleAdiabatic_c
from .actionAngleAdiabatic_c import _ext_loaded as ext_loaded
from galpy.potential.Potential import _check_c, _dim
=======
import numpy
from ..util import galpyWarning
from ..potential import MWPotential
from ..potential.Potential import flatten as flatten_potential
from ..potential import toPlanarPotential, toVerticalPotential
from .actionAngleAxi import actionAngleAxi
from .actionAngle import actionAngle
from . import actionAngleAdiabatic_c
from .actionAngleAdiabatic_c import _ext_loaded as ext_loaded
from ..potential.Potential import _check_c
>>>>>>> b5f12be5
class actionAngleAdiabatic(actionAngle):
    """Action-angle formalism for axisymmetric potentials using the adiabatic approximation"""
    def __init__(self,*args,**kwargs):
        """
        NAME:

           __init__

        PURPOSE:

           initialize an actionAngleAdiabatic object

        INPUT:

           pot= potential or list of potentials

           gamma= (default=1.) replace Lz by Lz+gamma Jz in effective potential

           ro= distance from vantage point to GC (kpc; can be Quantity)

           vo= circular velocity at ro (km/s; can be Quantity)

        OUTPUT:
        
           instance

        HISTORY:

            2012-07-26 - Written - Bovy (IAS@MPIA)

        """
        actionAngle.__init__(self,
                             ro=kwargs.get('ro',None),vo=kwargs.get('vo',None))
        if not 'pot' in kwargs: #pragma: no cover
            raise IOError("Must specify pot= for actionAngleAdiabatic")
        self._pot= flatten_potential(kwargs['pot'])
        if self._pot == MWPotential:
            warnings.warn("Use of MWPotential as a Milky-Way-like potential is deprecated; galpy.potential.MWPotential2014, a potential fit to a large variety of dynamical constraints (see Bovy 2015), is the preferred Milky-Way-like potential in galpy",
                          galpyWarning)
        if ext_loaded and 'c' in kwargs and kwargs['c']:
            self._c= _check_c(self._pot)
            if 'c' in kwargs and kwargs['c'] and not self._c:
                warnings.warn("C module not used because potential does not have a C implementation",galpyWarning) #pragma: no cover
        else:
            self._c= False
        self._gamma= kwargs.get('gamma',1.)
        # Setup actionAngleSpherical object for calculations in Python 
        # (if they become necessary)
        if _dim(self._pot) == 3:
            if isinstance(self._pot,list):
                thispot= [p.toPlanar() for p in self._pot]
            else:
                thispot= self._pot.toPlanar()
        else:
            thispot= self._pot
            self._gamma= 0.
        self._aAS= actionAngleSpherical(pot=thispot,_gamma=self._gamma)
        # Check the units
        self._check_consistent_units()
        return None
    
    def _evaluate(self,*args,**kwargs):
        """
        NAME:
           __call__ (_evaluate)
        PURPOSE:
           evaluate the actions (jr,lz,jz)
        INPUT:
           Either:
              a) R,vR,vT,z,vz[,phi]:
                 1) floats: phase-space value for single object (phi is optional) (each can be a Quantity)
                 2) numpy.ndarray: [N] phase-space values for N objects (each can be a Quantity)
              b) Orbit instance: initial condition used if that's it, orbit(t) if there is a time given as well as the second argument 
           c= (object-wide default, bool) True/False to override the object-wide setting for whether or not to use the C implementation
           scipy.integrate.quadrature keywords
           _justjr, _justjz= if True, only calculate the radial or vertical action (internal use)
        OUTPUT:
           (jr,lz,jz)
        HISTORY:
           2012-07-26 - Written - Bovy (IAS@MPIA)
        """
        if len(args) == 5: #R,vR.vT, z, vz
            R,vR,vT, z, vz= args
        elif len(args) == 6: #R,vR.vT, z, vz, phi
            R,vR,vT, z, vz, phi= args
        else:
            self._parse_eval_args(*args)
            R= self._eval_R
            vR= self._eval_vR
            vT= self._eval_vT
            z= self._eval_z
            vz= self._eval_vz
        if isinstance(R,float):
            R= numpy.array([R])
            vR= numpy.array([vR])
            vT= numpy.array([vT])
            z= numpy.array([z])
            vz= numpy.array([vz])
        if ((self._c and not ('c' in kwargs and not kwargs['c']))\
                or (ext_loaded and (('c' in kwargs and kwargs['c'])))) \
                and _check_c(self._pot):
            Lz= R*vT
            jr, jz, err= actionAngleAdiabatic_c.actionAngleAdiabatic_c(\
                self._pot,self._gamma,R,vR,vT,z,vz)
            if err == 0:
                return (jr,Lz,jz)
            else: #pragma: no cover
                raise RuntimeError("C-code for calculation actions failed; try with c=False")
        else:
            if 'c' in kwargs and kwargs['c'] and not self._c:
                warnings.warn("C module not used because potential does not have a C implementation",galpyWarning) #pragma: no cover
            kwargs.pop('c',None)
            if len(R) > 1:
                ojr= numpy.zeros((len(R)))
                olz= numpy.zeros((len(R)))
                ojz= numpy.zeros((len(R)))
                for ii in range(len(R)):
                    targs= (R[ii],vR[ii],vT[ii],z[ii],vz[ii])
                    tjr,tlz,tjz= self(*targs,**copy.copy(kwargs))
                    ojr[ii]= tjr
                    ojz[ii]= tjz
                    olz[ii]= tlz
                return (ojr,olz,ojz)
            else:
<<<<<<< HEAD
                self._parse_eval_args(*args)
                if kwargs.get('_justjr',False):
                    kwargs.pop('_justjr')
                    return (self._aAS(self._eval_R,self._eval_vR,self._eval_vT,
                                      0.,0.,_Jz=0.)[0],
                            nu.nan,nu.nan)
                #Set up the actionAngleVertical object
                if _dim(self._pot) == 3:
                    if isinstance(self._pot,list):
                        thisverticalpot= [p.toVertical(self._eval_R) 
                                          for p in self._pot]
                    else:
                        thisverticalpot= self._pot.toVertical(self._eval_R)
                    aAV= actionAngleVertical(pot=thisverticalpot)
                    Jz= aAV(self._eval_z,self._eval_vz)
                else: #2D in-plane
                    Jz= 0.
                if kwargs.get('_justjz',False):
                    kwargs.pop('_justjz')
                    return (nu.nan,nu.nan,Jz)
                else:
                    axiJ= self._aAS(self._eval_R,self._eval_vR,self._eval_vT,
                                    0.,0.,_Jz=Jz)
                    return (axiJ[0],axiJ[1],Jz)
=======
                #Set up the actionAngleAxi object
                thispot= toPlanarPotential(self._pot)
                thisverticalpot= toVerticalPotential(self._pot,R[0])
                aAAxi= actionAngleAxi(R[0],vR[0],vT[0],z[0],vz[0],
                                      pot=thispot,
                                       verticalPot=thisverticalpot,
                                       gamma=self._gamma)
                if kwargs.get('_justjr',False):
                    kwargs.pop('_justjr')
                    return (aAAxi.JR(**kwargs),numpy.nan,numpy.nan)
                elif kwargs.get('_justjz',False):
                    kwargs.pop('_justjz')
                    return (numpy.atleast_1d(numpy.nan),
                            numpy.atleast_1d(numpy.nan),
                            numpy.atleast_1d(aAAxi.Jz(**kwargs)))
                else:
                    return (numpy.atleast_1d(aAAxi.JR(**kwargs)),
                            numpy.atleast_1d(aAAxi._R*aAAxi._vT),
                            numpy.atleast_1d(aAAxi.Jz(**kwargs)))
>>>>>>> b5f12be5

    def _EccZmaxRperiRap(self,*args,**kwargs):
        """
        NAME:
           EccZmaxRperiRap (_EccZmaxRperiRap)
        PURPOSE:
           evaluate the eccentricity, maximum height above the plane, peri- and apocenter in the adiabatic approximation
        INPUT:
           Either:
              a) R,vR,vT,z,vz[,phi]:
                 1) floats: phase-space value for single object (phi is optional) (each can be a Quantity)
                 2) numpy.ndarray: [N] phase-space values for N objects (each can be a Quantity)
              b) Orbit instance: initial condition used if that's it, orbit(t) if there is a time given as well as the second argument 
           c= (object-wide default, bool) True/False to override the object-wide setting for whether or not to use the C implementation
        OUTPUT:
           (e,zmax,rperi,rap)
        HISTORY:
           2017-12-21 - Written - Bovy (UofT)
        """
        if len(args) == 5: #R,vR.vT, z, vz
            R,vR,vT, z, vz= args
        elif len(args) == 6: #R,vR.vT, z, vz, phi
            R,vR,vT, z, vz, phi= args
        else:
            self._parse_eval_args(*args)
            R= self._eval_R
            vR= self._eval_vR
            vT= self._eval_vT
            z= self._eval_z
            vz= self._eval_vz
        if isinstance(R,float):
            R= numpy.array([R])
            vR= numpy.array([vR])
            vT= numpy.array([vT])
            z= numpy.array([z])
            vz= numpy.array([vz])
        if ((self._c and not ('c' in kwargs and not kwargs['c']))\
                or (ext_loaded and (('c' in kwargs and kwargs['c'])))) \
                and _check_c(self._pot):
            rperi,Rap,zmax, err= actionAngleAdiabatic_c.actionAngleRperiRapZmaxAdiabatic_c(\
                self._pot,self._gamma,R,vR,vT,z,vz)
            if err == 0:
                rap= numpy.sqrt(Rap**2.+zmax**2.)
                ecc= (rap-rperi)/(rap+rperi)
                return (ecc,zmax,rperi,rap)
            else: #pragma: no cover
                raise RuntimeError("C-code for calculation actions failed; try with c=False")
        else:
            if 'c' in kwargs and kwargs['c'] and not self._c:
                warnings.warn("C module not used because potential does not have a C implementation",galpyWarning) #pragma: no cover
            kwargs.pop('c',None)
            if len(R) > 1:
                oecc= numpy.zeros((len(R)))
                orperi= numpy.zeros((len(R)))
                orap= numpy.zeros((len(R)))
                ozmax= numpy.zeros((len(R)))
                for ii in range(len(R)):
                    targs= (R[ii],vR[ii],vT[ii],z[ii],vz[ii])
                    tecc, tzmax, trperi,trap= self._EccZmaxRperiRap(\
                        *targs,**copy.copy(kwargs))
                    oecc[ii]= tecc
                    ozmax[ii]= tzmax
                    orperi[ii]= trperi
                    orap[ii]= trap
                return (oecc,ozmax,orperi,orap)
            else:
<<<<<<< HEAD
                self._parse_eval_args(*args)
                if _dim(self._pot) == 3:
                    if isinstance(self._pot,list):
                        thisverticalpot= [p.toVertical(self._eval_R) for p in self._pot]
                    else:
                        thisverticalpot= self._pot.toVertical(self._eval_R)
                    aAV= actionAngleVertical(pot=thisverticalpot)
                    zmax= aAV.calcxmax(self._eval_z,self._eval_vz,**kwargs)
                    if self._gamma != 0.:
                        Jz= aAV(self._eval_z,self._eval_vz)
                    else:
                        Jz= 0.
                else:
                    zmax= 0.
                    Jz= 0.
                _,_,rperi,Rap= self._aAS.EccZmaxRperiRap(\
                    self._eval_R,self._eval_vR,self._eval_vT,0.,0.,_Jz=Jz)
                rap= nu.sqrt(Rap**2.+zmax**2.)
                return ((rap-rperi)/(rap+rperi),zmax,rperi,rap)
=======
                #Set up the actionAngleAxi object
                thispot= toPlanarPotential(self._pot)
                thisverticalpot= toVerticalPotential(self._pot,R[0])
                aAAxi= actionAngleAxi(R[0],vR[0],vT[0],z[0],vz[0],
                                      pot=thispot,
                                       verticalPot=thisverticalpot,
                                       gamma=self._gamma)
                rperi,Rap= aAAxi.calcRapRperi(**kwargs)
                zmax= aAAxi.calczmax(**kwargs)
                rap= numpy.sqrt(Rap**2.+zmax**2.)
                return (numpy.atleast_1d((rap-rperi)/(rap+rperi)),
                        numpy.atleast_1d(zmax),numpy.atleast_1d(rperi),
                        numpy.atleast_1d(rap))

    def calcRapRperi(self,*args,**kwargs):
        """
        NAME:
           calcRapRperi
        PURPOSE:
           calculate the apocenter and pericenter radii
        INPUT:
           Either:
              a) R,vR,vT,z,vz
              b) Orbit instance: initial condition used if that's it, orbit(t)
                 if there is a time given as well
        OUTPUT:
           (rperi,rap)
        HISTORY:
           2013-11-27 - Written - Bovy (IAS)
        """
        #Set up the actionAngleAxi object
        thispot= toPlanarPotential(self._pot)
        aAAxi= actionAngleAxi(*args,pot=thispot,amma=self._gamma)
        return aAAxi.calcRapRperi(**kwargs)

    def calczmax(self,*args,**kwargs): #pragma: no cover
        """
        NAME:
           calczmax
        PURPOSE:
           calculate the maximum height
        INPUT:
           Either:
              a) R,vR,vT,z,vz
              b) Orbit instance: initial condition used if that's it, orbit(t)
                 if there is a time given as well
        OUTPUT:
           zmax
        HISTORY:
           2012-06-01 - Written - Bovy (IAS)
        """
        warnings.warn("actionAngleAdiabatic.calczmax function will soon be deprecated; please contact galpy's maintainer if you require this function")
        #Set up the actionAngleAxi object
        self._parse_eval_args(*args)
        thispot= toPlanarPotential(self._pot)
        thisverticalpot= toVerticalPotential(self._pot,self._eval_R)
        aAAxi= actionAngleAxi(*args,pot=thispot,
                               verticalPot=thisverticalpot,
                               gamma=self._gamma)
        return aAAxi.calczmax(**kwargs)
>>>>>>> b5f12be5
<|MERGE_RESOLUTION|>--- conflicted
+++ resolved
@@ -10,29 +10,17 @@
 ###############################################################################
 import copy
 import warnings
-<<<<<<< HEAD
-import numpy as nu
-from galpy.util import galpyWarning
-from galpy.potential import planarPotential, MWPotential
-from galpy.potential.Potential import flatten as flatten_potential
+import numpy
+from ..util import galpyWarning
+from ..potential import MWPotential
+from ..potential.Potential import flatten as flatten_potential
+from ..potential import toPlanarPotential, toVerticalPotential
 from .actionAngleSpherical import actionAngleSpherical
 from .actionAngleVertical import actionAngleVertical
 from .actionAngle import actionAngle
 from . import actionAngleAdiabatic_c
 from .actionAngleAdiabatic_c import _ext_loaded as ext_loaded
-from galpy.potential.Potential import _check_c, _dim
-=======
-import numpy
-from ..util import galpyWarning
-from ..potential import MWPotential
-from ..potential.Potential import flatten as flatten_potential
-from ..potential import toPlanarPotential, toVerticalPotential
-from .actionAngleAxi import actionAngleAxi
-from .actionAngle import actionAngle
-from . import actionAngleAdiabatic_c
-from .actionAngleAdiabatic_c import _ext_loaded as ext_loaded
-from ..potential.Potential import _check_c
->>>>>>> b5f12be5
+from ..potential.Potential import _check_c, _dim
 class actionAngleAdiabatic(actionAngle):
     """Action-angle formalism for axisymmetric potentials using the adiabatic approximation"""
     def __init__(self,*args,**kwargs):
@@ -82,10 +70,7 @@
         # Setup actionAngleSpherical object for calculations in Python 
         # (if they become necessary)
         if _dim(self._pot) == 3:
-            if isinstance(self._pot,list):
-                thispot= [p.toPlanar() for p in self._pot]
-            else:
-                thispot= self._pot.toPlanar()
+			thispot= toPlanarPotential(self._pot)
         else:
             thispot= self._pot
             self._gamma= 0.
@@ -157,52 +142,25 @@
                     olz[ii]= tlz
                 return (ojr,olz,ojz)
             else:
-<<<<<<< HEAD
-                self._parse_eval_args(*args)
                 if kwargs.get('_justjr',False):
                     kwargs.pop('_justjr')
-                    return (self._aAS(self._eval_R,self._eval_vR,self._eval_vT,
-                                      0.,0.,_Jz=0.)[0],
-                            nu.nan,nu.nan)
+                    return (self._aAS(R[0],vR[0],vT[0],0.,0.,_Jz=0.)[0],
+                            numpy.nan,numpy.nan)
                 #Set up the actionAngleVertical object
                 if _dim(self._pot) == 3:
-                    if isinstance(self._pot,list):
-                        thisverticalpot= [p.toVertical(self._eval_R) 
-                                          for p in self._pot]
-                    else:
-                        thisverticalpot= self._pot.toVertical(self._eval_R)
+					thisverticalpot= toVerticalPotential(self._pot,R[0])
                     aAV= actionAngleVertical(pot=thisverticalpot)
-                    Jz= aAV(self._eval_z,self._eval_vz)
+                    Jz= aAV(z[0],vz[0])
                 else: #2D in-plane
                     Jz= 0.
                 if kwargs.get('_justjz',False):
                     kwargs.pop('_justjz')
-                    return (nu.nan,nu.nan,Jz)
-                else:
-                    axiJ= self._aAS(self._eval_R,self._eval_vR,self._eval_vT,
-                                    0.,0.,_Jz=Jz)
-                    return (axiJ[0],axiJ[1],Jz)
-=======
-                #Set up the actionAngleAxi object
-                thispot= toPlanarPotential(self._pot)
-                thisverticalpot= toVerticalPotential(self._pot,R[0])
-                aAAxi= actionAngleAxi(R[0],vR[0],vT[0],z[0],vz[0],
-                                      pot=thispot,
-                                       verticalPot=thisverticalpot,
-                                       gamma=self._gamma)
-                if kwargs.get('_justjr',False):
-                    kwargs.pop('_justjr')
-                    return (aAAxi.JR(**kwargs),numpy.nan,numpy.nan)
-                elif kwargs.get('_justjz',False):
-                    kwargs.pop('_justjz')
                     return (numpy.atleast_1d(numpy.nan),
                             numpy.atleast_1d(numpy.nan),
-                            numpy.atleast_1d(aAAxi.Jz(**kwargs)))
+                            Jz)
                 else:
-                    return (numpy.atleast_1d(aAAxi.JR(**kwargs)),
-                            numpy.atleast_1d(aAAxi._R*aAAxi._vT),
-                            numpy.atleast_1d(aAAxi.Jz(**kwargs)))
->>>>>>> b5f12be5
+                    axiJ= self._aAS(R[0],vR[0],vT[0],0.,0.,_Jz=Jz)
+                    return (axiJ[0],axiJ[1],Jz)
 
     def _EccZmaxRperiRap(self,*args,**kwargs):
         """
@@ -269,85 +227,20 @@
                     orap[ii]= trap
                 return (oecc,ozmax,orperi,orap)
             else:
-<<<<<<< HEAD
-                self._parse_eval_args(*args)
                 if _dim(self._pot) == 3:
-                    if isinstance(self._pot,list):
-                        thisverticalpot= [p.toVertical(self._eval_R) for p in self._pot]
-                    else:
-                        thisverticalpot= self._pot.toVertical(self._eval_R)
+                    thisverticalpot= toVerticalPotential(self._pot,R[0])
                     aAV= actionAngleVertical(pot=thisverticalpot)
-                    zmax= aAV.calcxmax(self._eval_z,self._eval_vz,**kwargs)
+                    zmax= aAV.calcxmax(z[0],vz[0],**kwargs)
                     if self._gamma != 0.:
-                        Jz= aAV(self._eval_z,self._eval_vz)
+                        Jz= aAV(z[0],vz[0])
                     else:
                         Jz= 0.
                 else:
                     zmax= 0.
                     Jz= 0.
                 _,_,rperi,Rap= self._aAS.EccZmaxRperiRap(\
-                    self._eval_R,self._eval_vR,self._eval_vT,0.,0.,_Jz=Jz)
-                rap= nu.sqrt(Rap**2.+zmax**2.)
-                return ((rap-rperi)/(rap+rperi),zmax,rperi,rap)
-=======
-                #Set up the actionAngleAxi object
-                thispot= toPlanarPotential(self._pot)
-                thisverticalpot= toVerticalPotential(self._pot,R[0])
-                aAAxi= actionAngleAxi(R[0],vR[0],vT[0],z[0],vz[0],
-                                      pot=thispot,
-                                       verticalPot=thisverticalpot,
-                                       gamma=self._gamma)
-                rperi,Rap= aAAxi.calcRapRperi(**kwargs)
-                zmax= aAAxi.calczmax(**kwargs)
+                    R[0],vR[0],vT[0],0.,0.,_Jz=Jz)
                 rap= numpy.sqrt(Rap**2.+zmax**2.)
                 return (numpy.atleast_1d((rap-rperi)/(rap+rperi)),
                         numpy.atleast_1d(zmax),numpy.atleast_1d(rperi),
-                        numpy.atleast_1d(rap))
-
-    def calcRapRperi(self,*args,**kwargs):
-        """
-        NAME:
-           calcRapRperi
-        PURPOSE:
-           calculate the apocenter and pericenter radii
-        INPUT:
-           Either:
-              a) R,vR,vT,z,vz
-              b) Orbit instance: initial condition used if that's it, orbit(t)
-                 if there is a time given as well
-        OUTPUT:
-           (rperi,rap)
-        HISTORY:
-           2013-11-27 - Written - Bovy (IAS)
-        """
-        #Set up the actionAngleAxi object
-        thispot= toPlanarPotential(self._pot)
-        aAAxi= actionAngleAxi(*args,pot=thispot,amma=self._gamma)
-        return aAAxi.calcRapRperi(**kwargs)
-
-    def calczmax(self,*args,**kwargs): #pragma: no cover
-        """
-        NAME:
-           calczmax
-        PURPOSE:
-           calculate the maximum height
-        INPUT:
-           Either:
-              a) R,vR,vT,z,vz
-              b) Orbit instance: initial condition used if that's it, orbit(t)
-                 if there is a time given as well
-        OUTPUT:
-           zmax
-        HISTORY:
-           2012-06-01 - Written - Bovy (IAS)
-        """
-        warnings.warn("actionAngleAdiabatic.calczmax function will soon be deprecated; please contact galpy's maintainer if you require this function")
-        #Set up the actionAngleAxi object
-        self._parse_eval_args(*args)
-        thispot= toPlanarPotential(self._pot)
-        thisverticalpot= toVerticalPotential(self._pot,self._eval_R)
-        aAAxi= actionAngleAxi(*args,pot=thispot,
-                               verticalPot=thisverticalpot,
-                               gamma=self._gamma)
-        return aAAxi.calczmax(**kwargs)
->>>>>>> b5f12be5
+                        numpy.atleast_1d(rap))