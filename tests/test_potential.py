--- conflicted
+++ resolved
@@ -140,14 +140,11 @@
     pots.append('mockDehnenSmoothBarPotentialTm5')
     pots.append('SolidBodyRotationSpiralArmsPotential')
     pots.append('triaxialLogarithmicHaloPotential')
-<<<<<<< HEAD
     pots.append('KuzminOblateStaeckelWrapperPotential')
     pots.append('KuzminKutuzovOblateStaeckelWrapperPotential')
-=======
     pots.append('CorotatingRotationSpiralArmsPotential')
     pots.append('GaussianAmplitudeDehnenBarPotential')
     pots.append('nestedListPotential')
->>>>>>> c3a5cb42
     rmpots= ['Potential','MWPotential','MWPotential2014',
              'MovingObjectPotential',
              'interpRZPotential', 'linearPotential', 'planarAxiPotential',
@@ -310,14 +307,11 @@
     pots.append('mockDehnenSmoothBarPotentialTm5') 
     pots.append('SolidBodyRotationSpiralArmsPotential')
     pots.append('triaxialLogarithmicHaloPotential')
-<<<<<<< HEAD
     pots.append('KuzminOblateStaeckelWrapperPotential')
     pots.append('KuzminKutuzovOblateStaeckelWrapperPotential')
-=======
     pots.append('CorotatingRotationSpiralArmsPotential')
     pots.append('GaussianAmplitudeDehnenBarPotential')
     pots.append('nestedListPotential')
->>>>>>> c3a5cb42
     rmpots= ['Potential','MWPotential','MWPotential2014',
              'MovingObjectPotential',
              'interpRZPotential', 'linearPotential', 'planarAxiPotential',
@@ -652,14 +646,11 @@
     pots.append('mockDehnenSmoothBarPotentialTm1')
     pots.append('mockDehnenSmoothBarPotentialTm5')
     pots.append('triaxialLogarithmicHaloPotential')
-<<<<<<< HEAD
     pots.append('KuzminOblateStaeckelWrapperPotential')
     pots.append('KuzminKutuzovOblateStaeckelWrapperPotential')
-=======
     pots.append('CorotatingRotationSpiralArmsPotential')
     pots.append('GaussianAmplitudeDehnenBarPotential')
     pots.append('nestedListPotential')
->>>>>>> c3a5cb42
     rmpots= ['Potential','MWPotential','MWPotential2014',
              'MovingObjectPotential',
              'interpRZPotential', 'linearPotential', 'planarAxiPotential',
@@ -2022,7 +2013,6 @@
         potential.DehnenSmoothWrapperPotential(pot=1)
     return None
 
-<<<<<<< HEAD
 def test_OblateStaeckelWrapperPotential_againstKuzmin():
     # Test that wrapping a KuzminDiskPotential as an oblateStaeckelWrapper
     # behaves as expected: U(u) = -GM/Delta cosh(u) and V(v) =-GM/Delta|cos(v)|
@@ -2033,7 +2023,8 @@
     assert numpy.amax(numpy.fabs(asp._U(us)+kzp._amp/delta*numpy.cosh(us))) < 1e-10, 'OblateStaeckelWrapped KuzminDisk does not have the expected U(u)'
     vs= numpy.linspace(0.,numpy.pi,1001)
     assert numpy.amax(numpy.fabs(asp._V(vs)+kzp._amp/delta*numpy.fabs(numpy.cos(vs)))) < 1e-10, 'OblateStaeckelWrapped KuzminDisk does not have the expected V(v)'
-=======
+    return None
+
 def test_dissipative_ignoreInPotentialDensity2ndDerivs():
     # Test that dissipative forces are ignored when they are included in lists
     # given to evaluatePotentials, evaluateDensities, and evaluate2ndDerivs
@@ -2153,7 +2144,6 @@
     # r > maxr
     assert numpy.fabs(cdf.Rforce(3.,0.,v=v)-cdf2.Rforce(3.,0.,v=v)) < 1e-10, 'potential.ChandrasekharDynamicalFrictionForce at r > maxr not as expected'
     assert numpy.fabs(cdf.zforce(3.,0.,v=v)-cdf2.zforce(3.,0.,v=v)) < 1e-10, 'potential.ChandrasekharDynamicalFrictionForce at r > maxr not as expected'
->>>>>>> c3a5cb42
     return None
 
 def test_vtermnegl_issue314():
@@ -3025,14 +3015,9 @@
         return None
 # Classes to test wrappers
 from galpy.potential import DehnenSmoothWrapperPotential, \
-<<<<<<< HEAD
-    SolidBodyRotationWrapperPotential, OblateStaeckelWrapperPotential
-from galpy.potential_src.WrapperPotential import parentWrapperPotential
-=======
-    SolidBodyRotationWrapperPotential, CorotatingRotationWrapperPotential, \
-    GaussianAmplitudeWrapperPotential
+    SolidBodyRotationWrapperPotential, OblateStaeckelWrapperPotential, \
+	CorotatingRotationWrapperPotential, GaussianAmplitudeWrapperPotential
 from galpy.potential.WrapperPotential import parentWrapperPotential
->>>>>>> c3a5cb42
 class DehnenSmoothDehnenBarPotential(DehnenSmoothWrapperPotential):
     # This wrapped potential should be the same as the default DehnenBar
     # for t > -99
@@ -3143,7 +3128,6 @@
     def OmegaP(self):
         # Non-axi, so need to set this to zero for Jacobi
         return 0.
-<<<<<<< HEAD
 class KuzminOblateStaeckelWrapperPotential(OblateStaeckelWrapperPotential):
     # Kuzmin-wrapped-as-oblate-staeckel = Kuzmin! 
     #
@@ -3157,7 +3141,14 @@
 class KuzminKutuzovOblateStaeckelWrapperPotential(OblateStaeckelWrapperPotential):
     # Kuzmin-wrapped-as-oblate-staeckel = Kuzmin! 
     #
-=======
+    # Need to use __new__ because new Wrappers are created using __new__
+    def __new__(cls,*args,**kwargs):
+        if kwargs.get('_init',False):
+            return parentWrapperPotential.__new__(cls,*args,**kwargs)
+        kzp= potential.KuzminKutuzovStaeckelPotential(normalize=1.,
+                                                      ac=2.,Delta=3.)
+        return OblateStaeckelWrapperPotential.__new__(cls,amp=1.,pot=kzp,
+                                                      delta=3.,u0=1.)
 #CorotatingWrapperPotential
 class CorotatingRotationSpiralArmsPotential(CorotatingRotationWrapperPotential):
     def __new__(cls,*args,**kwargs):
@@ -3187,17 +3178,10 @@
         return 1.3
 #GaussianAmplitudeWrapperPotential
 class GaussianAmplitudeDehnenBarPotential(GaussianAmplitudeWrapperPotential):
->>>>>>> c3a5cb42
     # Need to use __new__ because new Wrappers are created using __new__
     def __new__(cls,*args,**kwargs):
         if kwargs.get('_init',False):
             return parentWrapperPotential.__new__(cls,*args,**kwargs)
-<<<<<<< HEAD
-        kzp= potential.KuzminKutuzovStaeckelPotential(normalize=1.,
-                                                      ac=2.,Delta=3.)
-        return OblateStaeckelWrapperPotential.__new__(cls,amp=1.,pot=kzp,
-                                                      delta=3.,u0=1.)
-=======
         dpn= DehnenBarPotential(tform=-100.,tsteady=1.) #on after t=-99
         return GaussianAmplitudeWrapperPotential.__new__(cls,amp=1.,pot=dpn,\
                                to=0.,sigma=1.)
@@ -3240,5 +3224,4 @@
         testMWPotential.__init__(self,
                                  potlist=[potential.MWPotential2014,potential.SpiralArmsPotential()])
     def OmegaP(self):
-        return self._potlist[1].OmegaP()
->>>>>>> c3a5cb42
+        return self._potlist[1].OmegaP()