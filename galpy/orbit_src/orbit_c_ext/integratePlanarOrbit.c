/*
  Wrappers around the C integration code for planar Orbits
*/
#include <stdio.h>
#include <stdlib.h>
#include <stdbool.h>
#include <math.h>
#include <bovy_symplecticode.h>
#include <bovy_rk.h>
//Potentials
#include <galpy_potentials.h>
#ifndef M_PI
#define M_PI 3.14159265358979323846
#endif
/*
  Function Declarations
*/
void evalPlanarRectForce(double, double *, double *,
			 int, struct potentialArg *);
void evalPlanarRectDeriv(double, double *, double *,
			 int, struct potentialArg *);
void evalPlanarRectDeriv_dxdv(double, double *, double *,
			      int, struct potentialArg *);
double calcPlanarRforce(double, double, double, 
			int, struct potentialArg *);
double calcPlanarphiforce(double, double, double, 
			int, struct potentialArg *);
double calcPlanarR2deriv(double, double, double, 
			 int, struct potentialArg *);
double calcPlanarphi2deriv(double, double, double, 
			   int, struct potentialArg *);
double calcPlanarRphideriv(double, double, double, 
			   int, struct potentialArg *);
/*
  Actual functions
*/
void parse_leapFuncArgs(int npot,struct potentialArg * potentialArgs,
			int * pot_type,
			double * pot_args){
  int ii,jj;
  for (ii=0; ii < npot; ii++){
    switch ( *pot_type++ ) {
    case 0: //LogarithmicHaloPotential, 2 arguments
      potentialArgs->planarRforce= &LogarithmicHaloPotentialPlanarRforce;
      potentialArgs->planarphiforce= &ZeroPlanarForce;
      potentialArgs->planarR2deriv= &LogarithmicHaloPotentialPlanarR2deriv;
      potentialArgs->planarphi2deriv= &ZeroPlanarForce;
      potentialArgs->planarRphideriv= &ZeroPlanarForce;
      potentialArgs->nargs= 2;
      break;
    case 1: //DehnenBarPotential, 7 arguments
      potentialArgs->planarRforce= &DehnenBarPotentialRforce;
      potentialArgs->planarphiforce= &DehnenBarPotentialphiforce;
      potentialArgs->planarR2deriv= &DehnenBarPotentialR2deriv;
      potentialArgs->planarphi2deriv= &DehnenBarPotentialphi2deriv;
      potentialArgs->planarRphideriv= &DehnenBarPotentialRphideriv;
      potentialArgs->nargs= 7;
      break;
    case 2: //TransientLogSpiralPotential, 8 arguments
      potentialArgs->planarRforce= &TransientLogSpiralPotentialRforce;
      potentialArgs->planarphiforce= &TransientLogSpiralPotentialphiforce;
      potentialArgs->nargs= 8;
      break;
    case 3: //SteadyLogSpiralPotential, 8 arguments
      potentialArgs->planarRforce= &SteadyLogSpiralPotentialRforce;
      potentialArgs->planarphiforce= &SteadyLogSpiralPotentialphiforce;
      potentialArgs->nargs= 8;
      break;
    case 4: //EllipticalDiskPotential, 6 arguments
      potentialArgs->planarRforce= &EllipticalDiskPotentialRforce;
      potentialArgs->planarphiforce= &EllipticalDiskPotentialphiforce;
      potentialArgs->planarR2deriv= &EllipticalDiskPotentialR2deriv;
      potentialArgs->planarphi2deriv= &EllipticalDiskPotentialphi2deriv;
      potentialArgs->planarRphideriv= &EllipticalDiskPotentialRphideriv;
      potentialArgs->nargs= 6;
      break;
    case 5: //MiyamotoNagaiPotential, 3 arguments
      potentialArgs->planarRforce= &MiyamotoNagaiPotentialPlanarRforce;
      potentialArgs->planarphiforce= &ZeroPlanarForce;
      potentialArgs->planarR2deriv= &MiyamotoNagaiPotentialPlanarR2deriv;
      potentialArgs->planarphi2deriv= &ZeroPlanarForce;
      potentialArgs->planarRphideriv= &ZeroPlanarForce;
      potentialArgs->nargs= 3;
      break;
    case 6: //LopsidedDiskPotential, 6 arguments
      potentialArgs->planarRforce= &LopsidedDiskPotentialRforce;
      potentialArgs->planarphiforce= &LopsidedDiskPotentialphiforce;
      potentialArgs->planarR2deriv= &LopsidedDiskPotentialR2deriv;
      potentialArgs->planarphi2deriv= &LopsidedDiskPotentialphi2deriv;
      potentialArgs->planarRphideriv= &LopsidedDiskPotentialRphideriv;
      potentialArgs->nargs= 6;
      break;
    case 7: //PowerSphericalPotential, 2 arguments
      potentialArgs->planarRforce= &PowerSphericalPotentialPlanarRforce;
      potentialArgs->planarphiforce= &ZeroPlanarForce;
      potentialArgs->planarR2deriv= &PowerSphericalPotentialPlanarR2deriv;
      potentialArgs->planarphi2deriv= &ZeroPlanarForce;
      potentialArgs->planarRphideriv= &ZeroPlanarForce;
      potentialArgs->nargs= 2;
      break;
    case 8: //HernquistPotential, 2 arguments
      potentialArgs->planarRforce= &HernquistPotentialPlanarRforce;
      potentialArgs->planarphiforce= &ZeroPlanarForce;
      potentialArgs->planarR2deriv= &HernquistPotentialPlanarR2deriv;
      potentialArgs->planarphi2deriv= &ZeroPlanarForce;
      potentialArgs->planarRphideriv= &ZeroPlanarForce;
      potentialArgs->nargs= 2;
      break;
    case 9: //NFWPotential, 2 arguments
      potentialArgs->planarRforce= &NFWPotentialPlanarRforce;
      potentialArgs->planarphiforce= &ZeroPlanarForce;
      potentialArgs->planarR2deriv= &NFWPotentialPlanarR2deriv;
      potentialArgs->planarphi2deriv= &ZeroPlanarForce;
      potentialArgs->planarRphideriv= &ZeroPlanarForce;
      potentialArgs->nargs= 2;
      break;
    case 10: //JaffePotential, 2 arguments
      potentialArgs->planarRforce= &JaffePotentialPlanarRforce;
      potentialArgs->planarphiforce= &ZeroPlanarForce;
      potentialArgs->planarR2deriv= &JaffePotentialPlanarR2deriv;
      potentialArgs->planarphi2deriv= &ZeroPlanarForce;
      potentialArgs->planarRphideriv= &ZeroPlanarForce;
      potentialArgs->nargs= 2;
      break;
    case 11: //DoubleExponentialDiskPotential, XX arguments
      potentialArgs->planarRforce= &DoubleExponentialDiskPotentialPlanarRforce;
      potentialArgs->planarphiforce= &ZeroPlanarForce;
      //potentialArgs->planarR2deriv= &DoubleExponentialDiskPotentialPlanarR2deriv;
      potentialArgs->planarphi2deriv= &ZeroPlanarForce;
      potentialArgs->planarRphideriv= &ZeroPlanarForce;
      //Look at pot_args to figure out the number of arguments
      potentialArgs->nargs= (int) (8 + 2 * *(pot_args+5) + 4 * ( *(pot_args+4) + 1 ));
      break;
    case 12: //FlattenedPowerPotential, 4 arguments
      potentialArgs->planarRforce= &FlattenedPowerPotentialPlanarRforce;
      potentialArgs->planarphiforce= &ZeroPlanarForce;
      potentialArgs->planarR2deriv= &FlattenedPowerPotentialPlanarR2deriv;
      potentialArgs->planarphi2deriv= &ZeroPlanarForce;
      potentialArgs->planarRphideriv= &ZeroPlanarForce;
      potentialArgs->nargs= 3;
      break;
    case 14: //IsochronePotential, 2 arguments
      potentialArgs->planarRforce= &IsochronePotentialPlanarRforce;
      potentialArgs->planarphiforce= &ZeroPlanarForce;
      potentialArgs->planarR2deriv= &IsochronePotentialPlanarR2deriv;
      potentialArgs->planarphi2deriv= &ZeroPlanarForce;
      potentialArgs->planarRphideriv= &ZeroPlanarForce;
      potentialArgs->nargs= 2;
      break;
    case 15: //PowerSphericalPotentialwCutoff, 3 arguments
      potentialArgs->planarRforce= &PowerSphericalPotentialwCutoffPlanarRforce;
      potentialArgs->planarphiforce= &ZeroPlanarForce;
      potentialArgs->planarR2deriv= &PowerSphericalPotentialwCutoffPlanarR2deriv;
      potentialArgs->planarphi2deriv= &ZeroPlanarForce;
      potentialArgs->planarRphideriv= &ZeroPlanarForce;
      potentialArgs->nargs= 3;
      break;
    case 16: //KuzminKutuzovStaeckelPotential, 3 arguments
      potentialArgs->planarRforce= &KuzminKutuzovStaeckelPotentialPlanarRforce;
      potentialArgs->planarphiforce= &ZeroPlanarForce;
      potentialArgs->planarR2deriv= &KuzminKutuzovStaeckelPotentialPlanarR2deriv;
      potentialArgs->planarphi2deriv= &ZeroPlanarForce;
      potentialArgs->planarRphideriv= &ZeroPlanarForce;
      potentialArgs->nargs= 3;
      break;
    case 17: //PlummerPotential, 2 arguments
      potentialArgs->planarRforce= &PlummerPotentialPlanarRforce;
      potentialArgs->planarphiforce= &ZeroPlanarForce;
      potentialArgs->planarR2deriv= &PlummerPotentialPlanarR2deriv;
      potentialArgs->planarphi2deriv= &ZeroPlanarForce;
      potentialArgs->planarRphideriv= &ZeroPlanarForce;
      potentialArgs->nargs= 2;
      break;
    case 18: //PseudoIsothermalPotential, 2 arguments
      potentialArgs->planarRforce= &PseudoIsothermalPotentialPlanarRforce;
      potentialArgs->planarphiforce= &ZeroPlanarForce;
      potentialArgs->planarR2deriv= &PseudoIsothermalPotentialPlanarR2deriv;
      potentialArgs->planarphi2deriv= &ZeroPlanarForce;
      potentialArgs->planarRphideriv= &ZeroPlanarForce;
      potentialArgs->nargs= 2;
      break;
    case 19: //KuzminDiskPotential, 2 arguments
      potentialArgs->planarRforce= &KuzminDiskPotentialPlanarRforce;
      potentialArgs->planarphiforce= &ZeroPlanarForce;
      potentialArgs->planarR2deriv= &KuzminDiskPotentialPlanarR2deriv;
      potentialArgs->planarphi2deriv= &ZeroPlanarForce;
      potentialArgs->planarRphideriv= &ZeroPlanarForce;
      potentialArgs->nargs= 2;
      break;
<<<<<<< HEAD
    case 20: //BurkertPotential, 2 arguments
      potentialArgs->planarRforce= &BurkertPotentialPlanarRforce;
      potentialArgs->planarphiforce= &ZeroPlanarForce;
      potentialArgs->planarR2deriv= &BurkertPotentialPlanarR2deriv;
      potentialArgs->planarphi2deriv= &ZeroPlanarForce;
      potentialArgs->planarRphideriv= &ZeroPlanarForce;
      potentialArgs->nargs= 2;
      break;
    case 21: //TriaxialHernquistPotential, lots of arguments
      potentialArgs->planarRforce= &TriaxialHernquistPotentialPlanarRforce;
      potentialArgs->planarphiforce= &TriaxialHernquistPotentialPlanarphiforce;
      potentialArgs->nargs= (int) (21 + 2 * *(pot_args+14));
      break;
    case 22: //TriaxialNFWPotential, lots of arguments
      potentialArgs->planarRforce= &TriaxialNFWPotentialPlanarRforce;
      potentialArgs->planarphiforce= &TriaxialNFWPotentialPlanarphiforce;
      potentialArgs->nargs= (int) (21 + 2 * *(pot_args+14));
      break;
    case 23: //TriaxialJaffePotential, lots of arguments
      potentialArgs->planarRforce= &TriaxialJaffePotentialPlanarRforce;
      potentialArgs->planarphiforce= &TriaxialJaffePotentialPlanarphiforce;
      potentialArgs->nargs= (int) (21 + 2 * *(pot_args+14));
=======
    
    case 24: //SCFPotential, many arguments
      potentialArgs->planarRforce= &SCFPotentialPlanarRforce;
      potentialArgs->planarphiforce= &SCFPotentialPlanarphiforce;
      potentialArgs->planarR2deriv= &SCFPotentialPlanarR2deriv;
      potentialArgs->planarphi2deriv= &SCFPotentialPlanarphi2deriv;
      potentialArgs->planarRphideriv= &SCFPotentialPlanarRphideriv;
      potentialArgs->nargs= (int) (4 + 2 * *(pot_args+1) * *(pot_args+2)* *(pot_args+3) + 7);
>>>>>>> 3c8689fc
      break;
    }
    potentialArgs->args= (double *) malloc( potentialArgs->nargs * sizeof(double));
    for (jj=0; jj < potentialArgs->nargs; jj++){
      *(potentialArgs->args)= *pot_args++;
      potentialArgs->args++;
    }
    potentialArgs->args-= potentialArgs->nargs;
    potentialArgs++;
  }
  potentialArgs-= npot;
}
void integratePlanarOrbit(double *yo,
			  int nt, 
			  double *t,
			  int npot,
			  int * pot_type,
			  double * pot_args,
			  double dt,
			  double rtol,
			  double atol,
			  double *result,
			  int * err,
			  int odeint_type){
  //Set up the forces, first count
  int ii;
  int dim;
  struct potentialArg * potentialArgs= (struct potentialArg *) malloc ( npot * sizeof (struct potentialArg) );
  parse_leapFuncArgs(npot,potentialArgs,pot_type,pot_args);
  //Integrate
  void (*odeint_func)(void (*func)(double, double *, double *,
			   int, struct potentialArg *),
		      int,
		      double *,
		      int, double, double *,
		      int, struct potentialArg *,
		      double, double,
		      double *,int *);
  void (*odeint_deriv_func)(double, double *, double *,
			    int,struct potentialArg *);
  switch ( odeint_type ) {
  case 0: //leapfrog
    odeint_func= &leapfrog;
    odeint_deriv_func= &evalPlanarRectForce;
    dim= 2;
    break;
  case 1: //RK4
    odeint_func= &bovy_rk4;
    odeint_deriv_func= &evalPlanarRectDeriv;
    dim= 4;
    break;
  case 2: //RK6
    odeint_func= &bovy_rk6;
    odeint_deriv_func= &evalPlanarRectDeriv;
    dim= 4;
    break;
  case 3: //symplec4
    odeint_func= &symplec4;
    odeint_deriv_func= &evalPlanarRectForce;
    dim= 2;
    break;
  case 4: //symplec6
    odeint_func= &symplec6;
    odeint_deriv_func= &evalPlanarRectForce;
    dim= 2;
    break;
  case 5: //DOPR54
    odeint_func= &bovy_dopr54;
    odeint_deriv_func= &evalPlanarRectDeriv;
    dim= 4;
    break;
  }
  odeint_func(odeint_deriv_func,dim,yo,nt,dt,t,npot,potentialArgs,rtol,atol,
	      result,err);
  //Free allocated memory
  for (ii=0; ii < npot; ii++) {
    free(potentialArgs->args);
    potentialArgs++;
  }
  potentialArgs-= npot;
  free(potentialArgs);
  //Done!
}

void integratePlanarOrbit_dxdv(double *yo,
			       int nt, 
			       double *t,
			       int npot,
			       int * pot_type,
			       double * pot_args,
			       double dt,
			       double rtol,
			       double atol,
			       double *result,
			       int * err,
			       int odeint_type){
  //Set up the forces, first count
  int ii;
  int dim;
  struct potentialArg * potentialArgs= (struct potentialArg *) malloc ( npot * sizeof (struct potentialArg) );
  parse_leapFuncArgs(npot,potentialArgs,pot_type,pot_args);
  //Integrate
  void (*odeint_func)(void (*func)(double, double *, double *,
			   int, struct potentialArg *),
		      int,
		      double *,
		      int, double, double *,
		      int, struct potentialArg *,
		      double, double,
		      double *,int *);
  void (*odeint_deriv_func)(double, double *, double *,
			    int,struct potentialArg *);
  switch ( odeint_type ) {
  case 1: //RK4
    odeint_func= &bovy_rk4;
    odeint_deriv_func= &evalPlanarRectDeriv_dxdv;
    dim= 8;
    break;
  case 2: //RK6
    odeint_func= &bovy_rk6;
    odeint_deriv_func= &evalPlanarRectDeriv_dxdv;
    dim= 8;
    break;
  case 5: //DOPR54
    odeint_func= &bovy_dopr54;
    odeint_deriv_func= &evalPlanarRectDeriv_dxdv;
    dim= 8;
    break;
  }
  odeint_func(odeint_deriv_func,dim,yo,nt,dt,t,npot,potentialArgs,rtol,atol,
	      result,err);
  //Free allocated memory
  for (ii=0; ii < npot; ii++) {
    free(potentialArgs->args);
    potentialArgs++;
  }
  potentialArgs-= npot;
  free(potentialArgs);
  //Done!
}

void evalPlanarRectForce(double t, double *q, double *a,
			 int nargs, struct potentialArg * potentialArgs){
  double sinphi, cosphi, x, y, phi,R,Rforce,phiforce;
  //q is rectangular so calculate R and phi
  x= *q;
  y= *(q+1);
  R= sqrt(x*x+y*y);
  phi= acos(x/R);
  sinphi= y/R;
  cosphi= x/R;
  if ( y < 0. ) phi= 2.*M_PI-phi;
  //Calculate the forces
  Rforce= calcPlanarRforce(R,phi,t,nargs,potentialArgs);
  phiforce= calcPlanarphiforce(R,phi,t,nargs,potentialArgs);
  *a++= cosphi*Rforce-1./R*sinphi*phiforce;
  *a--= sinphi*Rforce+1./R*cosphi*phiforce;
}
void evalPlanarRectDeriv(double t, double *q, double *a,
			 int nargs, struct potentialArg * potentialArgs){
  double sinphi, cosphi, x, y, phi,R,Rforce,phiforce;
  //first two derivatives are just the velocities
  *a++= *(q+2);
  *a++= *(q+3);
  //Rest is force
  //q is rectangular so calculate R and phi
  x= *q;
  y= *(q+1);
  R= sqrt(x*x+y*y);
  phi= acos(x/R);
  sinphi= y/R;
  cosphi= x/R;
  if ( y < 0. ) phi= 2.*M_PI-phi;
  //Calculate the forces
  Rforce= calcPlanarRforce(R,phi,t,nargs,potentialArgs);
  phiforce= calcPlanarphiforce(R,phi,t,nargs,potentialArgs);
  *a++= cosphi*Rforce-1./R*sinphi*phiforce;
  *a= sinphi*Rforce+1./R*cosphi*phiforce;
}

double calcPlanarRforce(double R, double phi, double t, 
			int nargs, struct potentialArg * potentialArgs){
  int ii;
  double Rforce= 0.;
  for (ii=0; ii < nargs; ii++){
    Rforce+= potentialArgs->planarRforce(R,phi,t,
					 potentialArgs);
    potentialArgs++;
  }
  potentialArgs-= nargs;
  return Rforce;
}
double calcPlanarphiforce(double R, double phi, double t, 
			  int nargs, struct potentialArg * potentialArgs){
  int ii;
  double phiforce= 0.;
  for (ii=0; ii < nargs; ii++){
    phiforce+= potentialArgs->planarphiforce(R,phi,t,
					     potentialArgs);
    potentialArgs++;
  }
  potentialArgs-= nargs;
  return phiforce;
}

void evalPlanarRectDeriv_dxdv(double t, double *q, double *a,
			      int nargs, struct potentialArg * potentialArgs){
  double sinphi, cosphi, x, y, phi,R,Rforce,phiforce;
  double R2deriv, phi2deriv, Rphideriv, dFxdx, dFxdy, dFydx, dFydy;
  //first two derivatives are just the velocities
  *a++= *(q+2);
  *a++= *(q+3);
  //Rest is force
  //q is rectangular so calculate R and phi
  x= *q;
  y= *(q+1);
  R= sqrt(x*x+y*y);
  phi= acos(x/R);
  sinphi= y/R;
  cosphi= x/R;
  if ( y < 0. ) phi= 2.*M_PI-phi;
  //Calculate the forces
  Rforce= calcPlanarRforce(R,phi,t,nargs,potentialArgs);
  phiforce= calcPlanarphiforce(R,phi,t,nargs,potentialArgs);
  *a++= cosphi*Rforce-1./R*sinphi*phiforce;
  *a++= sinphi*Rforce+1./R*cosphi*phiforce;
  //dx derivatives are just dv
  *a++= *(q+6);
  *a++= *(q+7);
  //for the dv derivatives we need also R2deriv, phi2deriv, and Rphideriv
  R2deriv= calcPlanarR2deriv(R,phi,t,nargs,potentialArgs);
  phi2deriv= calcPlanarphi2deriv(R,phi,t,nargs,potentialArgs);
  Rphideriv= calcPlanarRphideriv(R,phi,t,nargs,potentialArgs);
  //..and dFxdx, dFxdy, dFydx, dFydy
  dFxdx= -cosphi*cosphi*R2deriv
    +2.*cosphi*sinphi/R/R*phiforce
    +sinphi*sinphi/R*Rforce
    +2.*sinphi*cosphi/R*Rphideriv
    -sinphi*sinphi/R/R*phi2deriv;
  dFxdy= -sinphi*cosphi*R2deriv
    +(sinphi*sinphi-cosphi*cosphi)/R/R*phiforce
    -cosphi*sinphi/R*Rforce
    -(cosphi*cosphi-sinphi*sinphi)/R*Rphideriv
    +cosphi*sinphi/R/R*phi2deriv;
  dFydx= -cosphi*sinphi*R2deriv
    +(sinphi*sinphi-cosphi*cosphi)/R/R*phiforce
    +(sinphi*sinphi-cosphi*cosphi)/R*Rphideriv
    -sinphi*cosphi/R*Rforce
    +sinphi*cosphi/R/R*phi2deriv;
  dFydy= -sinphi*sinphi*R2deriv
    -2.*sinphi*cosphi/R/R*phiforce
    -2.*sinphi*cosphi/R*Rphideriv
    +cosphi*cosphi/R*Rforce
    -cosphi*cosphi/R/R*phi2deriv;
  *a++= dFxdx * *(q+4) + dFxdy * *(q+5);
  *a= dFydx * *(q+4) + dFydy * *(q+5);
}

double calcPlanarR2deriv(double R, double phi, double t, 
			 int nargs, struct potentialArg * potentialArgs){
  int ii;
  double R2deriv= 0.;
  for (ii=0; ii < nargs; ii++){
    R2deriv+= potentialArgs->planarR2deriv(R,phi,t,
					   potentialArgs);
    potentialArgs++;
  }
  potentialArgs-= nargs;
  return R2deriv;
}

double calcPlanarphi2deriv(double R, double phi, double t, 
			 int nargs, struct potentialArg * potentialArgs){
  int ii;
  double phi2deriv= 0.;
  for (ii=0; ii < nargs; ii++){
    phi2deriv+= potentialArgs->planarphi2deriv(R,phi,t,
					       potentialArgs);
    potentialArgs++;
  }
  potentialArgs-= nargs;
  return phi2deriv;
}
double calcPlanarRphideriv(double R, double phi, double t, 
			 int nargs, struct potentialArg * potentialArgs){
  int ii;
  double Rphideriv= 0.;
  for (ii=0; ii < nargs; ii++){
    Rphideriv+= potentialArgs->planarRphideriv(R,phi,t,
					       potentialArgs);
    potentialArgs++;
  }
  potentialArgs-= nargs;
  return Rphideriv;
}<|MERGE_RESOLUTION|>--- conflicted
+++ resolved
@@ -187,7 +187,6 @@
       potentialArgs->planarRphideriv= &ZeroPlanarForce;
       potentialArgs->nargs= 2;
       break;
-<<<<<<< HEAD
     case 20: //BurkertPotential, 2 arguments
       potentialArgs->planarRforce= &BurkertPotentialPlanarRforce;
       potentialArgs->planarphiforce= &ZeroPlanarForce;
@@ -210,8 +209,7 @@
       potentialArgs->planarRforce= &TriaxialJaffePotentialPlanarRforce;
       potentialArgs->planarphiforce= &TriaxialJaffePotentialPlanarphiforce;
       potentialArgs->nargs= (int) (21 + 2 * *(pot_args+14));
-=======
-    
+      break;    
     case 24: //SCFPotential, many arguments
       potentialArgs->planarRforce= &SCFPotentialPlanarRforce;
       potentialArgs->planarphiforce= &SCFPotentialPlanarphiforce;
@@ -219,7 +217,6 @@
       potentialArgs->planarphi2deriv= &SCFPotentialPlanarphi2deriv;
       potentialArgs->planarRphideriv= &SCFPotentialPlanarRphideriv;
       potentialArgs->nargs= (int) (4 + 2 * *(pot_args+1) * *(pot_args+2)* *(pot_args+3) + 7);
->>>>>>> 3c8689fc
       break;
     }
     potentialArgs->args= (double *) malloc( potentialArgs->nargs * sizeof(double));
