--- conflicted
+++ resolved
@@ -1617,13 +1617,10 @@
                                         b=1.3,c=0.4)
     # Check density at r=a
     assert numpy.fabs(pot.dens(2.,0.,use_physical=False)*bovy_conversion.dens_in_msolpc3(vo,ro)-20./4./numpy.pi/8./ro**3./10.**9./4.) < 10.**-8., "TriaxialNFWPotential w/ amp w/ units does not behave as expected"
-<<<<<<< HEAD
-=======
     # SCFPotential, default = spherical Hernquist
     pot= potential.SCFPotential(amp=20.*units.Msun,a=2.,ro=ro,vo=vo)
     # Check density at r=a
     assert numpy.fabs(pot.dens(2.,0.,use_physical=False)*bovy_conversion.dens_in_msolpc3(vo,ro)-20./4./numpy.pi/8./ro**3./10.**9./8.) < 10.**-8., "SCFPotential w/ amp w/ units does not behave as expected"
->>>>>>> b4149797
     # FlattenedPowerPotential
     pot= potential.FlattenedPowerPotential(amp=40000.*units.km**2/units.s**2,
                                            r1=1.,q=0.9,alpha=0.5,core=0.,
@@ -1733,13 +1730,10 @@
     pot= potential.NFWPotential(amp=20.*units.Msun*constants.G,a=2.,ro=ro,vo=vo)
     # Check density at r=a
     assert numpy.fabs(pot.dens(2.,0.,use_physical=False)*bovy_conversion.dens_in_msolpc3(vo,ro)-20./4./numpy.pi/8./ro**3./10.**9./4.) < 10.**-8., "NFWPotential w/ amp w/ units does not behave as expected"
-<<<<<<< HEAD
-=======
     # SCFPotential, default = Hernquist
     pot= potential.SCFPotential(amp=20.*units.Msun*constants.G,a=2.,ro=ro,vo=vo)
     # Check density at r=a
     assert numpy.fabs(pot.dens(2.,0.,use_physical=False)*bovy_conversion.dens_in_msolpc3(vo,ro)-20./4./numpy.pi/8./ro**3./10.**9./8.) < 10.**-8., "SCFPotential w/ amp w/ units does not behave as expected"
->>>>>>> b4149797
     # TwoPowerTriaxialPotential
     pot= potential.TwoPowerTriaxialPotential(amp=20.*units.Msun*constants.G,a=2.,
                                              b=0.3,c=1.4,
@@ -1858,12 +1852,9 @@
     # NFWPotential
     assert_raises(units.UnitConversionError,
                   lambda x:potential.NFWPotential(amp=20.*units.km**2/units.s**2,a=2.,ro=ro,vo=vo),())
-<<<<<<< HEAD
-=======
     # SCFPotential, default = Hernquist
     assert_raises(units.UnitConversionError,
                   lambda x:potential.SCFPotential(amp=20.*units.Msun/units.pc**3,a=2.,ro=ro,vo=vo),())
->>>>>>> b4149797
     # TwoPowerTriaxialPotential
     assert_raises(units.UnitConversionError,
                   lambda x:potential.TwoPowerTriaxialPotential(amp=20.*units.Msun/units.pc**3,a=2.,
@@ -1976,14 +1967,11 @@
     pot= potential.NFWPotential(amp=20.*units.Msun,a=15.*units.kpc,ro=ro,vo=vo)
     # Check density at r=a
     assert numpy.fabs(pot.dens(15./ro,0.,use_physical=False)*bovy_conversion.dens_in_msolpc3(vo,ro)-20./4./numpy.pi/8./ro**3./10.**9./4.) < 10.**-8., "NFWPotential w/ parameters w/ units does not behave as expected"
-<<<<<<< HEAD
-=======
     # SCFPotential, default = Hernquist
     pot= potential.SCFPotential(amp=20.*units.Msun,a=10.*units.kpc,
                                       ro=ro,vo=vo)
     # Check density at r=a
     assert numpy.fabs(pot.dens(10./ro,0.,use_physical=False)*bovy_conversion.dens_in_msolpc3(vo,ro)-20./4./numpy.pi/8./ro**3./10.**9./8.) < 10.**-8., "SCFPotential w/ parameters w/ units does not behave as expected"
->>>>>>> b4149797
     # TwoPowerTriaxialPotential
     pot= potential.TwoPowerTriaxialPotential(amp=20.*units.Msun,
                                               a=10.*units.kpc,
