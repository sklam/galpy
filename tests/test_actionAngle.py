--- conflicted
+++ resolved
@@ -448,8 +448,6 @@
                                         ntimes=501) #need fine sampling for de-period
     return None
   
-<<<<<<< HEAD
-=======
 #Test the conservation of ecc, zmax, rperi, rap of an actionAngleSpherical
 def test_actionAngleSpherical_conserved_EccZmaxRperiRap_ecc():
     from galpy.potential import NFWPotential
@@ -463,7 +461,6 @@
                                                 inclphi=True)
     return None
 
->>>>>>> b7991898
 #Test the actionAngleSpherical against an isochrone potential: actions
 def test_actionAngleSpherical_otherIsochrone_actions():
     from galpy.potential import IsochronePotential
