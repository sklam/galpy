# Make sure to set configuration, needs to be before any galpy imports
import pytest
from galpy.util import config
config.__config__.set('astropy','astropy-units','True')
import numpy
from astropy import units, constants
sdf_sanders15= None #so we can set this up and then use in other tests
sdf_sanders15_nou= None #so we can set this up and then use in other tests

def test_orbit_setup_radec_basic():
    from galpy.orbit import Orbit
    o= Orbit([10.*units.deg,-20.*units.deg,3.*units.kpc,
              -3.*units.mas/units.yr,2.*units.mas/units.yr,
              130.*units.km/units.s],radec=True)
    assert numpy.fabs(o.ra(quantity=False)-10.) < 10.**-8., 'Orbit initialization with RA as Quantity does not work as expected'
    assert numpy.fabs(o.dec(quantity=False)+20.) < 10.**-8., 'Orbit initialization with Dec as Quantity does not work as expected'
    assert numpy.fabs(o.dist(quantity=False)-3.) < 10.**-8., 'Orbit initialization with distance as Quantity does not work as expected'
    assert numpy.fabs(o.pmra(quantity=False)+3.) < 10.**-8., 'Orbit initialization with pmra as Quantity does not work as expected'
    assert numpy.fabs(o.pmdec(quantity=False)-2.) < 10.**-8., 'Orbit initialization with pmdec as Quantity does not work as expected'
    assert numpy.fabs(o.vlos(quantity=False)-130.) < 10.**-8., 'Orbit initialization with vlos as Quantity does not work as expected'
    return None

def test_orbit_setup_radec_oddunits():
    from galpy.orbit import Orbit
    o= Orbit([1.*units.rad,-0.25*units.rad,3000.*units.lyr,
              -3.*units.mas/units.s,2.*units.mas/units.kyr,
              130.*units.pc/units.Myr],radec=True)
    assert numpy.fabs(o.ra(quantity=False)-1./numpy.pi*180.) < 10.**-8., 'Orbit initialization with RA as Quantity does not work as expected'
    assert numpy.fabs(o.dec(quantity=False)+.25/numpy.pi*180.) < 10.**-8., 'Orbit initialization with Dec as Quantity does not work as expected'
    assert numpy.fabs(o.dist(quantity=False)-3./3.26156) < 10.**-5., 'Orbit initialization with distance as Quantity does not work as expected'
    assert numpy.fabs((o.pmra(quantity=False)+3.*units.yr.to(units.s))/o.pmra(quantity=False)) < 10.**-8., 'Orbit initialization with pmra as Quantity does not work as expected'
    assert numpy.fabs((o.pmdec(quantity=False)-2./10.**3.)/o.pmdec(quantity=False)) < 10.**-4., 'Orbit initialization with pmdec as Quantity does not work as expected'
    assert numpy.fabs(o.vlos(quantity=False)-130./1.0227121655399913) < 10.**-5., 'Orbit initialization with vlos as Quantity does not work as expected'
    return None

def test_orbit_setup_radec_uvw():
    from galpy.orbit import Orbit
    o= Orbit([1.*units.rad,-0.25*units.rad,3000.*units.pc,
              -30.*units.km/units.s,20.*units.km/units.s,
              130.*units.km/units.s],radec=True,uvw=True)
    assert numpy.fabs(o.ra(quantity=False)-1./numpy.pi*180.) < 10.**-8., 'Orbit initialization with RA as Quantity does not work as expected'
    assert numpy.fabs(o.dec(quantity=False)+.25/numpy.pi*180.) < 10.**-8., 'Orbit initialization with Dec as Quantity does not work as expected'
    assert numpy.fabs(o.dist(quantity=False)-3.) < 10.**-8., 'Orbit initialization with distance as Quantity does not work as expected'
    assert numpy.fabs(o.U(quantity=False)+30.) < 10.**-8., 'Orbit initialization with U as Quantity does not work as expected'
    assert numpy.fabs(o.V(quantity=False)-20.) < 10.**-8., 'Orbit initialization with V as Quantity does not work as expected'
    assert numpy.fabs(o.W(quantity=False)-130.) < 10.**-8., 'Orbit initialization with W as Quantity does not work as expected'
    return None

def test_orbit_setup_radec_uvw_oddunits():
    from galpy.orbit import Orbit
    o= Orbit([1.*units.rad,-0.25*units.rad,3000.*units.pc,
              -30.*units.pc/units.Myr,20.*units.pc/units.Myr,
              130.*units.pc/units.Myr],radec=True,uvw=True)
    assert numpy.fabs(o.ra(quantity=False)-1./numpy.pi*180.) < 10.**-8., 'Orbit initialization with RA as Quantity does not work as expected'
    assert numpy.fabs(o.dec(quantity=False)+.25/numpy.pi*180.) < 10.**-8., 'Orbit initialization with Dec as Quantity does not work as expected'
    assert numpy.fabs(o.dist(quantity=False)-3.) < 10.**-8., 'Orbit initialization with distance as Quantity does not work as expected'
    assert numpy.fabs(o.U(quantity=False)+30./1.0227121655399913) < 10.**-5., 'Orbit initialization with U as Quantity does not work as expected'
    assert numpy.fabs(o.V(quantity=False)-20./1.0227121655399913) < 10.**-5., 'Orbit initialization with V as Quantity does not work as expected'
    assert numpy.fabs(o.W(quantity=False)-130./1.0227121655399913) < 10.**-5., 'Orbit initialization with W as Quantity does not work as expected'
    return None

def test_orbit_setup_lb_basic():
    from galpy.orbit import Orbit
    o= Orbit([10.*units.deg,-20.*units.deg,3.*units.kpc,
              -3.*units.mas/units.yr,2.*units.mas/units.yr,
              130.*units.km/units.s],lb=True)
    assert numpy.fabs(o.ll(quantity=False)-10.) < 10.**-8., 'Orbit initialization with ll as Quantity does not work as expected'
    assert numpy.fabs(o.bb(quantity=False)+20.) < 10.**-8., 'Orbit initialization with bb as Quantity does not work as expected'
    assert numpy.fabs(o.dist(quantity=False)-3.) < 10.**-8., 'Orbit initialization with distance as Quantity does not work as expected'
    assert numpy.fabs(o.pmll(quantity=False)+3.) < 10.**-8., 'Orbit initialization with pmra as Quantity does not work as expected'
    assert numpy.fabs(o.pmbb(quantity=False)-2.) < 10.**-8., 'Orbit initialization with pmdec as Quantity does not work as expected'
    assert numpy.fabs(o.vlos(quantity=False)-130.) < 10.**-8., 'Orbit initialization with vlos as Quantity does not work as expected'
    return None

def test_orbit_setup_lb_oddunits():
    from galpy.orbit import Orbit
    o= Orbit([1.*units.rad,-0.25*units.rad,3000.*units.lyr,
              -3.*units.mas/units.s,2.*units.mas/units.kyr,
              130.*units.pc/units.Myr],lb=True)
    assert numpy.fabs(o.ll(quantity=False)-1./numpy.pi*180.) < 10.**-8., 'Orbit initialization with ll as Quantity does not work as expected'
    assert numpy.fabs(o.bb(quantity=False)+.25/numpy.pi*180.) < 10.**-8., 'Orbit initialization with bb as Quantity does not work as expected'
    assert numpy.fabs(o.dist(quantity=False)-3./3.26156) < 10.**-5., 'Orbit initialization with distance as Quantity does not work as expected'
    assert numpy.fabs((o.pmll(quantity=False)+3.*units.yr.to(units.s))/o.pmll(quantity=False)) < 10.**-8., 'Orbit initialization with pmll as Quantity does not work as expected'
    assert numpy.fabs((o.pmbb(quantity=False)-2./10.**3.)/o.pmbb(quantity=False)) < 10.**-4., 'Orbit initialization with pmbb as Quantity does not work as expected'
    assert numpy.fabs(o.vlos(quantity=False)-130./1.0227121655399913) < 10.**-5., 'Orbit initialization with vlos as Quantity does not work as expected'
    return None

def test_orbit_setup_lb_uvw():
    from galpy.orbit import Orbit
    o= Orbit([1.*units.rad,-0.25*units.rad,3000.*units.pc,
              -30.*units.km/units.s,20.*units.km/units.s,
              130.*units.km/units.s],lb=True,uvw=True)
    assert numpy.fabs(o.ll(quantity=False)-1./numpy.pi*180.) < 10.**-8., 'Orbit initialization with ll as Quantity does not work as expected'
    assert numpy.fabs(o.bb(quantity=False)+.25/numpy.pi*180.) < 10.**-8., 'Orbit initialization with bb as Quantity does not work as expected'
    assert numpy.fabs(o.dist(quantity=False)-3.) < 10.**-8., 'Orbit initialization with distance as Quantity does not work as expected'
    assert numpy.fabs(o.U(quantity=False)+30.) < 10.**-8., 'Orbit initialization with pmll as Quantity does not work as expected'
    assert numpy.fabs(o.V(quantity=False)-20.) < 10.**-8., 'Orbit initialization with pmbb as Quantity does not work as expected'
    assert numpy.fabs(o.W(quantity=False)-130.) < 10.**-8., 'Orbit initialization with W as Quantity does not work as expected'
    return None

def test_orbit_setup_lb_uvw_oddunits():
    from galpy.orbit import Orbit
    o= Orbit([1.*units.rad,-0.25*units.rad,3000.*units.pc,
              -30.*units.pc/units.Myr,20.*units.pc/units.Myr,
              130.*units.pc/units.Myr],lb=True,uvw=True)
    assert numpy.fabs(o.ll(quantity=False)-1./numpy.pi*180.) < 10.**-8., 'Orbit initialization with ll as Quantity does not work as expected'
    assert numpy.fabs(o.bb(quantity=False)+.25/numpy.pi*180.) < 10.**-8., 'Orbit initialization with bb as Quantity does not work as expected'
    assert numpy.fabs(o.dist(quantity=False)-3.) < 10.**-8., 'Orbit initialization with distance as Quantity does not work as expected'
    assert numpy.fabs(o.U(quantity=False)+30./1.0227121655399913) < 10.**-5., 'Orbit initialization with U as Quantity does not work as expected'
    assert numpy.fabs(o.V(quantity=False)-20./1.0227121655399913) < 10.**-5., 'Orbit initialization with V as Quantity does not work as expected'
    assert numpy.fabs(o.W(quantity=False)-130./1.0227121655399913) < 10.**-5., 'Orbit initialization with W as Quantity does not work as expected'
    return None

def test_orbit_setup_vxvv_fullorbit():
    from galpy.orbit import Orbit
    o= Orbit([10.*units.kpc,-20.*units.km/units.s,210.*units.km/units.s,
              500.*units.pc,-12.*units.km/units.s,45.*units.deg])
    assert numpy.fabs(o.R(use_physical=False)*o._ro-10.) < 10.**-8., 'Orbit initialization with vxvv as Quantity does not work as expected for FullOrbit'
    assert numpy.fabs(o.vR(use_physical=False)*o._vo+20.) < 10.**-8., 'Orbit initialization with vxvv as Quantity does not work as expected for FullOrbit'
    assert numpy.fabs(o.vT(use_physical=False)*o._vo-210.) < 10.**-8., 'Orbit initialization with vxvv as Quantity does not work as expected for FullOrbit'
    assert numpy.fabs(o.z(use_physical=False)*o._ro-0.5) < 10.**-8., 'Orbit initialization with vxvv as Quantity does not work as expected for FullOrbit'
    assert numpy.fabs(o.vz(use_physical=False)*o._vo+12) < 10.**-8., 'Orbit initialization with vxvv as Quantity does not work as expected for FullOrbit'
    assert numpy.fabs(o.phi(use_physical=False)-45./180.*numpy.pi) < 10.**-8., 'Orbit initialization with vxvv as Quantity does not work as expected for FullOrbit'
    return None

def test_orbit_setup_vxvv_rzorbit():
    from galpy.orbit import Orbit
    o= Orbit([10000.*units.lyr,-20.*units.km/units.s,210.*units.km/units.s,
              500.*units.pc,-12.*units.pc/units.Myr])
    assert numpy.fabs(o.R(use_physical=False)*o._ro-10./3.26156) < 10.**-5., 'Orbit initialization with vxvv as Quantity does not work as expected for RZOrbit'
    assert numpy.fabs(o.vR(use_physical=False)*o._vo+20.) < 10.**-8., 'Orbit initialization with vxvv as Quantity does not work as expected for RZOrbit'
    assert numpy.fabs(o.vT(use_physical=False)*o._vo-210.) < 10.**-8., 'Orbit initialization with vxvv as Quantity does not work as expected for RZOrbit'
    assert numpy.fabs(o.z(use_physical=False)*o._ro-0.5) < 10.**-8., 'Orbit initialization with vxvv as Quantity does not work as expected for RZOrbit'
    assert numpy.fabs(o.vz(use_physical=False)*o._vo+12./1.0227121655399913) < 10.**-5., 'Orbit initialization with vxvv as Quantity does not work as expected for RZOrbit'
    return None

def test_orbit_setup_vxvv_planarorbit():
    from galpy.orbit import Orbit
    o= Orbit([10000.*units.lyr,-20.*units.km/units.s,210.*units.km/units.s,
              3.*units.rad])
    assert numpy.fabs(o.R(use_physical=False)*o._ro-10./3.26156) < 10.**-5., 'Orbit initialization with vxvv as Quantity does not work as expected for RZOrbit'
    assert numpy.fabs(o.vR(use_physical=False)*o._vo+20.) < 10.**-8., 'Orbit initialization with vxvv as Quantity does not work as expected for RZOrbit'
    assert numpy.fabs(o.vT(use_physical=False)*o._vo-210.) < 10.**-8., 'Orbit initialization with vxvv as Quantity does not work as expected for RZOrbit'
    assert numpy.fabs(o.phi(use_physical=False)-3.) < 10.**-8., 'Orbit initialization with vxvv as Quantity does not work as expected for FullOrbit'
    return None

def test_orbit_setup_vxvv_planarrorbit():
    from galpy.orbit import Orbit
    o= Orbit([7.*units.kpc,-2.*units.km/units.s,210.*units.km/units.s],
             ro=10.,vo=150.)
    assert numpy.fabs(o.R(use_physical=False)*o._ro-7.) < 10.**-8., 'Orbit initialization with vxvv as Quantity does not work as expected for RZOrbit'
    assert numpy.fabs(o.vR(use_physical=False)*o._vo+2.) < 10.**-8., 'Orbit initialization with vxvv as Quantity does not work as expected for RZOrbit'
    assert numpy.fabs(o.vT(use_physical=False)*o._vo-210.) < 10.**-8., 'Orbit initialization with vxvv as Quantity does not work as expected for RZOrbit'
    return None

def test_orbit_setup_vxvv_linearorbit():
    from galpy.orbit import Orbit
    o= Orbit([7.*units.kpc,-21.*units.pc/units.Myr])
    assert numpy.fabs(o.x(use_physical=False)*o._ro-7.) < 10.**-8., 'Orbit initialization with vxvv as Quantity does not work as expected for RZOrbit'
    assert numpy.fabs(o.vx(use_physical=False)*o._vo+21./1.0227121655399913) < 10.**-5., 'Orbit initialization with vxvv as Quantity does not work as expected for RZOrbit'
    return None

def test_orbit_setup_solarmotion():
    from galpy.orbit import Orbit
    o= Orbit([1.,0.1,1.1,0.2,0.1,0.],
             solarmotion=units.Quantity([13.,25.,8.],unit=units.km/units.s))
    assert numpy.fabs(o._orb._solarmotion[0]-13.) < 10.**-8., 'solarmotion in Orbit setup as Quantity does not work as expected'
    assert numpy.fabs(o._orb._solarmotion[1]-25.) < 10.**-8., 'solarmotion in Orbit setup as Quantity does not work as expected'
    assert numpy.fabs(o._orb._solarmotion[2]-8.) < 10.**-8., 'solarmotion in Orbit setup as Quantity does not work as expected'
    return None

def test_orbit_setup_solarmotion_oddunits():
    from galpy.orbit import Orbit
    o= Orbit([1.,0.1,1.1,0.2,0.1,0.],
             solarmotion=units.Quantity([13.,25.,8.],unit=units.kpc/units.Gyr))
    assert numpy.fabs(o._orb._solarmotion[0]-13./1.0227121655399913) < 10.**-5., 'solarmotion in Orbit setup as Quantity does not work as expected'
    assert numpy.fabs(o._orb._solarmotion[1]-25./1.0227121655399913) < 10.**-5., 'solarmotion in Orbit setup as Quantity does not work as expected'
    assert numpy.fabs(o._orb._solarmotion[2]-8./1.0227121655399913) < 10.**-5., 'solarmotion in Orbit setup as Quantity does not work as expected'
    return None

def test_orbit_setup_roAsQuantity():
    from galpy.orbit import Orbit
    o= Orbit([1.,0.1,1.1,0.2,0.1,0.],ro=11*units.kpc)
    assert numpy.fabs(o._ro-11.) < 10.**-10., 'ro in Orbit setup as Quantity does not work as expected'
    assert numpy.fabs(o._orb._ro-11.) < 10.**-10., 'ro in Orbit setup as Quantity does not work as expected'
    return None

def test_orbit_setup_roAsQuantity_oddunits():
    from galpy.orbit import Orbit
    o= Orbit([1.,0.1,1.1,0.2,0.1,0.],ro=11*units.lyr)
    assert numpy.fabs(o._ro-11.*units.lyr.to(units.kpc)) < 10.**-10., 'ro in Orbit setup as Quantity does not work as expected'
    assert numpy.fabs(o._orb._ro-11.*units.lyr.to(units.kpc)) < 10.**-10., 'ro in Orbit setup as Quantity does not work as expected'
    return None

def test_orbit_setup_voAsQuantity():
    from galpy.orbit import Orbit
    o= Orbit([1.,0.1,1.1,0.2,0.1,0.],vo=210*units.km/units.s)
    assert numpy.fabs(o._vo-210.) < 10.**-10., 'vo in Orbit setup as Quantity does not work as expected'
    assert numpy.fabs(o._orb._vo-210.) < 10.**-10., 'vo in Orbit setup as Quantity does not work as expected'
    return None

def test_orbit_setup_voAsQuantity_oddunits():
    from galpy.orbit import Orbit
    o= Orbit([1.,0.1,1.1,0.2,0.1,0.],vo=210*units.pc/units.Myr)
    assert numpy.fabs(o._vo-210.*(units.pc/units.Myr).to(units.km/units.s)) < 10.**-10., 'vo in Orbit setup as Quantity does not work as expected'
    assert numpy.fabs(o._orb._vo-210.*(units.pc/units.Myr).to(units.km/units.s)) < 10.**-10., 'vo in Orbit setup as Quantity does not work as expected'
    return None

def test_orbit_setup_zoAsQuantity():
    from galpy.orbit import Orbit
    o= Orbit([1.,0.1,1.1,0.2,0.1,0.],zo=12*units.pc)
    assert numpy.fabs(o._orb._zo-0.012) < 10.**-10., 'zo in Orbit setup as Quantity does not work as expected'
    return None

def test_orbit_setup_zoAsQuantity_oddunits():
    from galpy.orbit import Orbit
    o= Orbit([1.,0.1,1.1,0.2,0.1,0.],zo=13*units.lyr)
    assert numpy.fabs(o._orb._zo-13.*units.lyr.to(units.kpc)) < 10.**-10., 'zo in Orbit setup as Quantity does not work as expected'
    return None

def test_orbit_method_returntype_scalar():
    from galpy.orbit import Orbit
    o= Orbit([10.*units.kpc,-20.*units.km/units.s,210.*units.km/units.s,
              500.*units.pc,-12.*units.km/units.s,45.*units.deg])
    from galpy.potential import MWPotential2014
    assert isinstance(o.E(pot=MWPotential2014),units.Quantity), 'Orbit method E does not return Quantity when it should'
    assert isinstance(o.ER(pot=MWPotential2014),units.Quantity), 'Orbit method ER does not return Quantity when it should'
    assert isinstance(o.Ez(pot=MWPotential2014),units.Quantity), 'Orbit method Ez does not return Quantity when it should'
    assert isinstance(o.Jacobi(pot=MWPotential2014),units.Quantity), 'Orbit method Jacobi does not return Quantity when it should'
    assert isinstance(o.L(),units.Quantity), 'Orbit method L does not return Quantity when it should'
    assert isinstance(o.rap(pot=MWPotential2014,analytic=True),units.Quantity), 'Orbit method rap does not return Quantity when it should'
    assert isinstance(o.rperi(pot=MWPotential2014,analytic=True),units.Quantity), 'Orbit method rperi does not return Quantity when it should'
    assert isinstance(o.zmax(pot=MWPotential2014,analytic=True),units.Quantity), 'Orbit method zmax does not return Quantity when it should'
    assert isinstance(o.jr(pot=MWPotential2014,type='staeckel',delta=0.5),units.Quantity), 'Orbit method jr does not return Quantity when it should'
    assert isinstance(o.jp(pot=MWPotential2014,type='staeckel',delta=0.5),units.Quantity), 'Orbit method jp does not return Quantity when it should'
    assert isinstance(o.jz(pot=MWPotential2014,type='staeckel',delta=0.5),units.Quantity), 'Orbit method jz does not return Quantity when it should'
    assert isinstance(o.wr(pot=MWPotential2014,type='staeckel',delta=0.5),units.Quantity), 'Orbit method wr does not return Quantity when it should'
    assert isinstance(o.wp(pot=MWPotential2014,type='staeckel',delta=0.5),units.Quantity), 'Orbit method wp does not return Quantity when it should'
    assert isinstance(o.wz(pot=MWPotential2014,type='staeckel',delta=0.5),units.Quantity), 'Orbit method wz does not return Quantity when it should'
    assert isinstance(o.Tr(pot=MWPotential2014,type='staeckel',delta=0.5),units.Quantity), 'Orbit method Tr does not return Quantity when it should'
    assert isinstance(o.Tp(pot=MWPotential2014,type='staeckel',delta=0.5),units.Quantity), 'Orbit method Tp does not return Quantity when it should'
    assert isinstance(o.Tz(pot=MWPotential2014,type='staeckel',delta=0.5),units.Quantity), 'Orbit method Tz does not return Quantity when it should'
    assert isinstance(o.Or(pot=MWPotential2014,type='staeckel',delta=0.5),units.Quantity), 'Orbit method Or does not return Quantity when it should'
    assert isinstance(o.Op(pot=MWPotential2014,type='staeckel',delta=0.5),units.Quantity), 'Orbit method Op does not return Quantity when it should'
    assert isinstance(o.Oz(pot=MWPotential2014,type='staeckel',delta=0.5),units.Quantity), 'Orbit method Oz does not return Quantity when it should'
    assert isinstance(o.time(),units.Quantity), 'Orbit method time does not return Quantity when it should'
    assert isinstance(o.R(),units.Quantity), 'Orbit method R does not return Quantity when it should'
    assert isinstance(o.r(),units.Quantity), 'Orbit method r does not return Quantity when it should'
    assert isinstance(o.vR(),units.Quantity), 'Orbit method vR does not return Quantity when it should'
    assert isinstance(o.vT(),units.Quantity), 'Orbit method vT does not return Quantity when it should'
    assert isinstance(o.z(),units.Quantity), 'Orbit method z does not return Quantity when it should'
    assert isinstance(o.vz(),units.Quantity), 'Orbit method vz does not return Quantity when it should'
    assert isinstance(o.phi(),units.Quantity), 'Orbit method phi does not return Quantity when it should'
    assert isinstance(o.vphi(),units.Quantity), 'Orbit method vphi does not return Quantity when it should'
    assert isinstance(o.x(),units.Quantity), 'Orbit method x does not return Quantity when it should'
    assert isinstance(o.y(),units.Quantity), 'Orbit method y does not return Quantity when it should'
    assert isinstance(o.vx(),units.Quantity), 'Orbit method vx does not return Quantity when it should'
    assert isinstance(o.vy(),units.Quantity), 'Orbit method vy does not return Quantity when it should'
    assert isinstance(o.ra(),units.Quantity), 'Orbit method ra does not return Quantity when it should'
    assert isinstance(o.dec(),units.Quantity), 'Orbit method dec does not return Quantity when it should'
    assert isinstance(o.ll(),units.Quantity), 'Orbit method ll does not return Quantity when it should'
    assert isinstance(o.bb(),units.Quantity), 'Orbit method bb does not return Quantity when it should'
    assert isinstance(o.dist(),units.Quantity), 'Orbit method dist does not return Quantity when it should'
    assert isinstance(o.pmra(),units.Quantity), 'Orbit method pmra does not return Quantity when it should'
    assert isinstance(o.pmdec(),units.Quantity), 'Orbit method pmdec does not return Quantity when it should'
    assert isinstance(o.pmll(),units.Quantity), 'Orbit method pmll does not return Quantity when it should'
    assert isinstance(o.pmbb(),units.Quantity), 'Orbit method pmbb does not return Quantity when it should'
    assert isinstance(o.vlos(),units.Quantity), 'Orbit method vlos does not return Quantity when it should'
    assert isinstance(o.vra(),units.Quantity), 'Orbit method vra does not return Quantity when it should'
    assert isinstance(o.vdec(),units.Quantity), 'Orbit method vdec does not return Quantity when it should'
    assert isinstance(o.vll(),units.Quantity), 'Orbit method vll does not return Quantity when it should'
    assert isinstance(o.vbb(),units.Quantity), 'Orbit method vbb does not return Quantity when it should'
    assert isinstance(o.helioX(),units.Quantity), 'Orbit method helioX does not return Quantity when it should'
    assert isinstance(o.helioY(),units.Quantity), 'Orbit method helioY does not return Quantity when it should'
    assert isinstance(o.helioZ(),units.Quantity), 'Orbit method helioZ does not return Quantity when it should'
    assert isinstance(o.U(),units.Quantity), 'Orbit method U does not return Quantity when it should'
    assert isinstance(o.V(),units.Quantity), 'Orbit method V does not return Quantity when it should'
    assert isinstance(o.W(),units.Quantity), 'Orbit method W does not return Quantity when it should'
    return None

def test_orbit_method_returntype():
    from galpy.orbit import Orbit
    o= Orbit([10.*units.kpc,-20.*units.km/units.s,210.*units.km/units.s,
              500.*units.pc,-12.*units.km/units.s,45.*units.deg])
    from galpy.potential import MWPotential2014
    ts= numpy.linspace(0.,6.,1001)
    o.integrate(ts,MWPotential2014)
    assert isinstance(o.E(ts),units.Quantity), 'Orbit method E does not return Quantity when it should'
    assert isinstance(o.ER(ts),units.Quantity), 'Orbit method ER does not return Quantity when it should'
    assert isinstance(o.Ez(ts),units.Quantity), 'Orbit method Ez does not return Quantity when it should'
    assert isinstance(o.Jacobi(ts),units.Quantity), 'Orbit method Jacobi does not return Quantity when it should'
    assert isinstance(o.L(ts),units.Quantity), 'Orbit method L does not return Quantity when it should'
    assert isinstance(o.time(ts),units.Quantity), 'Orbit method time does not return Quantity when it should'
    assert isinstance(o.R(ts),units.Quantity), 'Orbit method R does not return Quantity when it should'
    assert isinstance(o.r(ts),units.Quantity), 'Orbit method r does not return Quantity when it should'
    assert isinstance(o.vR(ts),units.Quantity), 'Orbit method vR does not return Quantity when it should'
    assert isinstance(o.vT(ts),units.Quantity), 'Orbit method vT does not return Quantity when it should'
    assert isinstance(o.z(ts),units.Quantity), 'Orbit method z does not return Quantity when it should'
    assert isinstance(o.vz(ts),units.Quantity), 'Orbit method vz does not return Quantity when it should'
    assert isinstance(o.phi(ts),units.Quantity), 'Orbit method phi does not return Quantity when it should'
    assert isinstance(o.vphi(ts),units.Quantity), 'Orbit method vphi does not return Quantity when it should'
    assert isinstance(o.x(ts),units.Quantity), 'Orbit method x does not return Quantity when it should'
    assert isinstance(o.y(ts),units.Quantity), 'Orbit method y does not return Quantity when it should'
    assert isinstance(o.vx(ts),units.Quantity), 'Orbit method vx does not return Quantity when it should'
    assert isinstance(o.vy(ts),units.Quantity), 'Orbit method vy does not return Quantity when it should'
    assert isinstance(o.ra(ts),units.Quantity), 'Orbit method ra does not return Quantity when it should'
    assert isinstance(o.dec(ts),units.Quantity), 'Orbit method dec does not return Quantity when it should'
    assert isinstance(o.ll(ts),units.Quantity), 'Orbit method ll does not return Quantity when it should'
    assert isinstance(o.bb(ts),units.Quantity), 'Orbit method bb does not return Quantity when it should'
    assert isinstance(o.dist(ts),units.Quantity), 'Orbit method dist does not return Quantity when it should'
    assert isinstance(o.pmra(ts),units.Quantity), 'Orbit method pmra does not return Quantity when it should'
    assert isinstance(o.pmdec(ts),units.Quantity), 'Orbit method pmdec does not return Quantity when it should'
    assert isinstance(o.pmll(ts),units.Quantity), 'Orbit method pmll does not return Quantity when it should'
    assert isinstance(o.pmbb(ts),units.Quantity), 'Orbit method pmbb does not return Quantity when it should'
    assert isinstance(o.vlos(ts),units.Quantity), 'Orbit method vlos does not return Quantity when it should'
    assert isinstance(o.vra(ts),units.Quantity), 'Orbit method vra does not return Quantity when it should'
    assert isinstance(o.vdec(ts),units.Quantity), 'Orbit method vdec does not return Quantity when it should'
    assert isinstance(o.vll(ts),units.Quantity), 'Orbit method vll does not return Quantity when it should'
    assert isinstance(o.vbb(ts),units.Quantity), 'Orbit method vbb does not return Quantity when it should'
    assert isinstance(o.helioX(ts),units.Quantity), 'Orbit method helioX does not return Quantity when it should'
    assert isinstance(o.helioY(ts),units.Quantity), 'Orbit method helioY does not return Quantity when it should'
    assert isinstance(o.helioZ(ts),units.Quantity), 'Orbit method helioZ does not return Quantity when it should'
    assert isinstance(o.U(ts),units.Quantity), 'Orbit method U does not return Quantity when it should'
    assert isinstance(o.V(ts),units.Quantity), 'Orbit method V does not return Quantity when it should'
    assert isinstance(o.W(ts),units.Quantity), 'Orbit method W does not return Quantity when it should'
    return None

def test_orbit_method_returnunit():
    from galpy.orbit import Orbit
    o= Orbit([10.*units.kpc,-20.*units.km/units.s,210.*units.km/units.s,
              500.*units.pc,-12.*units.km/units.s,45.*units.deg])
    from galpy.potential import MWPotential2014
    try:
        o.E(pot=MWPotential2014).to(units.km**2/units.s**2)
    except units.UnitConversionError:
        raise AssertionError('Orbit method E does not return Quantity with the right units')
    try:
        o.ER(pot=MWPotential2014).to(units.km**2/units.s**2)
    except units.UnitConversionError:
        raise AssertionError('Orbit method ER does not return Quantity with the right units')
    try:
        o.Ez(pot=MWPotential2014).to(units.km**2/units.s**2)
    except units.UnitConversionError:
        raise AssertionError('Orbit method Ez does not return Quantity with the right units')
    try:
        o.Jacobi(pot=MWPotential2014).to(units.km**2/units.s**2)
    except units.UnitConversionError:
        raise AssertionError('Orbit method Jacobi does not return Quantity with the right units')
    try:
        o.L().to(units.km**2/units.s)
    except units.UnitConversionError:
        raise AssertionError('Orbit method L does not return Quantity with the right units')
    try:
        o.rap(pot=MWPotential2014,analytic=True).to(units.kpc)
    except units.UnitConversionError:
        raise AssertionError('Orbit method rap does not return Quantity with the right units')
    try:
        o.rperi(pot=MWPotential2014,analytic=True).to(units.kpc)
    except units.UnitConversionError:
        raise AssertionError('Orbit method rperi does not return Quantity with the right units')
    try:
        o.zmax(pot=MWPotential2014,analytic=True).to(units.kpc)
    except units.UnitConversionError:
        raise AssertionError('Orbit method zmax does not return Quantity with the right units')
    try:
        o.jr(pot=MWPotential2014,type='staeckel',delta=0.5).to(units.km**2/units.s)
    except units.UnitConversionError:
        raise AssertionError('Orbit method jr does not return Quantity with the right units')
    try:
        o.jp(pot=MWPotential2014,type='staeckel',delta=0.5).to(units.km**2/units.s)
    except units.UnitConversionError:
        raise AssertionError('Orbit method jp does not return Quantity with the right units')
    try:
        o.jz(pot=MWPotential2014,type='staeckel',delta=0.5).to(units.km**2/units.s)
    except units.UnitConversionError:
        raise AssertionError('Orbit method jz does not return Quantity with the right units')
    try:
        o.wr(pot=MWPotential2014,type='staeckel',delta=0.5).to(units.rad)
    except units.UnitConversionError:
        raise AssertionError('Orbit method wr does not return Quantity with the right units')
    try:
        o.wp(pot=MWPotential2014,type='staeckel',delta=0.5).to(units.rad)
    except units.UnitConversionError:
        raise AssertionError('Orbit method wp does not return Quantity with the right units')
    try:
        o.wz(pot=MWPotential2014,type='staeckel',delta=0.5).to(units.rad)
    except units.UnitConversionError:
        raise AssertionError('Orbit method wz does not return Quantity with the right units')
    try:
        o.Tr(pot=MWPotential2014,type='staeckel',delta=0.5).to(units.yr)
    except units.UnitConversionError:
        raise AssertionError('Orbit method Tr does not return Quantity with the right units')
    try:
        o.Tp(pot=MWPotential2014,type='staeckel',delta=0.5).to(units.yr)
    except units.UnitConversionError:
        raise AssertionError('Orbit method Tp does not return Quantity with the right units')
    try:
        o.Tz(pot=MWPotential2014,type='staeckel',delta=0.5).to(units.yr)
    except units.UnitConversionError:
        raise AssertionError('Orbit method Tz does not return Quantity with the right units')
    try:
        o.Or(pot=MWPotential2014,type='staeckel',delta=0.5).to(1/units.yr)
    except units.UnitConversionError:
        raise AssertionError('Orbit method Or does not return Quantity with the right units')
    try:
        o.Op(pot=MWPotential2014,type='staeckel',delta=0.5).to(1/units.yr)
    except units.UnitConversionError:
        raise AssertionError('Orbit method Op does not return Quantity with the right units')
    try:
        o.Oz(pot=MWPotential2014,type='staeckel',delta=0.5).to(1/units.yr)
    except units.UnitConversionError:
        raise AssertionError('Orbit method Oz does not return Quantity with the right units')
    try:
        o.time().to(units.yr)
    except units.UnitConversionError:
        raise AssertionError('Orbit method time does not return Quantity with the right units')
    try:
        o.R().to(units.pc)
    except units.UnitConversionError:
        raise AssertionError('Orbit method R does not return Quantity with the right units')
    try:
        o.r().to(units.pc)
    except units.UnitConversionError:
        raise AssertionError('Orbit method r does not return Quantity with the right units')
    try:
        o.vR().to(units.km/units.s)
    except units.UnitConversionError:
        raise AssertionError('Orbit method vR does not return Quantity with the right units')
    try:
        o.vT().to(units.km/units.s)
    except units.UnitConversionError:
        raise AssertionError('Orbit method vT does not return Quantity with the right units')
    try:
        o.z().to(units.pc)
    except units.UnitConversionError:
        raise AssertionError('Orbit method z does not return Quantity with the right units')
    try:
        o.vz().to(units.km/units.s)
    except units.UnitConversionError:
        raise AssertionError('Orbit method vz does not return Quantity with the right units')
    try:
        o.phi().to(units.deg)
    except units.UnitConversionError:
        raise AssertionError('Orbit method phi does not return Quantity with the right units')
    try:
        o.vphi().to(units.km/units.s)
    except units.UnitConversionError:
        raise AssertionError('Orbit method vphi does not return Quantity with the right units')
    try:
        o.x().to(units.pc)
    except units.UnitConversionError:
        raise AssertionError('Orbit method x does not return Quantity with the right units')
    try:
        o.y().to(units.pc)
    except units.UnitConversionError:
        raise AssertionError('Orbit method y does not return Quantity with the right units')
    try:
        o.vx().to(units.km/units.s)
    except units.UnitConversionError:
        raise AssertionError('Orbit method vx does not return Quantity with the right units')
    try:
        o.vy().to(units.km/units.s)
    except units.UnitConversionError:
        raise AssertionError('Orbit method vy does not return Quantity with the right units')
    try:
        o.ra().to(units.rad)
    except units.UnitConversionError:
        raise AssertionError('Orbit method ra does not return Quantity with the right units')
    try:
        o.dec().to(units.rad)
    except units.UnitConversionError:
        raise AssertionError('Orbit method dec does not return Quantity with the right units')
    try:
        o.ll().to(units.rad)
    except units.UnitConversionError:
        raise AssertionError('Orbit method ll does not return Quantity with the right units')
    try:
        o.bb().to(units.rad)
    except units.UnitConversionError:
        raise AssertionError('Orbit method bb does not return Quantity with the right units')
    try:
        o.dist().to(units.kpc)
    except units.UnitConversionError:
        raise AssertionError('Orbit method dist does not return Quantity with the right units')
    try:
        o.pmra().to(units.mas/units.yr)
    except units.UnitConversionError:
        raise AssertionError('Orbit method pmra does not return Quantity with the right units')
    try:
        o.pmdec().to(units.mas/units.yr)
    except units.UnitConversionError:
        raise AssertionError('Orbit method pmdec does not return Quantity with the right units')
    try:
        o.pmll().to(units.mas/units.yr)
    except units.UnitConversionError:
        raise AssertionError('Orbit method pmll does not return Quantity with the right units')
    try:
        o.pmbb().to(units.mas/units.yr)
    except units.UnitConversionError:
        raise AssertionError('Orbit method pmbb does not return Quantity with the right units')
    try:
        o.vlos().to(units.km/units.s)
    except units.UnitConversionError:
        raise AssertionError('Orbit method vlos does not return Quantity with the right units')
    try:
        o.vra().to(units.km/units.s)
    except units.UnitConversionError:
        raise AssertionError('Orbit method vra does not return Quantity with the right units')
    try:
        o.vdec().to(units.km/units.s)
    except units.UnitConversionError:
        raise AssertionError('Orbit method vdec does not return Quantity with the right units')
    try:
        o.vll().to(units.km/units.s)
    except units.UnitConversionError:
        raise AssertionError('Orbit method vll does not return Quantity with the right units')
    try:
        o.vbb().to(units.km/units.s)
    except units.UnitConversionError:
        raise AssertionError('Orbit method vbb does not return Quantity with the right units')
    try:
        o.helioX().to(units.pc)
    except units.UnitConversionError:
        raise AssertionError('Orbit method helioX does not return Quantity with the right units')
    try:
        o.helioY().to(units.pc)
    except units.UnitConversionError:
        raise AssertionError('Orbit method helioY does not return Quantity with the right units')
    try:
        o.helioZ().to(units.pc)
    except units.UnitConversionError:
        raise AssertionError('Orbit method helioZ does not return Quantity with the right units')
    try:
        o.U().to(units.km/units.s)
    except units.UnitConversionError:
        raise AssertionError('Orbit method U does not return Quantity with the right units')
    try:
        o.V().to(units.km/units.s)
    except units.UnitConversionError:
        raise AssertionError('Orbit method V does not return Quantity with the right units')
    try:
        o.W().to(units.km/units.s)
    except units.UnitConversionError:
        raise AssertionError('Orbit method W does not return Quantity with the right units')
    return None

def test_orbit_method_value():
    from galpy.orbit import Orbit
    from galpy.potential import MWPotential2014
    from galpy.util import bovy_conversion
    o= Orbit([10.*units.kpc,-20.*units.km/units.s,210.*units.km/units.s,
              500.*units.pc,-12.*units.km/units.s,45.*units.deg])
    oc= o()
    oc.turn_physical_off()
    assert numpy.fabs(o.E(pot=MWPotential2014).to(units.km**2/units.s**2).value-oc.E(pot=MWPotential2014)*o._vo**2.) < 10.**-8., 'Orbit method E does not return the correct value as Quantity'
    assert numpy.fabs(o.ER(pot=MWPotential2014).to(units.km**2/units.s**2).value-oc.ER(pot=MWPotential2014)*o._vo**2.) < 10.**-8., 'Orbit method ER does not return the correct value as Quantity'
    assert numpy.fabs(o.Ez(pot=MWPotential2014).to(units.km**2/units.s**2).value-oc.Ez(pot=MWPotential2014)*o._vo**2.) < 10.**-8., 'Orbit method Ez does not return the correct value as Quantity'
    assert numpy.fabs(o.Jacobi(pot=MWPotential2014).to(units.km**2/units.s**2).value-oc.Jacobi(pot=MWPotential2014)*o._vo**2.) < 10.**-8., 'Orbit method Jacobi does not return the correct value as Quantity'
    assert numpy.all(numpy.fabs(o.L(pot=MWPotential2014).to(units.km/units.s*units.kpc).value-oc.L(pot=MWPotential2014)*o._ro*o._vo) < 10.**-8.), 'Orbit method L does not return the correct value as Quantity'
    assert numpy.fabs(o.rap(pot=MWPotential2014,analytic=True).to(units.kpc).value-oc.rap(pot=MWPotential2014,analytic=True)*o._ro) < 10.**-8., 'Orbit method rap does not return the correct value as Quantity'
    assert numpy.fabs(o.rperi(pot=MWPotential2014,analytic=True).to(units.kpc).value-oc.rperi(pot=MWPotential2014,analytic=True)*o._ro) < 10.**-8., 'Orbit method rperi does not return the correct value as Quantity'
    assert numpy.fabs(o.zmax(pot=MWPotential2014,analytic=True).to(units.kpc).value-oc.zmax(pot=MWPotential2014,analytic=True)*o._ro) < 10.**-8., 'Orbit method zmax does not return the correct value as Quantity'
    assert numpy.fabs(o.jr(pot=MWPotential2014,type='staeckel',delta=0.5).to(units.km/units.s*units.kpc).value-oc.jr(pot=MWPotential2014,type='staeckel',delta=0.5)*o._ro*o._vo) < 10.**-8., 'Orbit method jr does not return the correct value as Quantity'
    assert numpy.fabs(o.jp(pot=MWPotential2014,type='staeckel',delta=4.*units.kpc).to(units.km/units.s*units.kpc).value-oc.jp(pot=MWPotential2014,type='staeckel',delta=0.5)*o._ro*o._vo) < 10.**-8., 'Orbit method jp does not return the correct value as Quantity'
    assert numpy.fabs(o.jz(pot=MWPotential2014,type='isochroneapprox',b=0.8*8.*units.kpc).to(units.km/units.s*units.kpc).value-oc.jz(pot=MWPotential2014,type='isochroneapprox',b=0.8)*o._ro*o._vo) < 10.**-8., 'Orbit method jz does not return the correct value as Quantity'
    assert numpy.fabs(o.wr(pot=MWPotential2014,type='staeckel',delta=0.5).to(units.rad).value-oc.wr(pot=MWPotential2014,type='staeckel',delta=0.5)) < 10.**-8., 'Orbit method wr does not return the correct value as Quantity'
    assert numpy.fabs(o.wp(pot=MWPotential2014,type='staeckel',delta=0.5).to(units.rad).value-oc.wp(pot=MWPotential2014,type='staeckel',delta=0.5)) < 10.**-8., 'Orbit method wp does not return the correct value as Quantity'
    assert numpy.fabs(o.wz(pot=MWPotential2014,type='staeckel',delta=0.5).to(units.rad).value-oc.wz(pot=MWPotential2014,type='staeckel',delta=0.5)) < 10.**-8., 'Orbit method wz does not return the correct value as Quantity'
    assert numpy.fabs(o.Tr(pot=MWPotential2014,type='staeckel',delta=0.5).to(units.Gyr).value-oc.Tr(pot=MWPotential2014,type='staeckel',delta=0.5)*bovy_conversion.time_in_Gyr(o._vo,o._ro)) < 10.**-8., 'Orbit method Tr does not return the correct value as Quantity'
    assert numpy.fabs(o.Tp(pot=MWPotential2014,type='staeckel',delta=0.5).to(units.Gyr).value-oc.Tp(pot=MWPotential2014,type='staeckel',delta=0.5)*bovy_conversion.time_in_Gyr(o._vo,o._ro)) < 10.**-8., 'Orbit method Tp does not return the correct value as Quantity'
    assert numpy.fabs(o.Tz(pot=MWPotential2014,type='staeckel',delta=0.5).to(units.Gyr).value-oc.Tz(pot=MWPotential2014,type='staeckel',delta=0.5)*bovy_conversion.time_in_Gyr(o._vo,o._ro)) < 10.**-8., 'Orbit method Tz does not return the correct value as Quantity'
    assert numpy.fabs(o.Or(pot=MWPotential2014,type='staeckel',delta=0.5).to(1/units.Gyr).value-oc.Or(pot=MWPotential2014,type='staeckel',delta=0.5)*bovy_conversion.freq_in_Gyr(o._vo,o._ro)) < 10.**-8., 'Orbit method Or does not return the correct value as Quantity'
    assert numpy.fabs(o.Op(pot=MWPotential2014,type='staeckel',delta=0.5).to(1/units.Gyr).value-oc.Op(pot=MWPotential2014,type='staeckel',delta=0.5)*bovy_conversion.freq_in_Gyr(o._vo,o._ro)) < 10.**-8., 'Opbit method Or does not return the correct value as Quantity'
    assert numpy.fabs(o.Oz(pot=MWPotential2014,type='staeckel',delta=0.5).to(1/units.Gyr).value-oc.Oz(pot=MWPotential2014,type='staeckel',delta=0.5)*bovy_conversion.freq_in_Gyr(o._vo,o._ro)) < 10.**-8., 'Ozbit method Or does not return the correct value as Quantity'
    assert numpy.fabs(o.time().to(units.Gyr).value-oc.time()*bovy_conversion.time_in_Gyr(o._vo,o._ro)) < 10.**-8., 'Orbit method time does not return the correct value as Quantity'
    assert numpy.fabs(o.R().to(units.kpc).value-oc.R()*o._ro) < 10.**-8., 'Orbit method R does not return the correct value as Quantity'
    assert numpy.fabs(o.r().to(units.kpc).value-oc.r()*o._ro) < 10.**-8., 'Orbit method r does not return the correct value as Quantity'
    assert numpy.fabs(o.vR().to(units.km/units.s).value-oc.vR()*o._vo) < 10.**-8., 'Orbit method vR does not return the correct value as Quantity'
    assert numpy.fabs(o.vT().to(units.km/units.s).value-oc.vT()*o._vo) < 10.**-8., 'Orbit method vT does not return the correct value as Quantity'
    assert numpy.fabs(o.z().to(units.kpc).value-oc.z()*o._ro) < 10.**-8., 'Orbit method z does not return the correct value as Quantity'
    assert numpy.fabs(o.vz().to(units.km/units.s).value-oc.vz()*o._vo) < 10.**-8., 'Orbit method vz does not return the correct value as Quantity'
    assert numpy.fabs(o.phi().to(units.rad).value-oc.phi()) < 10.**-8., 'Orbit method phi does not return the correct value as Quantity'
    assert numpy.fabs(o.vphi().to(units.km/units.s).value-oc.vphi()*o._vo) < 10.**-8., 'Orbit method vphi does not return the correct value as Quantity'
    assert numpy.fabs(o.x().to(units.kpc).value-oc.x()*o._ro) < 10.**-8., 'Orbit method x does not return the correct value as Quantity'
    assert numpy.fabs(o.y().to(units.kpc).value-oc.y()*o._ro) < 10.**-8., 'Orbit method y does not return the correct value as Quantity'
    assert numpy.fabs(o.vx().to(units.km/units.s).value-oc.vx()*o._vo) < 10.**-8., 'Orbit method vx does not return the correct value as Quantity'
    assert numpy.fabs(o.vy().to(units.km/units.s).value-oc.vy()*o._vo) < 10.**-8., 'Orbit method vy does not return the correct value as Quantity'
    assert numpy.fabs(o.ra().to(units.deg).value-oc.ra(quantity=False)) < 10.**-8., 'Orbit method ra does not return the correct value as Quantity'
    assert numpy.fabs(o.dec().to(units.deg).value-oc.dec(quantity=False)) < 10.**-8., 'Orbit method dec does not return the correct value as Quantity'
    assert numpy.fabs(o.ll().to(units.deg).value-oc.ll(quantity=False)) < 10.**-8., 'Orbit method ll does not return the correct value as Quantity'
    assert numpy.fabs(o.bb().to(units.deg).value-oc.bb(quantity=False)) < 10.**-8., 'Orbit method bb does not return the correct value as Quantity'
    assert numpy.fabs(o.dist().to(units.kpc).value-oc.dist(quantity=False)) < 10.**-8., 'Orbit method dist does not return the correct value as Quantity'
    assert numpy.fabs(o.pmra().to(units.mas/units.yr).value-oc.pmra(quantity=False)) < 10.**-8., 'Orbit method pmra does not return the correct value as Quantity'
    assert numpy.fabs(o.pmdec().to(units.mas/units.yr).value-oc.pmdec(quantity=False)) < 10.**-8., 'Orbit method pmdec does not return the correct value as Quantity'
    assert numpy.fabs(o.pmll().to(units.mas/units.yr).value-oc.pmll(quantity=False)) < 10.**-8., 'Orbit method pmll does not return the correct value as Quantity'
    assert numpy.fabs(o.pmbb().to(units.mas/units.yr).value-oc.pmbb(quantity=False)) < 10.**-8., 'Orbit method pmbb does not return the correct value as Quantity'
    assert numpy.fabs(o.vlos().to(units.km/units.s).value-oc.vlos(quantity=False)) < 10.**-8., 'Orbit method vlos does not return the correct value as Quantity'
    assert numpy.fabs(o.vra().to(units.km/units.s).value-oc.vra(quantity=False)) < 10.**-8., 'Orbit method vra does not return the correct value as Quantity'
    assert numpy.fabs(o.vdec().to(units.km/units.s).value-oc.vdec(quantity=False)) < 10.**-8., 'Orbit method vdec does not return the correct value as Quantity'
    assert numpy.fabs(o.vll().to(units.km/units.s).value-oc.vll(quantity=False)) < 10.**-8., 'Orbit method vll does not return the correct value as Quantity'
    assert numpy.fabs(o.vbb().to(units.km/units.s).value-oc.vbb(quantity=False)) < 10.**-8., 'Orbit method vbb does not return the correct value as Quantity'
    assert numpy.fabs(o.helioX().to(units.kpc).value-oc.helioX(quantity=False)) < 10.**-8., 'Orbit method helioX does not return the correct value as Quantity'
    assert numpy.fabs(o.helioY().to(units.kpc).value-oc.helioY(quantity=False)) < 10.**-8., 'Orbit method helioY does not return the correct value as Quantity'
    assert numpy.fabs(o.helioZ().to(units.kpc).value-oc.helioZ(quantity=False)) < 10.**-8., 'Orbit method helioZ does not return the correct value as Quantity'
    assert numpy.fabs(o.U().to(units.km/units.s).value-oc.U(quantity=False)) < 10.**-8., 'Orbit method U does not return the correct value as Quantity'
    assert numpy.fabs(o.V().to(units.km/units.s).value-oc.V(quantity=False)) < 10.**-8., 'Orbit method V does not return the correct value as Quantity'
    assert numpy.fabs(o.W().to(units.km/units.s).value-oc.W(quantity=False)) < 10.**-8., 'Orbit method W does not return the correct value as Quantity'
    return None

def test_orbit_method_value_turnquantityoff():
    from galpy.orbit import Orbit
    from galpy.potential import MWPotential2014
    from galpy.util import bovy_conversion
    o= Orbit([10.*units.kpc,-20.*units.km/units.s,210.*units.km/units.s,
              500.*units.pc,-12.*units.km/units.s,45.*units.deg])
    oc= o()
    oc.turn_physical_off()
    assert numpy.fabs(o.E(pot=MWPotential2014,quantity=False)-oc.E(pot=MWPotential2014)*o._vo**2.) < 10.**-8., 'Orbit method E does not return the correct value when Quantity turned off'
    assert numpy.fabs(o.ER(pot=MWPotential2014,quantity=False)-oc.ER(pot=MWPotential2014)*o._vo**2.) < 10.**-8., 'Orbit method ER does not return the correct value when Quantity turned off'
    assert numpy.fabs(o.Ez(pot=MWPotential2014,quantity=False)-oc.Ez(pot=MWPotential2014)*o._vo**2.) < 10.**-8., 'Orbit method Ez does not return the correct value when Quantity turned off'
    assert numpy.fabs(o.Jacobi(pot=MWPotential2014,quantity=False)-oc.Jacobi(pot=MWPotential2014)*o._vo**2.) < 10.**-8., 'Orbit method Jacobi does not return the correct value when Quantity turned off'
    assert numpy.all(numpy.fabs(o.L(pot=MWPotential2014,quantity=False)-oc.L(pot=MWPotential2014)*o._ro*o._vo) < 10.**-8.), 'Orbit method L does not return the correct value when Quantity turned off'
    assert numpy.fabs(o.rap(pot=MWPotential2014,analytic=True,quantity=False)-oc.rap(pot=MWPotential2014,analytic=True)*o._ro) < 10.**-8., 'Orbit method rap does not return the correct value when Quantity turned off'
    assert numpy.fabs(o.rperi(pot=MWPotential2014,analytic=True,quantity=False)-oc.rperi(pot=MWPotential2014,analytic=True)*o._ro) < 10.**-8., 'Orbit method rperi does not return the correct value when Quantity turned off'
    assert numpy.fabs(o.zmax(pot=MWPotential2014,analytic=True,quantity=False)-oc.zmax(pot=MWPotential2014,analytic=True)*o._ro) < 10.**-8., 'Orbit method zmax does not return the correct value when Quantity turned off'
    assert numpy.fabs(o.jr(pot=MWPotential2014,type='staeckel',delta=0.5,quantity=False)-oc.jr(pot=MWPotential2014,type='staeckel',delta=0.5)*o._ro*o._vo) < 10.**-8., 'Orbit method jr does not return the correct value when Quantity turned off'
    assert numpy.fabs(o.jp(pot=MWPotential2014,type='staeckel',delta=4.*units.kpc,quantity=False)-oc.jp(pot=MWPotential2014,type='staeckel',delta=0.5)*o._ro*o._vo) < 10.**-8., 'Orbit method jp does not return the correct value when Quantity turned off'
    assert numpy.fabs(o.jz(pot=MWPotential2014,type='isochroneapprox',b=0.8*8.*units.kpc,quantity=False)-oc.jz(pot=MWPotential2014,type='isochroneapprox',b=0.8)*o._ro*o._vo) < 10.**-8., 'Orbit method jz does not return the correct value when Quantity turned off'
    assert numpy.fabs(o.wr(pot=MWPotential2014,type='staeckel',delta=0.5,quantity=False)-oc.wr(pot=MWPotential2014,type='staeckel',delta=0.5)) < 10.**-8., 'Orbit method wr does not return the correct value when Quantity turned off'
    assert numpy.fabs(o.wp(pot=MWPotential2014,type='staeckel',delta=0.5,quantity=False)-oc.wp(pot=MWPotential2014,type='staeckel',delta=0.5)) < 10.**-8., 'Orbit method wp does not return the correct value when Quantity turned off'
    assert numpy.fabs(o.wz(pot=MWPotential2014,type='staeckel',delta=0.5,quantity=False)-oc.wz(pot=MWPotential2014,type='staeckel',delta=0.5)) < 10.**-8., 'Orbit method wz does not return the correct value when Quantity turned off'
    assert numpy.fabs(o.Tr(pot=MWPotential2014,type='staeckel',delta=0.5,quantity=False)-oc.Tr(pot=MWPotential2014,type='staeckel',delta=0.5)*bovy_conversion.time_in_Gyr(o._vo,o._ro)) < 10.**-8., 'Orbit method Tr does not return the correct value when Quantity turned off'
    assert numpy.fabs(o.Tp(pot=MWPotential2014,type='staeckel',delta=0.5,quantity=False)-oc.Tp(pot=MWPotential2014,type='staeckel',delta=0.5)*bovy_conversion.time_in_Gyr(o._vo,o._ro)) < 10.**-8., 'Orbit method Tp does not return the correct value when Quantity turned off'
    assert numpy.fabs(o.Tz(pot=MWPotential2014,type='staeckel',delta=0.5,quantity=False)-oc.Tz(pot=MWPotential2014,type='staeckel',delta=0.5)*bovy_conversion.time_in_Gyr(o._vo,o._ro)) < 10.**-8., 'Orbit method Tz does not return the correct value when Quantity turned off'
    assert numpy.fabs(o.Or(pot=MWPotential2014,type='staeckel',delta=0.5,quantity=False)-oc.Or(pot=MWPotential2014,type='staeckel',delta=0.5)*bovy_conversion.freq_in_Gyr(o._vo,o._ro)) < 10.**-8., 'Orbit method Or does not return the correct value when Quantity turned off'
    assert numpy.fabs(o.Op(pot=MWPotential2014,type='staeckel',delta=0.5,quantity=False)-oc.Op(pot=MWPotential2014,type='staeckel',delta=0.5)*bovy_conversion.freq_in_Gyr(o._vo,o._ro)) < 10.**-8., 'Opbit method Or does not return the correct value when Quantity turned off'
    assert numpy.fabs(o.Oz(pot=MWPotential2014,type='staeckel',delta=0.5,quantity=False)-oc.Oz(pot=MWPotential2014,type='staeckel',delta=0.5)*bovy_conversion.freq_in_Gyr(o._vo,o._ro)) < 10.**-8., 'Ozbit method Or does not return the correct value when Quantity turned off'
    assert numpy.fabs(o.time(quantity=False)-oc.time()*bovy_conversion.time_in_Gyr(o._vo,o._ro)) < 10.**-8., 'Orbit method time does not return the correct value when Quantity turned off'
    assert numpy.fabs(o.R(quantity=False)-oc.R()*o._ro) < 10.**-8., 'Orbit method R does not return the correct value when Quantity turned off'
    assert numpy.fabs(o.r(quantity=False)-oc.r()*o._ro) < 10.**-8., 'Orbit method r does not return the correct value when Quantity turned off'
    assert numpy.fabs(o.vR(quantity=False)-oc.vR()*o._vo) < 10.**-8., 'Orbit method vR does not return the correct value when Quantity turned off'
    assert numpy.fabs(o.vT(quantity=False)-oc.vT()*o._vo) < 10.**-8., 'Orbit method vT does not return the correct value when Quantity turned off'
    assert numpy.fabs(o.z(quantity=False)-oc.z()*o._ro) < 10.**-8., 'Orbit method z does not return the correct value when Quantity turned off'
    assert numpy.fabs(o.vz(quantity=False)-oc.vz()*o._vo) < 10.**-8., 'Orbit method vz does not return the correct value when Quantity turned off'
    assert numpy.fabs(o.phi(quantity=False)-oc.phi()) < 10.**-8., 'Orbit method phi does not return the correct value when Quantity turned off'
    assert numpy.fabs(o.vphi(quantity=False)-oc.vphi()*o._vo) < 10.**-8., 'Orbit method vphi does not return the correct value when Quantity turned off'
    assert numpy.fabs(o.x(quantity=False)-oc.x()*o._ro) < 10.**-8., 'Orbit method x does not return the correct value when Quantity turned off'
    assert numpy.fabs(o.y(quantity=False)-oc.y()*o._ro) < 10.**-8., 'Orbit method y does not return the correct value when Quantity turned off'
    assert numpy.fabs(o.vx(quantity=False)-oc.vx()*o._vo) < 10.**-8., 'Orbit method vx does not return the correct value when Quantity turned off'
    assert numpy.fabs(o.vy(quantity=False)-oc.vy()*o._vo) < 10.**-8., 'Orbit method vy does not return the correct value when Quantity turned off'
    return None

def test_integrate_timeAsQuantity():
    from galpy.orbit import Orbit
    from galpy.potential import MWPotential
    from galpy.util import bovy_conversion
    import copy
    ro, vo= 8., 200.
    o= Orbit([10.*units.kpc,-20.*units.km/units.s,210.*units.km/units.s,
              500.*units.pc,-12.*units.km/units.s,45.*units.deg],
             ro=ro,vo=vo)
    oc= o()
    ts_nounits= numpy.linspace(0.,1.,1001)
    ts= units.Quantity(copy.copy(ts_nounits),unit=units.Gyr)
    ts_nounits/= bovy_conversion.time_in_Gyr(vo,ro)
    # Integrate both with Quantity time and with unitless time
    o.integrate(ts,MWPotential)
    oc.integrate(ts_nounits,MWPotential)
    assert numpy.all(numpy.fabs(o.x(ts)-oc.x(ts_nounits)).value < 10.**-8.), 'Orbit integrated with times specified as Quantity does not agree with Orbit integrated with time specified as array'
    assert numpy.all(numpy.fabs(o.y(ts)-oc.y(ts_nounits)).value < 10.**-8.), 'Orbit integrated with times specified as Quantity does not agree with Orbit integrated with time specified as array'
    assert numpy.all(numpy.fabs(o.z(ts)-oc.z(ts_nounits)).value < 10.**-8.), 'Orbit integrated with times specified as Quantity does not agree with Orbit integrated with time specified as array'
    assert numpy.all(numpy.fabs(o.vx(ts)-oc.vx(ts_nounits)).value < 10.**-8.), 'Orbit integrated with times specified as Quantity does not agree with Orbit integrated with time specified as array'
    assert numpy.all(numpy.fabs(o.vy(ts)-oc.vy(ts_nounits)).value < 10.**-8.), 'Orbit integrated with times specified as Quantity does not agree with Orbit integrated with time specified as array'
    assert numpy.all(numpy.fabs(o.vz(ts)-oc.vz(ts_nounits)).value < 10.**-8.), 'Orbit integrated with times specified as Quantity does not agree with Orbit integrated with time specified as array'
    return None

def test_integrate_timeAsQuantity_Myr():
    from galpy.orbit import Orbit
    from galpy.potential import MWPotential
    from galpy.util import bovy_conversion
    import copy
    ro, vo= 8., 200.
    o= Orbit([10.*units.kpc,-20.*units.km/units.s,210.*units.km/units.s,
              500.*units.pc,-12.*units.km/units.s,45.*units.deg],
             ro=ro,vo=vo)
    oc= o()
    ts_nounits= numpy.linspace(0.,1000.,1001)
    ts= units.Quantity(copy.copy(ts_nounits),unit=units.Myr)
    ts_nounits/= bovy_conversion.time_in_Gyr(vo,ro)*1000.
    # Integrate both with Quantity time and with unitless time
    o.integrate(ts,MWPotential)
    oc.integrate(ts_nounits,MWPotential)
    assert numpy.all(numpy.fabs(o.x(ts)-oc.x(ts_nounits)).value < 10.**-8.), 'Orbit integrated with times specified as Quantity does not agree with Orbit integrated with time specified as array'
    assert numpy.all(numpy.fabs(o.y(ts)-oc.y(ts_nounits)).value < 10.**-8.), 'Orbit integrated with times specified as Quantity does not agree with Orbit integrated with time specified as array'
    assert numpy.all(numpy.fabs(o.z(ts)-oc.z(ts_nounits)).value < 10.**-8.), 'Orbit integrated with times specified as Quantity does not agree with Orbit integrated with time specified as array'
    assert numpy.all(numpy.fabs(o.vx(ts)-oc.vx(ts_nounits)).value < 10.**-8.), 'Orbit integrated with times specified as Quantity does not agree with Orbit integrated with time specified as array'
    assert numpy.all(numpy.fabs(o.vy(ts)-oc.vy(ts_nounits)).value < 10.**-8.), 'Orbit integrated with times specified as Quantity does not agree with Orbit integrated with time specified as array'
    assert numpy.all(numpy.fabs(o.vz(ts)-oc.vz(ts_nounits)).value < 10.**-8.), 'Orbit integrated with times specified as Quantity does not agree with Orbit integrated with time specified as array'
    return None

def test_integrate_dtimeAsQuantity():
    from galpy.orbit import Orbit
    from galpy.potential import MWPotential
    from galpy.util import bovy_conversion
    import copy
    ro, vo= 8., 200.
    o= Orbit([10.*units.kpc,-20.*units.km/units.s,210.*units.km/units.s,
              500.*units.pc,-12.*units.km/units.s,45.*units.deg],
             ro=ro,vo=vo)
    oc= o()
    ts_nounits= numpy.linspace(0.,1.,1001)
    dt_nounits= (ts_nounits[1]-ts_nounits[0])/10.
    ts= units.Quantity(copy.copy(ts_nounits),unit=units.Gyr)
    dt= dt_nounits*units.Gyr
    ts_nounits/= bovy_conversion.time_in_Gyr(vo,ro)
    dt_nounits/= bovy_conversion.time_in_Gyr(vo,ro)
    # Integrate both with Quantity time and with unitless time
    o.integrate(ts,MWPotential,dt=dt)
    oc.integrate(ts_nounits,MWPotential,dt=dt_nounits)
    assert numpy.all(numpy.fabs(o.x(ts)-oc.x(ts_nounits)).value < 10.**-8.), 'Orbit integrated with times specified as Quantity does not agree with Orbit integrated with time specified as array'
    assert numpy.all(numpy.fabs(o.y(ts)-oc.y(ts_nounits)).value < 10.**-8.), 'Orbit integrated with times specified as Quantity does not agree with Orbit integrated with time specified as array'
    assert numpy.all(numpy.fabs(o.z(ts)-oc.z(ts_nounits)).value < 10.**-8.), 'Orbit integrated with times specified as Quantity does not agree with Orbit integrated with time specified as array'
    assert numpy.all(numpy.fabs(o.vx(ts)-oc.vx(ts_nounits)).value < 10.**-8.), 'Orbit integrated with times specified as Quantity does not agree with Orbit integrated with time specified as array'
    assert numpy.all(numpy.fabs(o.vy(ts)-oc.vy(ts_nounits)).value < 10.**-8.), 'Orbit integrated with times specified as Quantity does not agree with Orbit integrated with time specified as array'
    assert numpy.all(numpy.fabs(o.vz(ts)-oc.vz(ts_nounits)).value < 10.**-8.), 'Orbit integrated with times specified as Quantity does not agree with Orbit integrated with time specified as array'
    return None

def test_integrate_dxdv_timeAsQuantity():
    from galpy.orbit import Orbit
    from galpy.potential import MWPotential
    from galpy.util import bovy_conversion
    import copy
    ro, vo= 8., 200.
    o= Orbit([10.*units.kpc,-20.*units.km/units.s,210.*units.km/units.s,
              45.*units.deg],
             ro=ro,vo=vo)
    oc= o()
    ts_nounits= numpy.linspace(0.,1.,1001)
    ts= units.Quantity(copy.copy(ts_nounits),unit=units.Gyr)
    ts_nounits/= bovy_conversion.time_in_Gyr(vo,ro)
    # Integrate both with Quantity time and with unitless time
    o.integrate_dxdv([1.,0.3,0.4,0.2],ts,MWPotential,
                     rectIn=True,rectOut=True)
    oc.integrate_dxdv([1.,0.3,0.4,0.2],ts_nounits,MWPotential,
                      rectIn=True,rectOut=True)
    dx= o.getOrbit_dxdv()
    dxc= oc.getOrbit_dxdv()
    assert numpy.all(numpy.fabs(dx-dxc) < 10.**-8.), 'Orbit integrated_dxdv with times specified as Quantity does not agree with Orbit integrated_dxdv with time specified as array'
    return None

def test_integrate_dxdv_timeAsQuantity_Myr():
    from galpy.orbit import Orbit
    from galpy.potential import MWPotential
    from galpy.util import bovy_conversion
    import copy
    ro, vo= 8., 200.
    o= Orbit([10.*units.kpc,-20.*units.km/units.s,210.*units.km/units.s,
              45.*units.deg],
             ro=ro,vo=vo)
    oc= o()
    ts_nounits= numpy.linspace(0.,1.,1001)
    ts= units.Quantity(copy.copy(ts_nounits),unit=units.Myr)
    ts_nounits/= bovy_conversion.time_in_Gyr(vo,ro)*1000.
    # Integrate both with Quantity time and with unitless time
    o.integrate_dxdv([1.,0.3,0.4,0.2],ts,MWPotential,
                     rectIn=True,rectOut=True)
    oc.integrate_dxdv([1.,0.3,0.4,0.2],ts_nounits,MWPotential,
                      rectIn=True,rectOut=True)
    dx= o.getOrbit_dxdv()
    dxc= oc.getOrbit_dxdv()
    assert numpy.all(numpy.fabs(dx-dxc) < 10.**-8.), 'Orbit integrated_dxdv with times specified as Quantity does not agree with Orbit integrated_dxdv with time specified as array'
    return None

def test_orbit_inconsistentPotentialUnits_error():
    from galpy.orbit import Orbit
    from galpy.potential import IsochronePotential
    ro, vo= 9., 220.
    o= Orbit([10.*units.kpc,-20.*units.km/units.s,210.*units.km/units.s,
              45.*units.deg],ro=ro,vo=vo)
    ts= numpy.linspace(0.,10.,1001)*units.Gyr
    # single, ro wrong
    pot= IsochronePotential(normalize=1.,ro=7.,vo=220.)
    with pytest.raises(AssertionError) as excinfo:
        o.integrate(ts,pot)
    # list, ro wrong
    pot= IsochronePotential(normalize=1.,ro=7.,vo=220.)
    with pytest.raises(AssertionError) as excinfo:
        o.integrate(ts,[pot])
    # single, vo wrong
    pot= IsochronePotential(normalize=1.,ro=9.,vo=250.)
    with pytest.raises(AssertionError) as excinfo:
        o.integrate(ts,pot)
    # list, vo wrong
    pot= IsochronePotential(normalize=1.,ro=9.,vo=250.)
    with pytest.raises(AssertionError) as excinfo:
        o.integrate(ts,[pot])
    return None

def test_change_ro_config():
    from galpy.orbit import Orbit
    from galpy.util import config
    o= Orbit([10.*units.kpc,-20.*units.km/units.s,210.*units.km/units.s,
              45.*units.deg])
    assert numpy.fabs(o._ro-8.) < 10.**-10., 'Default ro value not as expected'
    assert numpy.fabs(o._orb._ro-8.) < 10.**-10., 'Default ro value not as expected'
    # Change value
    newro= 9.
    config.set_ro(newro)
    o= Orbit([10.*units.kpc,-20.*units.km/units.s,210.*units.km/units.s,
              45.*units.deg])
    assert numpy.fabs(o._ro-newro) < 10.**-10., 'Default ro value not as expected'
    assert numpy.fabs(o._orb._ro-newro) < 10.**-10., 'Default ro value not as expected'
    # Change value as Quantity
    newro= 9.*units.kpc
    config.set_ro(newro)
    o= Orbit([10.*units.kpc,-20.*units.km/units.s,210.*units.km/units.s,
              45.*units.deg])
    assert numpy.fabs(o._ro-newro.value) < 10.**-10., 'Default ro value not as expected'
    assert numpy.fabs(o._orb._ro-newro.value) < 10.**-10., 'Default ro value not as expected'
    # Back to default
    config.set_ro(8.)
    return None

def test_change_vo_config():
    from galpy.orbit import Orbit
    from galpy.util import config
    o= Orbit([10.*units.kpc,-20.*units.km/units.s,210.*units.km/units.s,
              45.*units.deg])
    assert numpy.fabs(o._vo-220.) < 10.**-10., 'Default ro value not as expected'
    assert numpy.fabs(o._orb._vo-220.) < 10.**-10., 'Default ro value not as expected'
    # Change value
    newvo= 250.
    config.set_vo(newvo)
    o= Orbit([10.*units.kpc,-20.*units.km/units.s,210.*units.km/units.s,
              45.*units.deg])
    assert numpy.fabs(o._vo-newvo) < 10.**-10., 'Default ro value not as expected'
    assert numpy.fabs(o._orb._vo-newvo) < 10.**-10., 'Default ro value not as expected'
    # Change value as Quantity
    newvo= 250.*units.km/units.s
    config.set_vo(newvo)
    o= Orbit([10.*units.kpc,-20.*units.km/units.s,210.*units.km/units.s,
              45.*units.deg])
    assert numpy.fabs(o._vo-newvo.value) < 10.**-10., 'Default ro value not as expected'
    assert numpy.fabs(o._orb._vo-newvo.value) < 10.**-10., 'Default ro value not as expected'
    # Back to default
    config.set_vo(220.)
    return None

def test_potential_method_returntype():
    from galpy.potential import PlummerPotential
    pot= PlummerPotential(normalize=True,ro=8.,vo=220.)
    assert isinstance(pot(1.1,0.1),units.Quantity), 'Potential method __call__ does not return Quantity when it should'
    assert isinstance(pot.Rforce(1.1,0.1),units.Quantity), 'Potential method Rforce does not return Quantity when it should'
    assert isinstance(pot.rforce(1.1,0.1),units.Quantity), 'Potential method rforce does not return Quantity when it should'
    assert isinstance(pot.zforce(1.1,0.1),units.Quantity), 'Potential method zforce does not return Quantity when it should'
    assert isinstance(pot.phiforce(1.1,0.1),units.Quantity), 'Potential method phiforce does not return Quantity when it should'
    assert isinstance(pot.dens(1.1,0.1),units.Quantity), 'Potential method dens does not return Quantity when it should'
    assert isinstance(pot.mass(1.1,0.1),units.Quantity), 'Potential method mass does not return Quantity when it should'
    assert isinstance(pot.R2deriv(1.1,0.1),units.Quantity), 'Potential method R2deriv does not return Quantity when it should'
    assert isinstance(pot.z2deriv(1.1,0.1),units.Quantity), 'Potential method z2deriv does not return Quantity when it should'
    assert isinstance(pot.Rzderiv(1.1,0.1),units.Quantity), 'Potential method Rzderiv does not return Quantity when it should'
    assert isinstance(pot.Rphideriv(1.1,0.1),units.Quantity), 'Potential method Rphideriv does not return Quantity when it should'
    assert isinstance(pot.phi2deriv(1.1,0.1),units.Quantity), 'Potential method phi2deriv does not return Quantity when it should'
    assert isinstance(pot.flattening(1.1,0.1),units.Quantity), 'Potential method flattening does not return Quantity when it should'
    assert isinstance(pot.vcirc(1.1),units.Quantity), 'Potential method vcirc does not return Quantity when it should'
    assert isinstance(pot.dvcircdR(1.1),units.Quantity), 'Potential method dvcircdR does not return Quantity when it should'
    assert isinstance(pot.omegac(1.1),units.Quantity), 'Potential method omegac does not return Quantity when it should'
    assert isinstance(pot.epifreq(1.1),units.Quantity), 'Potential method epifreq does not return Quantity when it should'
    assert isinstance(pot.verticalfreq(1.1),units.Quantity), 'Potential method verticalfreq does not return Quantity when it should'
    assert pot.lindbladR(0.9) is None, 'Potential method lindbladR does not return None, even when it should return a Quantity, when it should'
    assert isinstance(pot.lindbladR(0.9,m='corot'),units.Quantity), 'Potential method lindbladR does not return Quantity when it should'
    assert isinstance(pot.vesc(1.3),units.Quantity), 'Potential method vesc does not return Quantity when it should'
    assert isinstance(pot.rl(1.3),units.Quantity), 'Potential method rl does not return Quantity when it should'
    assert isinstance(pot.vterm(45.),units.Quantity), 'Potential method vterm does not return Quantity when it should'
    assert isinstance(pot.rtide(1.,0.,M=1.),units.Quantity), 'Potential method rtide does not return Quantity when it should'
    assert isinstance(pot.ttensor(1.,0.),units.Quantity), 'Potential method ttensor does not return Quantity when it should'
    assert isinstance(pot.ttensor(1.,0.,eigenval=True),units.Quantity), 'Potential method ttensor does not return Quantity when it should'
    return None

def test_dissipativeforce_method_returntype():
    from galpy.potential import ChandrasekharDynamicalFrictionForce
    pot= ChandrasekharDynamicalFrictionForce(\
        GMs=0.1,rhm=1.2/8.,ro=8.,vo=220.)
    assert isinstance(pot.phiforce(1.1,0.1,phi=2.,v=[0.1,1.2,0.3]),units.Quantity), 'Potential method phiforce does not return Quantity when it should'
    assert isinstance(pot.Rforce(1.1,0.1,phi=2.,v=[0.1,1.2,0.3]),units.Quantity), 'Potential method Rforce does not return Quantity when it should'
    assert isinstance(pot.zforce(1.1,0.1,phi=2.,v=[0.1,1.2,0.3]),units.Quantity), 'Potential method zforce does not return Quantity when it should'
    return None

def test_planarPotential_method_returntype():
    from galpy.potential import PlummerPotential
    pot= PlummerPotential(normalize=True,ro=8.,vo=220.).toPlanar()
    assert isinstance(pot(1.1),units.Quantity), 'Potential method __call__ does not return Quantity when it should'
    assert isinstance(pot.Rforce(1.1),units.Quantity), 'Potential method Rforce does not return Quantity when it should'
    assert isinstance(pot.phiforce(1.1),units.Quantity), 'Potential method phiforce does not return Quantity when it should'
    assert isinstance(pot.R2deriv(1.1),units.Quantity), 'Potential method R2deriv does not return Quantity when it should'
    assert isinstance(pot.Rphideriv(1.1),units.Quantity), 'Potential method Rphideriv does not return Quantity when it should'
    assert isinstance(pot.phi2deriv(1.1),units.Quantity), 'Potential method phi2deriv does not return Quantity when it should'
    assert isinstance(pot.vcirc(1.1),units.Quantity), 'Potential method vcirc does not return Quantity when it should'
    assert isinstance(pot.omegac(1.1),units.Quantity), 'Potential method omegac does not return Quantity when it should'
    assert isinstance(pot.epifreq(1.1),units.Quantity), 'Potential method epifreq does not return Quantity when it should'
    assert pot.lindbladR(0.9) is None, 'Potential method lindbladR does not return None, even when it should return a Quantity, when it should'
    assert isinstance(pot.lindbladR(0.9,m='corot'),units.Quantity), 'Potential method lindbladR does not return Quantity when it should'
    assert isinstance(pot.vesc(1.3),units.Quantity), 'Potential method vesc does not return Quantity when it should'
    return None

def test_linearPotential_method_returntype():
    from galpy.potential import PlummerPotential
    pot= PlummerPotential(normalize=True,ro=8.,vo=220.).toVertical(1.1)
    assert isinstance(pot(1.1),units.Quantity), 'Potential method __call__ does not return Quantity when it should'
    assert isinstance(pot.force(1.1),units.Quantity), 'Potential method Rforce does not return Quantity when it should'
    return None

def test_potential_method_returnunit():
    from galpy.potential import PlummerPotential
    pot= PlummerPotential(normalize=True,ro=8.,vo=220.)
    try:
        pot(1.1,0.1).to(units.km**2/units.s**2)
    except units.UnitConversionError:
        raise AssertionError('Potential method __call__ does not return Quantity with the right units')
    try:
        pot.Rforce(1.1,0.1).to(units.km/units.s**2)
    except units.UnitConversionError:
        raise AssertionError('Potential method Rforce does not return Quantity with the right units')
    try:
        pot.rforce(1.1,0.1).to(units.km/units.s**2)
    except units.UnitConversionError:
        raise AssertionError('Potential method rforce does not return Quantity with the right units')
    try:
        pot.zforce(1.1,0.1).to(units.km/units.s**2)
    except units.UnitConversionError:
        raise AssertionError('Potential method zforce does not return Quantity with the right units')
    try:
        pot.phiforce(1.1,0.1).to(units.km/units.s**2)
    except units.UnitConversionError:
        raise AssertionError('Potential method phiforce does not return Quantity with the right units')
    try:
        pot.dens(1.1,0.1).to(units.kg/units.m**3)
    except units.UnitConversionError:
        raise AssertionError('Potential method dens does not return Quantity with the right units')
    try:
        pot.mass(1.1,0.1).to(units.kg)
    except units.UnitConversionError:
        raise AssertionError('Potential method mass does not return Quantity with the right units')
    try:
        pot.R2deriv(1.1,0.1).to(1/units.s**2)
    except units.UnitConversionError:
        raise AssertionError('Potential method R2deriv does not return Quantity with the right units')
    try:
        pot.z2deriv(1.1,0.1).to(1/units.s**2)
    except units.UnitConversionError:
        raise AssertionError('Potential method z2deriv does not return Quantity with the right units')
    try:
        pot.Rzderiv(1.1,0.1).to(1/units.s**2)
    except units.UnitConversionError:
        raise AssertionError('Potential method Rzderiv does not return Quantity with the right units')
    try:
        pot.phi2deriv(1.1,0.1).to(1/units.s**2)
    except units.UnitConversionError:
        raise AssertionError('Potential method phi2deriv does not return Quantity with the right units')
    try:
        pot.Rphideriv(1.1,0.1).to(1/units.s**2)
    except units.UnitConversionError:
        raise AssertionError('Potential method Rphideriv does not return Quantity with the right units')
    try:
        pot.flattening(1.1,0.1).to(units.dimensionless_unscaled)
    except units.UnitConversionError:
        raise AssertionError('Potential method flattening does not return Quantity with the right units')
    try:
        pot.vcirc(1.1).to(units.km/units.s)
    except units.UnitConversionError:
        raise AssertionError('Potential method vcirc does not return Quantity with the right units')
    try:
        pot.dvcircdR(1.1).to(1./units.s)
    except units.UnitConversionError:
        raise AssertionError('Potential method dvcircdR does not return Quantity with the right units')
    try:
        pot.omegac(1.1).to(1./units.s)
    except units.UnitConversionError:
        raise AssertionError('Potential method omegac does not return Quantity with the right units')
    try:
        pot.epifreq(1.1).to(1./units.s)
    except units.UnitConversionError:
        raise AssertionError('Potential method epifreq does not return Quantity with the right units')
    try:
        pot.verticalfreq(1.1).to(1./units.s)
    except units.UnitConversionError:
        raise AssertionError('Potential method verticalfreq does not return Quantity with the right units')
    try:
        pot.lindbladR(0.9,m='corot').to(units.km)
    except units.UnitConversionError:
        raise AssertionError('Potential method lindbladR does not return Quantity with the right units')
    try:
        pot.vesc(1.3).to(units.km/units.s)
    except units.UnitConversionError:
        raise AssertionError('Potential method vesc does not return Quantity with the right units')
    try:
        pot.rl(1.3).to(units.km)
    except units.UnitConversionError:
        raise AssertionError('Potential method rl does not return Quantity with the right units')
    try:
        pot.vterm(45.).to(units.km/units.s)
    except units.UnitConversionError:
        raise AssertionError('Potential method vterm does not return Quantity with the right units')
    try:
        pot.rtide(1.,0.,M=1.).to(units.kpc)
    except units.UnitConversionError:
        raise AssertionError('Potential method rtide does not return Quantity with the right units')
    try:
        pot.ttensor(1.,0.).to(1/units.s**2)
    except units.UnitConversionError:
        raise AssertionError('Potential method ttensor does not return Quantity with the right units')
    try:
        pot.ttensor(1.,0.,eigenval=True).to(1/units.s**2)
    except units.UnitConversionError:
        raise AssertionError('Potential method ttensor does not return Quantity with the right units')
    return None

def test_planarPotential_method_returnunit():
    from galpy.potential import PlummerPotential
    pot= PlummerPotential(normalize=True,ro=8.,vo=220.).toPlanar()
    try:
        pot(1.1).to(units.km**2/units.s**2)
    except units.UnitConversionError:
        raise AssertionError('Potential method __call__ does not return Quantity with the right units')
    try:
        pot.Rforce(1.1).to(units.km/units.s**2)
    except units.UnitConversionError:
        raise AssertionError('Potential method Rforce does not return Quantity with the right units')
    try:
        pot.phiforce(1.1).to(units.km/units.s**2)
    except units.UnitConversionError:
        raise AssertionError('Potential method phiforce does not return Quantity with the right units')
    try:
        pot.R2deriv(1.1).to(1/units.s**2)
    except units.UnitConversionError:
        raise AssertionError('Potential method R2deriv does not return Quantity with the right units')
    try:
        pot.phi2deriv(1.1).to(1/units.s**2)
    except units.UnitConversionError:
        raise AssertionError('Potential method phi2deriv does not return Quantity with the right units')
    try:
        pot.Rphideriv(1.1).to(1/units.s**2)
    except units.UnitConversionError:
        raise AssertionError('Potential method Rphideriv does not return Quantity with the right units')
    try:
        pot.vcirc(1.1).to(units.km/units.s)
    except units.UnitConversionError:
        raise AssertionError('Potential method vcirc does not return Quantity with the right units')
    try:
        pot.omegac(1.1).to(1./units.s)
    except units.UnitConversionError:
        raise AssertionError('Potential method omegac does not return Quantity with the right units')
    try:
        pot.epifreq(1.1).to(1./units.s)
    except units.UnitConversionError:
        raise AssertionError('Potential method epifreq does not return Quantity with the right units')
    try:
        pot.lindbladR(0.9,m='corot').to(units.km)
    except units.UnitConversionError:
        raise AssertionError('Potential method lindbladR does not return Quantity with the right units')
    try:
        pot.vesc(1.3).to(units.km/units.s)
    except units.UnitConversionError:
        raise AssertionError('Potential method vesc does not return Quantity with the right units')
    return None

def test_linearPotential_method_returnunit():
    from galpy.potential import PlummerPotential
    pot= PlummerPotential(normalize=True,ro=8.,vo=220.).toVertical(1.1)
    try:
        pot(1.1).to(units.km**2/units.s**2)
    except units.UnitConversionError:
        raise AssertionError('Potential method __call__ does not return Quantity with the right units')
    try:
        pot.force(1.1).to(units.km/units.s**2)
    except units.UnitConversionError:
        raise AssertionError('Potential method force does not return Quantity with the right units')
    return None

def test_potential_method_value():
    from galpy.potential import PlummerPotential
    from galpy.util import bovy_conversion
    ro, vo= 8., 220.
    pot= PlummerPotential(normalize=True,ro=ro,vo=vo)
    potu= PlummerPotential(normalize=True)
    assert numpy.fabs(pot(1.1,0.1).to(units.km**2/units.s**2).value-potu(1.1,0.1)*vo**2.) < 10.**-8., 'Potential method __call__ does not return the correct value as Quantity'
    assert numpy.fabs(pot.Rforce(1.1,0.1).to(units.km/units.s**2).value*10.**13.-potu.Rforce(1.1,0.1)*bovy_conversion.force_in_10m13kms2(vo,ro)) < 10.**-4., 'Potential method Rforce does not return the correct value as Quantity'
    assert numpy.fabs(pot.rforce(1.1,0.1).to(units.km/units.s**2).value*10.**13.-potu.rforce(1.1,0.1)*bovy_conversion.force_in_10m13kms2(vo,ro)) < 10.**-4., 'Potential method rforce does not return the correct value as Quantity'
    assert numpy.fabs(pot.zforce(1.1,0.1).to(units.km/units.s**2).value*10.**13.-potu.zforce(1.1,0.1)*bovy_conversion.force_in_10m13kms2(vo,ro)) < 10.**-4., 'Potential method zforce does not return the correct value as Quantity'
    assert numpy.fabs(pot.phiforce(1.1,0.1).to(units.km/units.s**2).value*10.**13.-potu.phiforce(1.1,0.1)*bovy_conversion.force_in_10m13kms2(vo,ro)) < 10.**-4., 'Potential method phiforce does not return the correct value as Quantity'
    assert numpy.fabs(pot.dens(1.1,0.1).to(units.Msun/units.pc**3).value-potu.dens(1.1,0.1)*bovy_conversion.dens_in_msolpc3(vo,ro)) < 10.**-8., 'Potential method dens does not return the correct value as Quantity'
    assert numpy.fabs(pot.mass(1.1,0.1).to(units.Msun).value/10.**10.-potu.mass(1.1,0.1)*bovy_conversion.mass_in_1010msol(vo,ro)) < 10.**-8., 'Potential method mass does not return the correct value as Quantity'
    assert numpy.fabs(pot.R2deriv(1.1,0.1).to(units.km**2/units.s**2./units.kpc**2).value-potu.R2deriv(1.1,0.1)*vo**2./ro**2.) < 10.**-8., 'Potential method R2deriv does not return the correct value as Quantity'
    assert numpy.fabs(pot.z2deriv(1.1,0.1).to(units.km**2/units.s**2./units.kpc**2).value-potu.z2deriv(1.1,0.1)*vo**2./ro**2.) < 10.**-8., 'Potential method z2deriv does not return the correct value as Quantity'
    assert numpy.fabs(pot.Rzderiv(1.1,0.1).to(units.km**2/units.s**2./units.kpc**2).value-potu.Rzderiv(1.1,0.1)*vo**2./ro**2.) < 10.**-8., 'Potential method Rzderiv does not return the correct value as Quantity'
    assert numpy.fabs(pot.Rphideriv(1.1,0.1).to(units.km**2/units.s**2./units.kpc**2).value-potu.Rphideriv(1.1,0.1)*vo**2./ro**2.) < 10.**-8., 'Potential method Rphideriv does not return the correct value as Quantity'
    assert numpy.fabs(pot.phi2deriv(1.1,0.1).to(units.km**2/units.s**2./units.kpc**2).value-potu.phi2deriv(1.1,0.1)*vo**2./ro**2.) < 10.**-8., 'Potential method phi2deriv does not return the correct value as Quantity'
    assert numpy.fabs(pot.flattening(1.1,0.1).value-potu.flattening(1.1,0.1)) < 10.**-8., 'Potential method flattening does not return the correct value as Quantity'
    assert numpy.fabs(pot.vcirc(1.1).to(units.km/units.s).value-potu.vcirc(1.1)*vo) < 10.**-8., 'Potential method vcirc does not return the correct value as Quantity'
    assert numpy.fabs(pot.dvcircdR(1.1).to(units.km/units.s/units.kpc).value-potu.dvcircdR(1.1)*vo/ro) < 10.**-8., 'Potential method dvcircdR does not return the correct value as Quantity'
    assert numpy.fabs(pot.omegac(1.1).to(units.km/units.s/units.kpc).value-potu.omegac(1.1)*vo/ro) < 10.**-8., 'Potential method omegac does not return the correct value as Quantity'
    assert numpy.fabs(pot.epifreq(1.1).to(units.km/units.s/units.kpc).value-potu.epifreq(1.1)*vo/ro) < 10.**-8., 'Potential method epifreq does not return the correct value as Quantity'
    assert numpy.fabs(pot.verticalfreq(1.1).to(units.km/units.s/units.kpc).value-potu.verticalfreq(1.1)*vo/ro) < 10.**-8., 'Potential method verticalfreq does not return the correct value as Quantity'
    assert numpy.fabs(pot.lindbladR(0.9,m='corot').to(units.kpc).value-potu.lindbladR(0.9,m='corot')*ro) < 10.**-8., 'Potential method lindbladR does not return the correct value as Quantity'
    assert numpy.fabs(pot.vesc(1.1).to(units.km/units.s).value-potu.vesc(1.1)*vo) < 10.**-8., 'Potential method vesc does not return the correct value as Quantity'
    assert numpy.fabs(pot.rl(1.1).to(units.kpc).value-potu.rl(1.1)*ro) < 10.**-8., 'Potential method rl does not return the correct value as Quantity'
    assert numpy.fabs(pot.vterm(45.).to(units.km/units.s).value-potu.vterm(45.)*vo) < 10.**-8., 'Potential method vterm does not return the correct value as Quantity'
    assert numpy.fabs(pot.rtide(1.,0.,M=1.).to(units.kpc).value-potu.rtide(1.,0.,M=1.)*ro) < 10.**-8., 'Potential method rtide does not return the correct value as Quantity'
    assert numpy.all(numpy.fabs(pot.ttensor(1.,0.).to(units.km**2/units.s**2./units.kpc**2).value-potu.ttensor(1.,0.)*vo**2./ro**2.) < 10.**-8.), 'Potential method ttensor does not return the correct value as Quantity'
    assert numpy.all(numpy.fabs(pot.ttensor(1.,0.,eigenval=True).to(units.km**2/units.s**2./units.kpc**2).value-potu.ttensor(1.,0.,eigenval=True)*vo**2./ro**2.) < 10.**-8.), 'Potential method ttensor does not return the correct value as Quantity'
    return None

def test_planarPotential_method_value():
    from galpy.potential import PlummerPotential
    from galpy.util import bovy_conversion
    ro, vo= 8., 220.
    pot= PlummerPotential(normalize=True,ro=ro,vo=vo).toPlanar()
    potu= PlummerPotential(normalize=True).toPlanar()
    assert numpy.fabs(pot(1.1).to(units.km**2/units.s**2).value-potu(1.1)*vo**2.) < 10.**-8., 'Potential method __call__ does not return the correct value as Quantity'
    assert numpy.fabs(pot.Rforce(1.1).to(units.km/units.s**2).value*10.**13.-potu.Rforce(1.1)*bovy_conversion.force_in_10m13kms2(vo,ro)) < 10.**-4., 'Potential method Rforce does not return the correct value as Quantity'
    assert numpy.fabs(pot.phiforce(1.1).to(units.km/units.s**2).value*10.**13.-potu.phiforce(1.1)*bovy_conversion.force_in_10m13kms2(vo,ro)) < 10.**-4., 'Potential method phiforce does not return the correct value as Quantity'
    assert numpy.fabs(pot.R2deriv(1.1).to(units.km**2/units.s**2./units.kpc**2).value-potu.R2deriv(1.1)*vo**2./ro**2.) < 10.**-8., 'Potential method R2deriv does not return the correct value as Quantity'
    assert numpy.fabs(pot.Rphideriv(1.1).to(units.km**2/units.s**2./units.kpc**2).value-potu.Rphideriv(1.1)*vo**2./ro**2.) < 10.**-8., 'Potential method Rphideriv does not return the correct value as Quantity'
    assert numpy.fabs(pot.phi2deriv(1.1).to(units.km**2/units.s**2./units.kpc**2).value-potu.phi2deriv(1.1)*vo**2./ro**2.) < 10.**-8., 'Potential method phi2deriv does not return the correct value as Quantity'
    assert numpy.fabs(pot.vcirc(1.1).to(units.km/units.s).value-potu.vcirc(1.1)*vo) < 10.**-8., 'Potential method vcirc does not return the correct value as Quantity'
    assert numpy.fabs(pot.omegac(1.1).to(units.km/units.s/units.kpc).value-potu.omegac(1.1)*vo/ro) < 10.**-8., 'Potential method omegac does not return the correct value as Quantity'
    assert numpy.fabs(pot.epifreq(1.1).to(units.km/units.s/units.kpc).value-potu.epifreq(1.1)*vo/ro) < 10.**-8., 'Potential method epifreq does not return the correct value as Quantity'
    assert numpy.fabs(pot.vesc(1.1).to(units.km/units.s).value-potu.vesc(1.1)*vo) < 10.**-8., 'Potential method vesc does not return the correct value as Quantity'
    return None

def test_linearPotential_method_value():
    from galpy.potential import PlummerPotential
    from galpy.util import bovy_conversion
    ro, vo= 8., 220.
    pot= PlummerPotential(normalize=True,ro=ro,vo=vo).toVertical(1.1)
    potu= PlummerPotential(normalize=True).toVertical(1.1)
    assert numpy.fabs(pot(1.1).to(units.km**2/units.s**2).value-potu(1.1)*vo**2.) < 10.**-8., 'Potential method __call__ does not return the correct value as Quantity'
    assert numpy.fabs(pot.force(1.1).to(units.km/units.s**2).value*10.**13.-potu.force(1.1)*bovy_conversion.force_in_10m13kms2(vo,ro)) < 10.**-4., 'Potential method force does not return the correct value as Quantity'
    return None

def test_potential_function_returntype():
    from galpy.potential import PlummerPotential
    from galpy import potential
    pot= [PlummerPotential(normalize=True,ro=8.,vo=220.)]
    assert isinstance(potential.evaluatePotentials(pot,1.1,0.1),units.Quantity), 'Potential function __call__ does not return Quantity when it should'
    assert isinstance(potential.evaluateRforces(pot,1.1,0.1),units.Quantity), 'Potential function Rforce does not return Quantity when it should'
    assert isinstance(potential.evaluaterforces(pot,1.1,0.1),units.Quantity), 'Potential function rforce does not return Quantity when it should'
    assert isinstance(potential.evaluatezforces(pot,1.1,0.1),units.Quantity), 'Potential function zforce does not return Quantity when it should'
    assert isinstance(potential.evaluatephiforces(pot,1.1,0.1),units.Quantity), 'Potential function phiforce does not return Quantity when it should'
    assert isinstance(potential.evaluateDensities(pot,1.1,0.1),units.Quantity), 'Potential function dens does not return Quantity when it should'
    assert isinstance(potential.evaluateR2derivs(pot,1.1,0.1),units.Quantity), 'Potential function R2deriv does not return Quantity when it should'
    assert isinstance(potential.evaluatez2derivs(pot,1.1,0.1),units.Quantity), 'Potential function z2deriv does not return Quantity when it should'
    assert isinstance(potential.evaluateRzderivs(pot,1.1,0.1),units.Quantity), 'Potential function Rzderiv does not return Quantity when it should'
    assert isinstance(potential.flattening(pot,1.1,0.1),units.Quantity), 'Potential function flattening does not return Quantity when it should'
    assert isinstance(potential.vcirc(pot,1.1),units.Quantity), 'Potential function vcirc does not return Quantity when it should'
    assert isinstance(potential.dvcircdR(pot,1.1),units.Quantity), 'Potential function dvcircdR does not return Quantity when it should'
    assert isinstance(potential.omegac(pot,1.1),units.Quantity), 'Potential function omegac does not return Quantity when it should'
    assert isinstance(potential.epifreq(pot,1.1),units.Quantity), 'Potential function epifreq does not return Quantity when it should'
    assert isinstance(potential.verticalfreq(pot,1.1),units.Quantity), 'Potential function verticalfreq does not return Quantity when it should'
    assert potential.lindbladR(pot,0.9) is None, 'Potential function lindbladR does not return None, even when it should return a Quantity, when it should'
    assert isinstance(potential.lindbladR(pot,0.9,m='corot'),units.Quantity), 'Potential function lindbladR does not return Quantity when it should'
    assert isinstance(potential.vesc(pot,1.3),units.Quantity), 'Potential function vesc does not return Quantity when it should'
    assert isinstance(potential.rl(pot,1.3),units.Quantity), 'Potential function rl does not return Quantity when it should'
    assert isinstance(potential.vterm(pot,45.),units.Quantity), 'Potential function vterm does not return Quantity when it should'
    assert isinstance(potential.rtide(pot,1.,0.,M=1.),units.Quantity), 'Potential function rtide does not return Quantity when it should'
    assert isinstance(potential.ttensor(pot,1.,0.),units.Quantity), 'Potential function ttensor does not return Quantity when it should'
    assert isinstance(potential.ttensor(pot,1.,0.,eigenval=True),units.Quantity), 'Potential function ttensor does not return Quantity when it should'
    return None

def test_planarPotential_function_returntype():
    from galpy.potential import PlummerPotential
    from galpy import potential
    pot= [PlummerPotential(normalize=True,ro=8.,vo=220.).toPlanar()]
    assert isinstance(potential.evaluateplanarPotentials(pot,1.1),units.Quantity), 'Potential function __call__ does not return Quantity when it should'
    assert isinstance(potential.evaluateplanarRforces(pot,1.1),units.Quantity), 'Potential function Rforce does not return Quantity when it should'
    assert isinstance(potential.evaluateplanarphiforces(pot,1.1),units.Quantity), 'Potential function phiforce does not return Quantity when it should'
    assert isinstance(potential.evaluateplanarR2derivs(pot,1.1),units.Quantity), 'Potential function R2deriv does not return Quantity when it should'
    assert isinstance(potential.vcirc(pot,1.1),units.Quantity), 'Potential function vcirc does not return Quantity when it should'
    assert isinstance(potential.omegac(pot,1.1),units.Quantity), 'Potential function omegac does not return Quantity when it should'
    assert isinstance(potential.epifreq(pot,1.1),units.Quantity), 'Potential function epifreq does not return Quantity when it should'
    assert potential.lindbladR(pot,0.9) is None, 'Potential function lindbladR does not return None, even when it should return a Quantity, when it should'
    assert isinstance(potential.lindbladR(pot,0.9,m='corot'),units.Quantity), 'Potential function lindbladR does not return Quantity when it should'
    assert isinstance(potential.vesc(pot,1.3),units.Quantity), 'Potential function vesc does not return Quantity when it should'
    return None

def test_linearPotential_function_returntype():
    from galpy.potential import PlummerPotential
    from galpy import potential
    pot= [PlummerPotential(normalize=True,ro=8.,vo=220.).toVertical(1.1)]
    assert isinstance(potential.evaluatelinearPotentials(pot,1.1),units.Quantity), 'Potential function __call__ does not return Quantity when it should'
    assert isinstance(potential.evaluatelinearForces(pot,1.1),units.Quantity), 'Potential function Rforce does not return Quantity when it should'
    return None

def test_potential_function_returnunit():
    from galpy.potential import PlummerPotential
    from galpy import potential
    pot= [PlummerPotential(normalize=True,ro=8.,vo=220.)]
    try:
        potential.evaluatePotentials(pot,1.1,0.1).to(units.km**2/units.s**2)
    except units.UnitConversionError:
        raise AssertionError('Potential function __call__ does not return Quantity with the right units')
    try:
        potential.evaluateRforces(pot,1.1,0.1).to(units.km/units.s**2)
    except units.UnitConversionError:
        raise AssertionError('Potential function Rforce does not return Quantity with the right units')
    try:
        potential.evaluaterforces(pot,1.1,0.1).to(units.km/units.s**2)
    except units.UnitConversionError:
        raise AssertionError('Potential function rforce does not return Quantity with the right units')
    try:
        potential.evaluatezforces(pot,1.1,0.1).to(units.km/units.s**2)
    except units.UnitConversionError:
        raise AssertionError('Potential function zforce does not return Quantity with the right units')
    try:
        potential.evaluatephiforces(pot,1.1,0.1).to(units.km/units.s**2)
    except units.UnitConversionError:
        raise AssertionError('Potential function phiforce does not return Quantity with the right units')
    try:
        potential.evaluateDensities(pot,1.1,0.1).to(units.kg/units.m**3)
    except units.UnitConversionError:
        raise AssertionError('Potential function dens does not return Quantity with the right units')
    try:
        potential.evaluateR2derivs(pot,1.1,0.1).to(1/units.s**2)
    except units.UnitConversionError:
        raise AssertionError('Potential function R2deriv does not return Quantity with the right units')
    try:
        potential.evaluatez2derivs(pot,1.1,0.1).to(1/units.s**2)
    except units.UnitConversionError:
        raise AssertionError('Potential function z2deriv does not return Quantity with the right units')
    try:
        potential.evaluateRzderivs(pot,1.1,0.1).to(1/units.s**2)
    except units.UnitConversionError:
        raise AssertionError('Potential function Rzderiv does not return Quantity with the right units')
    try:
        potential.flattening(pot,1.1,0.1).to(units.dimensionless_unscaled)
    except units.UnitConversionError:
        raise AssertionError('Potential function flattening does not return Quantity with the right units')
    try:
        potential.vcirc(pot,1.1).to(units.km/units.s)
    except units.UnitConversionError:
        raise AssertionError('Potential function vcirc does not return Quantity with the right units')
    try:
        potential.dvcircdR(pot,1.1).to(1./units.s)
    except units.UnitConversionError:
        raise AssertionError('Potential function dvcircdR does not return Quantity with the right units')
    try:
        potential.omegac(pot,1.1).to(1./units.s)
    except units.UnitConversionError:
        raise AssertionError('Potential function omegac does not return Quantity with the right units')
    try:
        potential.epifreq(pot,1.1).to(1./units.s)
    except units.UnitConversionError:
        raise AssertionError('Potential function epifreq does not return Quantity with the right units')
    try:
        potential.verticalfreq(pot,1.1).to(1./units.s)
    except units.UnitConversionError:
        raise AssertionError('Potential function verticalfreq does not return Quantity with the right units')
    try:
        potential.lindbladR(pot,0.9,m='corot').to(units.km)
    except units.UnitConversionError:
        raise AssertionError('Potential function lindbladR does not return Quantity with the right units')
    try:
        potential.vesc(pot,1.3).to(units.km/units.s)
    except units.UnitConversionError:
        raise AssertionError('Potential function vesc does not return Quantity with the right units')
    try:
        potential.rl(pot,1.3).to(units.km)
    except units.UnitConversionError:
        raise AssertionError('Potential function rl does not return Quantity with the right units')
    try:
        potential.vterm(pot,45.).to(units.km/units.s)
    except units.UnitConversionError:
        raise AssertionError('Potential function vterm does not return Quantity with the right units')
    try:
        potential.rtide(pot,1.,0.,M=1.).to(units.kpc)
    except units.UnitConversionError:
        raise AssertionError('Potential function rtide does not return Quantity with the right units')
    try:
        potential.ttensor(pot,1.,0.).to(1/units.s**2)
    except units.UnitConversionError:
        raise AssertionError('Potential function ttensor does not return Quantity with the right units')
    try:
        potential.ttensor(pot,1.,0.,eigenval=True).to(1/units.s**2)
    except units.UnitConversionError:
        raise AssertionError('Potential function ttensor does not return Quantity with the right units')
    return None

def test_planarPotential_function_returnunit():
    from galpy.potential import PlummerPotential, LopsidedDiskPotential
    from galpy import potential
    pot= [PlummerPotential(normalize=True,ro=8.,vo=220.).toPlanar(),
          LopsidedDiskPotential(ro=8.*units.kpc,vo=220.*units.km/units.s)]
    try:
        potential.evaluateplanarPotentials(pot,1.1,phi=0.1).to(units.km**2/units.s**2)
    except units.UnitConversionError:
        raise AssertionError('Potential function __call__ does not return Quantity with the right units')
    try:
        potential.evaluateplanarRforces(pot,1.1,phi=0.1).to(units.km/units.s**2)
    except units.UnitConversionError:
        raise AssertionError('Potential function Rforce does not return Quantity with the right units')
    try:
        potential.evaluateplanarphiforces(pot,1.1,phi=0.1).to(units.km/units.s**2)
    except units.UnitConversionError:
        raise AssertionError('Potential function phiforce does not return Quantity with the right units')
    try:
        potential.evaluateplanarR2derivs(pot,1.1,phi=0.1).to(1/units.s**2)
    except units.UnitConversionError:
        raise AssertionError('Potential function R2deriv does not return Quantity with the right units')
    pot.pop()
    try:
        potential.vcirc(pot,1.1).to(units.km/units.s)
    except units.UnitConversionError:
        raise AssertionError('Potential function vcirc does not return Quantity with the right units')
    try:
        potential.omegac(pot,1.1).to(1./units.s)
    except units.UnitConversionError:
        raise AssertionError('Potential function omegac does not return Quantity with the right units')
    try:
        potential.epifreq(pot,1.1).to(1./units.s)
    except units.UnitConversionError:
        raise AssertionError('Potential function epifreq does not return Quantity with the right units')
    try:
        potential.lindbladR(pot,0.9,m='corot').to(units.km)
    except units.UnitConversionError:
        raise AssertionError('Potential function lindbladR does not return Quantity with the right units')
    try:
        potential.vesc(pot,1.3).to(units.km/units.s)
    except units.UnitConversionError:
        raise AssertionError('Potential function vesc does not return Quantity with the right units')
    return None

def test_linearPotential_function_returnunit():
    from galpy.potential import KGPotential
    from galpy import potential
    pot= [KGPotential(ro=8.*units.kpc,vo=220.*units.km/units.s)]
    try:
        potential.evaluatelinearPotentials(pot,1.1).to(units.km**2/units.s**2)
    except units.UnitConversionError:
        raise AssertionError('Potential function __call__ does not return Quantity with the right units')
    try:
        potential.evaluatelinearForces(pot,1.1).to(units.km/units.s**2)
    except units.UnitConversionError:
        raise AssertionError('Potential function force does not return Quantity with the right units')
    return None

def test_potential_function_value():
    from galpy.potential import PlummerPotential
    from galpy import potential
    from galpy.util import bovy_conversion
    ro, vo= 8., 220.
    pot= [PlummerPotential(normalize=True,ro=ro,vo=vo)]
    potu= [PlummerPotential(normalize=True)]
    assert numpy.fabs(potential.evaluatePotentials(pot,1.1,0.1).to(units.km**2/units.s**2).value-potential.evaluatePotentials(potu,1.1,0.1)*vo**2.) < 10.**-8., 'Potential function __call__ does not return the correct value as Quantity'
    assert numpy.fabs(potential.evaluateRforces(pot,1.1,0.1).to(units.km/units.s**2).value*10.**13.-potential.evaluateRforces(potu,1.1,0.1)*bovy_conversion.force_in_10m13kms2(vo,ro)) < 10.**-4., 'Potential function Rforce does not return the correct value as Quantity'
    assert numpy.fabs(potential.evaluaterforces(pot,1.1,0.1).to(units.km/units.s**2).value*10.**13.-potential.evaluaterforces(potu,1.1,0.1)*bovy_conversion.force_in_10m13kms2(vo,ro)) < 10.**-4., 'Potential function rforce does not return the correct value as Quantity'
    assert numpy.fabs(potential.evaluatezforces(pot,1.1,0.1).to(units.km/units.s**2).value*10.**13.-potential.evaluatezforces(potu,1.1,0.1)*bovy_conversion.force_in_10m13kms2(vo,ro)) < 10.**-4., 'Potential function zforce does not return the correct value as Quantity'
    assert numpy.fabs(potential.evaluatephiforces(pot,1.1,0.1).to(units.km/units.s**2).value*10.**13.-potential.evaluatephiforces(potu,1.1,0.1)*bovy_conversion.force_in_10m13kms2(vo,ro)) < 10.**-4., 'Potential function phiforce does not return the correct value as Quantity'
    assert numpy.fabs(potential.evaluateDensities(pot,1.1,0.1).to(units.Msun/units.pc**3).value-potential.evaluateDensities(potu,1.1,0.1)*bovy_conversion.dens_in_msolpc3(vo,ro)) < 10.**-8., 'Potential function dens does not return the correct value as Quantity'
    assert numpy.fabs(potential.evaluateR2derivs(pot,1.1,0.1).to(units.km**2/units.s**2./units.kpc**2).value-potential.evaluateR2derivs(potu,1.1,0.1)*vo**2./ro**2.) < 10.**-8., 'Potential function R2deriv does not return the correct value as Quantity'
    assert numpy.fabs(potential.evaluatez2derivs(pot,1.1,0.1).to(units.km**2/units.s**2./units.kpc**2).value-potential.evaluatez2derivs(potu,1.1,0.1)*vo**2./ro**2.) < 10.**-8., 'Potential function z2deriv does not return the correct value as Quantity'
    assert numpy.fabs(potential.evaluateRzderivs(pot,1.1,0.1).to(units.km**2/units.s**2./units.kpc**2).value-potential.evaluateRzderivs(potu,1.1,0.1)*vo**2./ro**2.) < 10.**-8., 'Potential function Rzderiv does not return the correct value as Quantity'
    assert numpy.fabs(potential.flattening(pot,1.1,0.1).value-potential.flattening(potu,1.1,0.1)) < 10.**-8., 'Potential function flattening does not return the correct value as Quantity'
    assert numpy.fabs(potential.vcirc(pot,1.1).to(units.km/units.s).value-potential.vcirc(potu,1.1)*vo) < 10.**-8., 'Potential function vcirc does not return the correct value as Quantity'
    assert numpy.fabs(potential.dvcircdR(pot,1.1).to(units.km/units.s/units.kpc).value-potential.dvcircdR(potu,1.1)*vo/ro) < 10.**-8., 'Potential function dvcircdR does not return the correct value as Quantity'
    assert numpy.fabs(potential.omegac(pot,1.1).to(units.km/units.s/units.kpc).value-potential.omegac(potu,1.1)*vo/ro) < 10.**-8., 'Potential function omegac does not return the correct value as Quantity'
    assert numpy.fabs(potential.epifreq(pot,1.1).to(units.km/units.s/units.kpc).value-potential.epifreq(potu,1.1)*vo/ro) < 10.**-8., 'Potential function epifreq does not return the correct value as Quantity'
    assert numpy.fabs(potential.verticalfreq(pot,1.1).to(units.km/units.s/units.kpc).value-potential.verticalfreq(potu,1.1)*vo/ro) < 10.**-8., 'Potential function verticalfreq does not return the correct value as Quantity'
    assert numpy.fabs(potential.lindbladR(pot,0.9,m='corot').to(units.kpc).value-potential.lindbladR(potu,0.9,m='corot')*ro) < 10.**-8., 'Potential function lindbladR does not return the correct value as Quantity'
    assert numpy.fabs(potential.vesc(pot,1.1).to(units.km/units.s).value-potential.vesc(potu,1.1)*vo) < 10.**-8., 'Potential function vesc does not return the correct value as Quantity'
    assert numpy.fabs(potential.rl(pot,1.1).to(units.kpc).value-potential.rl(potu,1.1)*ro) < 10.**-8., 'Potential function rl does not return the correct value as Quantity'
    assert numpy.fabs(potential.vterm(pot,45.).to(units.km/units.s).value-potential.vterm(potu,45.)*vo) < 10.**-8., 'Potential function vterm does not return the correct value as Quantity'
    assert numpy.fabs(potential.rtide(pot,1.,0.,M=1.).to(units.kpc).value-potential.rtide(potu,1.,0.,M=1.)*ro) < 10.**-8., 'Potential function rtide does not return the correct value as Quantity'
    assert numpy.all(numpy.fabs(potential.ttensor(pot,1.,0.).to(units.km**2/units.s**2/units.kpc**2).value-potential.ttensor(potu,1.,0.)*vo**2/ro**2) < 10.**-8.), 'Potential function ttensor does not return the correct value as Quantity'
    assert numpy.all(numpy.fabs(potential.ttensor(pot,1.,0.,eigenval=True).to(units.km**2/units.s**2/units.kpc**2).value-potential.ttensor(potu,1.,0.,eigenval=True)*vo**2/ro**2) < 10.**-8.), 'Potential function ttensor does not return the correct value as Quantity'
    return None

def test_planarPotential_function_value():
    from galpy.potential import PlummerPotential
    from galpy import potential
    from galpy.util import bovy_conversion
    ro, vo= 8., 220.
    pot= [PlummerPotential(normalize=True,ro=ro,vo=vo).toPlanar()]
    potu= [PlummerPotential(normalize=True).toPlanar()]
    assert numpy.fabs(potential.evaluateplanarPotentials(pot,1.1).to(units.km**2/units.s**2).value-potential.evaluateplanarPotentials(potu,1.1)*vo**2.) < 10.**-8., 'Potential function __call__ does not return the correct value as Quantity'
    assert numpy.fabs(potential.evaluateplanarRforces(pot,1.1).to(units.km/units.s**2).value*10.**13.-potential.evaluateplanarRforces(potu,1.1)*bovy_conversion.force_in_10m13kms2(vo,ro)) < 10.**-4., 'Potential function Rforce does not return the correct value as Quantity'
    assert numpy.fabs(potential.evaluateplanarphiforces(pot,1.1).to(units.km/units.s**2).value*10.**13.-potential.evaluateplanarphiforces(potu,1.1)*bovy_conversion.force_in_10m13kms2(vo,ro)) < 10.**-4., 'Potential function phiforce does not return the correct value as Quantity'
    assert numpy.fabs(potential.evaluateplanarR2derivs(pot,1.1).to(units.km**2/units.s**2./units.kpc**2).value-potential.evaluateplanarR2derivs(potu,1.1)*vo**2./ro**2.) < 10.**-8., 'Potential function R2deriv does not return the correct value as Quantity'
    assert numpy.fabs(potential.vcirc(pot,1.1).to(units.km/units.s).value-potential.vcirc(potu,1.1)*vo) < 10.**-8., 'Potential function vcirc does not return the correct value as Quantity'
    assert numpy.fabs(potential.omegac(pot,1.1).to(units.km/units.s/units.kpc).value-potential.omegac(potu,1.1)*vo/ro) < 10.**-8., 'Potential function omegac does not return the correct value as Quantity'
    assert numpy.fabs(potential.epifreq(pot,1.1).to(units.km/units.s/units.kpc).value-potential.epifreq(potu,1.1)*vo/ro) < 10.**-8., 'Potential function epifreq does not return the correct value as Quantity'
    assert numpy.fabs(potential.vesc(pot,1.1).to(units.km/units.s).value-potential.vesc(potu,1.1)*vo) < 10.**-8., 'Potential function vesc does not return the correct value as Quantity'
    return None

def test_linearPotential_function_value():
    from galpy.potential import PlummerPotential
    from galpy import potential
    from galpy.util import bovy_conversion
    ro, vo= 8., 220.
    pot= [PlummerPotential(normalize=True,ro=ro,vo=vo).toVertical(1.1)]
    potu= [PlummerPotential(normalize=True).toVertical(1.1)]
    assert numpy.fabs(potential.evaluatelinearPotentials(pot,1.1).to(units.km**2/units.s**2).value-potential.evaluatelinearPotentials(potu,1.1)*vo**2.) < 10.**-8., 'Potential function __call__ does not return the correct value as Quantity'
    assert numpy.fabs(potential.evaluatelinearForces(pot,1.1).to(units.km/units.s**2).value*10.**13.-potential.evaluatelinearForces(potu,1.1)*bovy_conversion.force_in_10m13kms2(vo,ro)) < 10.**-4., 'Potential function force does not return the correct value as Quantity'
    return None

def test_potential_method_inputAsQuantity():
    from galpy.potential import PlummerPotential
    from galpy.util import bovy_conversion
    ro, vo= 8.*units.kpc, 220.
    pot= PlummerPotential(normalize=True,ro=ro,vo=vo)
    potu= PlummerPotential(normalize=True)
    assert numpy.fabs(pot(1.1*ro,0.1*ro,phi=10.*units.deg,t=10.*units.Gyr,use_physical=False)-potu(1.1,0.1)) < 10.**-8., 'Potential method __call__ does not return the correct value when input is Quantity'
    assert numpy.fabs(pot.Rforce(1.1*ro,0.1*ro,phi=10.*units.deg,t=10.*units.Gyr,use_physical=False)-potu.Rforce(1.1,0.1)) < 10.**-4., 'Potential method Rforce does not return the correct value when input is Quantity'
    # Few more cases for Rforce
    assert numpy.fabs(pot.Rforce(1.1*ro,0.1*ro,phi=10.*units.deg,t=10.*units.Gyr,ro=9.,use_physical=False)-potu.Rforce(1.1*8./9.,0.1*8./9.)) < 10.**-4., 'Potential method Rforce does not return the correct value when input is Quantity'
    assert numpy.fabs(pot.Rforce(1.1*ro,0.1*ro,phi=10.*units.deg,t=10.*units.Gyr,vo=230.,use_physical=False)-potu.Rforce(1.1,0.1)) < 10.**-4., 'Potential method Rforce does not return the correct value when input is Quantity'
    assert numpy.fabs(pot.rforce(1.1*ro,0.1*ro,phi=10.*units.deg,t=10.*units.Gyr,use_physical=False)-potu.rforce(1.1,0.1)) < 10.**-4., 'Potential method rforce does not return the correct value when input is Quantity'
    assert numpy.fabs(pot.zforce(1.1*ro,0.1*ro,phi=10.*units.deg,t=10.*units.Gyr,use_physical=False)-potu.zforce(1.1,0.1)) < 10.**-4., 'Potential method zforce does not return the correct value when input is Quantity'
    assert numpy.fabs(pot.phiforce(1.1*ro,0.1*ro,phi=10.*units.deg,t=10.*units.Gyr,use_physical=False)-potu.phiforce(1.1,0.1)) < 10.**-4., 'Potential method phiforce does not return the correct value when input is Quantity'
    assert numpy.fabs(pot.dens(1.1*ro,0.1*ro,phi=10.*units.deg,t=10.*units.Gyr,use_physical=False)-potu.dens(1.1,0.1)) < 10.**-8., 'Potential method dens does not return the correct value when input is Quantity'
    assert numpy.fabs(pot.mass(1.1*ro,0.1*ro,use_physical=False)-potu.mass(1.1,0.1)) < 10.**-8., 'Potential method mass does not return the correct value when input is Quantity'
    assert numpy.fabs(pot.R2deriv(1.1*ro,0.1*ro,phi=10.*units.deg,t=10.*units.Gyr,use_physical=False)-potu.R2deriv(1.1,0.1)) < 10.**-8., 'Potential method R2deriv does not return the correct value when input is Quantity'
    assert numpy.fabs(pot.z2deriv(1.1*ro,0.1*ro,phi=10.*units.deg,t=10.*units.Gyr,use_physical=False)-potu.z2deriv(1.1,0.1)) < 10.**-8., 'Potential method z2deriv does not return the correct value when input is Quantity'
    assert numpy.fabs(pot.Rzderiv(1.1*ro,0.1*ro,phi=10.*units.deg,t=10.*units.Gyr,use_physical=False)-potu.Rzderiv(1.1,0.1)) < 10.**-8., 'Potential method Rzderiv does not return the correct value when input is Quantity'
    assert numpy.fabs(pot.Rphideriv(1.1*ro,0.1*ro,phi=10.*units.deg,t=10.*units.Gyr,use_physical=False)-potu.Rphideriv(1.1,0.1)) < 10.**-8., 'Potential method Rphideriv does not return the correct value when input is Quantity'
    assert numpy.fabs(pot.phi2deriv(1.1*ro,0.1*ro,phi=10.*units.deg,t=10.*units.Gyr,use_physical=False)-potu.phi2deriv(1.1,0.1)) < 10.**-8., 'Potential method phi2deriv does not return the correct value when input is Quantity'
    assert numpy.fabs(pot.flattening(1.1*ro,0.1*ro,use_physical=False)-potu.flattening(1.1,0.1)) < 10.**-8., 'Potential method flattening does not return the correct value when input is Quantity'
    assert numpy.fabs(pot.vcirc(1.1*ro,use_physical=False)-potu.vcirc(1.1)) < 10.**-8., 'Potential method vcirc does not return the correct value when input is Quantity'
    assert numpy.fabs(pot.dvcircdR(1.1*ro,use_physical=False)-potu.dvcircdR(1.1)) < 10.**-8., 'Potential method dvcircdR does not return the correct value when input is Quantity'
    assert numpy.fabs(pot.omegac(1.1*ro,use_physical=False)-potu.omegac(1.1)) < 10.**-8., 'Potential method omegac does not return the correct value when input is Quantity'
    assert numpy.fabs(pot.epifreq(1.1*ro,use_physical=False)-potu.epifreq(1.1)) < 10.**-8., 'Potential method epifreq does not return the correct value when input is Quantity'
    assert numpy.fabs(pot.verticalfreq(1.1*ro,use_physical=False)-potu.verticalfreq(1.1)) < 10.**-8., 'Potential method verticalfreq does not return the correct value when input is Quantity'
    assert numpy.fabs(pot.vesc(1.1*ro,use_physical=False)-potu.vesc(1.1)) < 10.**-8., 'Potential method vesc does not return the correct value when input is Quantity'
    assert numpy.fabs(pot.lindbladR(0.9*bovy_conversion.freq_in_Gyr(vo,ro.value)/units.Gyr,m='corot',use_physical=False)-potu.lindbladR(0.9,m='corot')) < 10.**-8., 'Potential method lindbladR does not return the correct value when input is Quantity'
    assert numpy.fabs(pot.rl(1.1*vo*ro*units.km/units.s,use_physical=False)-potu.rl(1.1)) < 10.**-8., 'Potential function rl does not return the correct value when input is Quantity'
    assert numpy.fabs(pot.vterm(45.*units.deg,use_physical=False)-potu.vterm(45.)) < 10.**-8., 'Potential function vterm does not return the correct value when input is Quantity'
    assert numpy.fabs(pot.rtide(1.1*ro,0.1*ro,M=10.**9.*units.Msun,use_physical=False)-potu.rtide(1.1,0.1,M=10.**9./bovy_conversion.mass_in_msol(vo,ro.value))) < 10.**-8., 'Potential function rtide does not return the correct value when input is Quantity'
    assert numpy.all(numpy.fabs(pot.ttensor(1.1*ro,0.1*ro,use_physical=False)-potu.ttensor(1.1,0.1)) < 10.**-8.), 'Potential function ttensor does not return the correct value when input is Quantity'
    assert numpy.all(numpy.fabs(pot.ttensor(1.1*ro,0.1*ro,eigenval=True,use_physical=False)-potu.ttensor(1.1,0.1,eigenval=True)) < 10.**-8.), 'Potential function ttensor does not return the correct value when input is Quantity'
    return None

def test_planarPotential_method_inputAsQuantity():
    from galpy.potential import PlummerPotential
    from galpy.util import bovy_conversion
    ro, vo= 8.*units.kpc, 220.
    pot= PlummerPotential(normalize=True,ro=ro,vo=vo)
    # Force planarPotential setup with default
    pot._ro= None
    pot._roSet= False
    pot._vo= None
    pot._voSet= False
    pot= pot.toPlanar()
    potu= PlummerPotential(normalize=True).toPlanar()
    assert numpy.fabs(pot(1.1*ro,use_physical=False)-potu(1.1)) < 10.**-8., 'Potential method __call__ does not return the correct value as Quantity'
    assert numpy.fabs(pot.Rforce(1.1*ro,use_physical=False)-potu.Rforce(1.1)) < 10.**-4., 'Potential method Rforce does not return the correct value as Quantity'
    assert numpy.fabs(pot.phiforce(1.1*ro,use_physical=False)-potu.phiforce(1.1)) < 10.**-4., 'Potential method phiforce does not return the correct value as Quantity'
    assert numpy.fabs(pot.R2deriv(1.1*ro,use_physical=False)-potu.R2deriv(1.1)) < 10.**-8., 'Potential method R2deriv does not return the correct value as Quantity'
    assert numpy.fabs(pot.Rphideriv(1.1*ro,use_physical=False)-potu.Rphideriv(1.1)) < 10.**-8., 'Potential method Rphideriv does not return the correct value as Quantity'
    assert numpy.fabs(pot.phi2deriv(1.1*ro,use_physical=False)-potu.phi2deriv(1.1)) < 10.**-8., 'Potential method phi2deriv does not return the correct value as Quantity'
    assert numpy.fabs(pot.vcirc(1.1*ro,use_physical=False)-potu.vcirc(1.1)) < 10.**-8., 'Potential method vcirc does not return the correct value as Quantity'
    assert numpy.fabs(pot.omegac(1.1*ro,use_physical=False)-potu.omegac(1.1)) < 10.**-8., 'Potential method omegac does not return the correct value as Quantity'
    assert numpy.fabs(pot.epifreq(1.1*ro,use_physical=False)-potu.epifreq(1.1)) < 10.**-8., 'Potential method epifreq does not return the correct value as Quantity'
    assert numpy.fabs(pot.vesc(1.1*ro,use_physical=False)-potu.vesc(1.1)) < 10.**-8., 'Potential method vesc does not return the correct value as Quantity'
    assert numpy.fabs(pot.lindbladR(0.9*bovy_conversion.freq_in_Gyr(vo,ro.value)/units.Gyr,m='corot',use_physical=False)-potu.lindbladR(0.9,m='corot')) < 10.**-8., 'Potential method lindbladR does not return the correct value when input is Quantity'
    return None

def test_linearPotential_method_inputAsQuantity():
    from galpy.potential import PlummerPotential
    from galpy import potential
    ro, vo= 8.*units.kpc, 220.*units.km/units.s
    pot= PlummerPotential(normalize=True,ro=ro,vo=vo)
    # Force linearPotential setup with default
    pot._ro= None
    pot._roSet= False
    pot._vo= None
    pot._voSet= False
    pot= pot.toVertical(1.1)
    potu= potential.RZToverticalPotential(PlummerPotential(normalize=True),
                                          1.1*ro)
    assert numpy.fabs(pot(1.1*ro,use_physical=False)-potu(1.1)) < 10.**-8., 'Potential method __call__ does not return the correct value as Quantity'
    assert numpy.fabs(pot.force(1.1*ro,use_physical=False)-potu.force(1.1)) < 10.**-4., 'Potential method force does not return the correct value as Quantity'
    return None

def test_dissipativeforce_method_inputAsQuantity():
    from galpy.potential import ChandrasekharDynamicalFrictionForce
    from galpy.util import bovy_conversion
    ro, vo= 8.*units.kpc, 220.
    pot= ChandrasekharDynamicalFrictionForce(\
        GMs=0.1,rhm=1.2/8.,ro=ro,vo=vo)
    potu= ChandrasekharDynamicalFrictionForce(\
        GMs=0.1,rhm=1.2/8.)
    assert numpy.fabs(pot.Rforce(1.1*ro,0.1*ro,phi=10.*units.deg,t=10.*units.Gyr,v=numpy.array([10.,200.,-20.])*units.km/units.s,use_physical=False)-potu.Rforce(1.1,0.1,phi=10./180.*numpy.pi,v=numpy.array([10.,200.,-20.])/vo)) < 10.**-4., 'Potential method Rforce does not return the correct value when input is Quantity'
    assert numpy.fabs(pot.zforce(1.1*ro,0.1*ro,phi=10.*units.deg,t=10.*units.Gyr,v=numpy.array([10.,200.,-20.])*units.km/units.s,use_physical=False)-potu.zforce(1.1,0.1,phi=10./180.*numpy.pi,v=numpy.array([10.,200.,-20.])/vo)) < 10.**-4., 'Potential method zforce does not return the correct value when input is Quantity'
    assert numpy.fabs(pot.phiforce(1.1*ro,0.1*ro,phi=10.*units.deg,t=10.*units.Gyr,v=numpy.array([10.,200.,-20.])*units.km/units.s,use_physical=False)-potu.phiforce(1.1,0.1,phi=10./180.*numpy.pi,v=numpy.array([10.,200.,-20.])/vo)) < 10.**-4., 'Potential method phiforce does not return the correct value when input is Quantity'
    return None

def test_potential_function_inputAsQuantity():
    from galpy.potential import PlummerPotential
    from galpy.util import bovy_conversion
    from galpy import potential
    ro, vo= 8.*units.kpc, 220.
    pot= [PlummerPotential(normalize=True,ro=ro,vo=vo)]
    potu= [PlummerPotential(normalize=True)]
    assert numpy.fabs(potential.evaluatePotentials(pot,1.1*ro,0.1*ro,phi=10.*units.deg,t=10.*units.Gyr,use_physical=False)-potential.evaluatePotentials(potu,1.1,0.1)) < 10.**-8., 'Potential function __call__ does not return the correct value when input is Quantity'
    assert numpy.fabs(potential.evaluateRforces(pot,1.1*ro,0.1*ro,phi=10.*units.deg,t=10.*units.Gyr,ro=8.*units.kpc,vo=220.*units.km/units.s,use_physical=False)-potential.evaluateRforces(potu,1.1,0.1)) < 10.**-4., 'Potential function Rforce does not return the correct value when input is Quantity'
    assert numpy.fabs(potential.evaluaterforces(pot,1.1*ro,0.1*ro,phi=10.*units.deg,t=10.*units.Gyr,ro=8.*units.kpc,vo=220.*units.km/units.s,use_physical=False)-potential.evaluaterforces(potu,1.1,0.1)) < 10.**-4., 'Potential function rforce does not return the correct value when input is Quantity'
    assert numpy.fabs(potential.evaluatezforces(pot,1.1*ro,0.1*ro,phi=10.*units.deg,t=10.*units.Gyr,use_physical=False)-potential.evaluatezforces(potu,1.1,0.1)) < 10.**-4., 'Potential function zforce does not return the correct value when input is Quantity'
    assert numpy.fabs(potential.evaluatephiforces(pot,1.1*ro,0.1*ro,phi=10.*units.deg,t=10.*units.Gyr,use_physical=False)-potential.evaluatephiforces(potu,1.1,0.1)) < 10.**-4., 'Potential function phiforce does not return the correct value when input is Quantity'
    assert numpy.fabs(potential.evaluateDensities(pot,1.1*ro,0.1*ro,phi=10.*units.deg,t=10.*units.Gyr,use_physical=False)-potential.evaluateDensities(potu,1.1,0.1)) < 10.**-8., 'Potential function dens does not return the correct value when input is Quantity'
    assert numpy.fabs(potential.evaluateR2derivs(pot,1.1*ro,0.1*ro,phi=10.*units.deg,t=10.*units.Gyr,use_physical=False)-potential.evaluateR2derivs(potu,1.1,0.1)) < 10.**-8., 'Potential function R2deriv does not return the correct value when input is Quantity'
    assert numpy.fabs(potential.evaluatez2derivs(pot,1.1*ro,0.1*ro,phi=10.*units.deg,t=10.*units.Gyr,use_physical=False)-potential.evaluatez2derivs(potu,1.1,0.1)) < 10.**-8., 'Potential function z2deriv does not return the correct value when input is Quantity'
    assert numpy.fabs(potential.evaluateRzderivs(pot,1.1*ro,0.1*ro,phi=10.*units.deg,t=10.*units.Gyr,use_physical=False)-potential.evaluateRzderivs(potu,1.1,0.1)) < 10.**-8., 'Potential function Rzderiv does not return the correct value when input is Quantity'
    assert numpy.fabs(potential.flattening(pot,1.1*ro,0.1*ro,use_physical=False)-potential.flattening(potu,1.1,0.1)) < 10.**-8., 'Potential function flattening does not return the correct value when input is Quantity'
    assert numpy.fabs(potential.vcirc(pot,1.1*ro,use_physical=False)-potential.vcirc(potu,1.1)) < 10.**-8., 'Potential function vcirc does not return the correct value when input is Quantity'
    assert numpy.fabs(potential.dvcircdR(pot,1.1*ro,use_physical=False)-potential.dvcircdR(potu,1.1)) < 10.**-8., 'Potential function dvcircdR does not return the correct value when input is Quantity'
    assert numpy.fabs(potential.omegac(pot,1.1*ro,use_physical=False)-potential.omegac(potu,1.1)) < 10.**-8., 'Potential function omegac does not return the correct value when input is Quantity'
    assert numpy.fabs(potential.epifreq(pot,1.1*ro,use_physical=False)-potential.epifreq(potu,1.1)) < 10.**-8., 'Potential function epifreq does not return the correct value when input is Quantity'
    assert numpy.fabs(potential.verticalfreq(pot,1.1*ro,use_physical=False)-potential.verticalfreq(potu,1.1)) < 10.**-8., 'Potential function verticalfreq does not return the correct value when input is Quantity'
    assert numpy.fabs(potential.vesc(pot,1.1*ro,use_physical=False)-potential.vesc(potu,1.1)) < 10.**-8., 'Potential function vesc does not return the correct value when input is Quantity'
    assert numpy.fabs(potential.lindbladR(pot,0.9*bovy_conversion.freq_in_Gyr(vo,ro.value)/units.Gyr,m='corot',use_physical=False)-potential.lindbladR(potu,0.9,m='corot')) < 10.**-8., 'Potential method lindbladR does not return the correct value when input is Quantity'
    assert numpy.fabs(potential.lindbladR(pot[0],0.9*bovy_conversion.freq_in_Gyr(vo,ro.value)/units.Gyr,m='corot',use_physical=False)-potential.lindbladR(potu,0.9,m='corot')) < 10.**-8., 'Potential method lindbladR does not return the correct value when input is Quantity'
    assert numpy.fabs(potential.rl(pot,1.1*vo*ro*units.km/units.s,use_physical=False)-potential.rl(potu,1.1)) < 10.**-8., 'Potential function rl does not return the correct value when input is Quantity'
    assert numpy.fabs(potential.rl(pot[0],1.1*vo*ro*units.km/units.s,use_physical=False)-potential.rl(potu,1.1)) < 10.**-8., 'Potential function rl does not return the correct value when input is Quantity'
    assert numpy.fabs(potential.vterm(pot,45.*units.deg,use_physical=False)-potential.vterm(potu,45.)) < 10.**-8., 'Potential function vterm does not return the correct value when input is Quantity'
    assert numpy.fabs(potential.rtide(pot,1.1*ro,0.1*ro,M=10.**9.*units.Msun,use_physical=False)-potential.rtide(potu,1.1,0.1,M=10.**9./bovy_conversion.mass_in_msol(vo,ro.value))) < 10.**-8., 'Potential function rtide does not return the correct value when input is Quantity'
    # Test non-list for M as well, bc units done in rtide special, and do GM
    assert numpy.fabs(potential.rtide(pot[0],1.1*ro,0.1*ro,M=constants.G*10.**9.*units.Msun,use_physical=False)-potential.rtide(potu,1.1,0.1,M=10.**9./bovy_conversion.mass_in_msol(vo,ro.value))) < 10.**-8., 'Potential function rtide does not return the correct value when input is Quantity'
    assert numpy.all(numpy.fabs(potential.ttensor(pot,1.1*ro,0.1*ro,use_physical=False)-potential.ttensor(potu,1.1,0.1)) < 10.**-8.), 'Potential function ttensor does not return the correct value when input is Quantity'
    assert numpy.all(numpy.fabs(potential.ttensor(pot,1.1*ro,0.1*ro,eigenval=True,use_physical=False)-potential.ttensor(potu,1.1,0.1,eigenval=True)) < 10.**-8.), 'Potential function ttensor does not return the correct value when input is Quantity'
    return None

def test_dissipativeforce_function_inputAsQuantity():
    from galpy.potential import ChandrasekharDynamicalFrictionForce
    from galpy.util import bovy_conversion
    from galpy import potential
    ro, vo= 8.*units.kpc, 220.
    pot= ChandrasekharDynamicalFrictionForce(\
        GMs=0.1,rhm=1.2/8.,ro=ro,vo=vo)
    potu= ChandrasekharDynamicalFrictionForce(\
        GMs=0.1,rhm=1.2/8.)
    assert numpy.fabs(potential.evaluatezforces(pot,1.1*ro,0.1*ro,phi=10.*units.deg,t=10.*units.Gyr,ro=8.*units.kpc,vo=220.*units.km/units.s,v=numpy.array([10.,200.,-20.])*units.km/units.s,use_physical=False)-potential.evaluatezforces(potu,1.1,0.1,phi=10./180.*numpy.pi,v=numpy.array([10.,200.,-20.])/vo)) < 10.**-4., 'Potential function zforce does not return the correct value when input is Quantity'
    assert numpy.fabs(potential.evaluateRforces(pot,1.1*ro,0.1*ro,phi=10.*units.deg,t=10.*units.Gyr,ro=8.*units.kpc,vo=220.*units.km/units.s,v=numpy.array([10.,200.,-20.])*units.km/units.s,use_physical=False)-potential.evaluateRforces(potu,1.1,0.1,phi=10./180.*numpy.pi,v=numpy.array([10.,200.,-20.])/vo)) < 10.**-4., 'Potential function Rforce does not return the correct value when input is Quantity'
    assert numpy.fabs(potential.evaluatephiforces(pot,1.1*ro,0.1*ro,phi=10.*units.deg,t=10.*units.Gyr,ro=8.*units.kpc,vo=220.*units.km/units.s,v=numpy.array([10.,200.,-20.])*units.km/units.s,use_physical=False)-potential.evaluatephiforces(potu,1.1,0.1,phi=10./180.*numpy.pi,v=numpy.array([10.,200.,-20.])/vo)) < 10.**-4., 'Potential function phiforce does not return the correct value when input is Quantity'
    return None

def test_planarPotential_function_inputAsQuantity():
    from galpy.potential import PlummerPotential
    from galpy import potential
    ro, vo= 8.*units.kpc, 220.
    pot= [PlummerPotential(normalize=True,ro=ro,vo=vo).toPlanar()]
    potu= [PlummerPotential(normalize=True).toPlanar()]
    assert numpy.fabs(potential.evaluateplanarPotentials(pot,1.1*ro,use_physical=False)-potential.evaluateplanarPotentials(potu,1.1)) < 10.**-8., 'Potential function __call__ does not return the correct value as Quantity'
    assert numpy.fabs(potential.evaluateplanarRforces(pot,1.1*ro,use_physical=False)-potential.evaluateplanarRforces(potu,1.1)) < 10.**-4., 'Potential function Rforce does not return the correct value as Quantity'
    assert numpy.fabs(potential.evaluateplanarphiforces(pot,1.1*ro,use_physical=False)-potential.evaluateplanarphiforces(potu,1.1)) < 10.**-4., 'Potential function phiforce does not return the correct value as Quantity'
    assert numpy.fabs(potential.evaluateplanarR2derivs(pot,1.1*ro,use_physical=False)-potential.evaluateplanarR2derivs(potu,1.1)) < 10.**-8., 'Potential function R2deriv does not return the correct value as Quantity'
    assert numpy.fabs(potential.vcirc(pot,1.1*ro,use_physical=False)-potential.vcirc(potu,1.1)) < 10.**-8., 'Potential function vcirc does not return the correct value as Quantity'
    assert numpy.fabs(potential.omegac(pot,1.1*ro,use_physical=False)-potential.omegac(potu,1.1)) < 10.**-8., 'Potential function omegac does not return the correct value as Quantity'
    assert numpy.fabs(potential.epifreq(pot,1.1*ro,use_physical=False)-potential.epifreq(potu,1.1)) < 10.**-8., 'Potential function epifreq does not return the correct value as Quantity'
    assert numpy.fabs(potential.vesc(pot,1.1*ro,use_physical=False)-potential.vesc(potu,1.1)) < 10.**-8., 'Potential function vesc does not return the correct value as Quantity'
    return None

def test_linearPotential_function_inputAsQuantity():
    from galpy.potential import PlummerPotential
    from galpy import potential
    ro, vo= 8.*units.kpc, 220.
    pot= [PlummerPotential(normalize=True,ro=ro,vo=vo).toVertical(1.1*ro)]
    potu= potential.RZToverticalPotential([PlummerPotential(normalize=True)],
                                          1.1*ro)
    assert numpy.fabs(potential.evaluatelinearPotentials(pot,1.1*ro,use_physical=False)-potential.evaluatelinearPotentials(potu,1.1)) < 10.**-8., 'Potential function __call__ does not return the correct value as Quantity'
    assert numpy.fabs(potential.evaluatelinearForces(pot,1.1*ro,use_physical=False)-potential.evaluatelinearForces(potu,1.1)) < 10.**-4., 'Potential function force does not return the correct value as Quantity'
    return None

def test_plotting_inputAsQuantity():
    from galpy.potential import PlummerPotential
    from galpy import potential
    ro, vo= 8.*units.kpc, 220.
    pot= PlummerPotential(normalize=True,ro=ro,vo=vo)
    pot.plot(rmin=1.*units.kpc,rmax=4.*units.kpc,
             zmin=-4.*units.kpc,zmax=4.*units.kpc)
    pot.plotDensity(rmin=1.*units.kpc,rmax=4.*units.kpc,
                    zmin=-4.*units.kpc,zmax=4.*units.kpc)
    potential.plotPotentials(pot,rmin=1.*units.kpc,rmax=4.*units.kpc,
                             zmin=-4.*units.kpc,zmax=4.*units.kpc)
    potential.plotPotentials([pot],rmin=1.*units.kpc,rmax=4.*units.kpc,
                             zmin=-4.*units.kpc,zmax=4.*units.kpc)
    potential.plotDensities(pot,rmin=1.*units.kpc,rmax=4.*units.kpc,
                            zmin=-4.*units.kpc,zmax=4.*units.kpc)
    potential.plotDensities([pot],rmin=1.*units.kpc,rmax=4.*units.kpc,
                             zmin=-4.*units.kpc,zmax=4.*units.kpc)
    # Planar
    plpot= pot.toPlanar()
    plpot.plot(Rrange=[1.*units.kpc,8.*units.kpc],
               xrange=[-4.*units.kpc,4.*units.kpc],
               yrange=[-6.*units.kpc,7.*units.kpc])
    potential.plotplanarPotentials(plpot,
                                   Rrange=[1.*units.kpc,8.*units.kpc],
                                   xrange=[-4.*units.kpc,4.*units.kpc],
                                   yrange=[-6.*units.kpc,7.*units.kpc])
    potential.plotplanarPotentials([plpot],
                                   Rrange=[1.*units.kpc,8.*units.kpc],
                                   xrange=[-4.*units.kpc,4.*units.kpc],
                                   yrange=[-6.*units.kpc,7.*units.kpc])
    # Rotcurve
    pot.plotRotcurve(Rrange=[1.*units.kpc,8.*units.kpc],ro=10.,vo=250.)
    plpot.plotRotcurve(Rrange=[1.*units.kpc,8.*units.kpc],
                       ro=10.*units.kpc,vo=250.*units.km/units.s)
    potential.plotRotcurve(pot,Rrange=[1.*units.kpc,8.*units.kpc])
    potential.plotRotcurve([pot],Rrange=[1.*units.kpc,8.*units.kpc])
    # Escapecurve
    pot.plotEscapecurve(Rrange=[1.*units.kpc,8.*units.kpc],ro=10.,vo=250.)
    plpot.plotEscapecurve(Rrange=[1.*units.kpc,8.*units.kpc],
                          ro=10.*units.kpc,vo=250.*units.km/units.s)
    potential.plotEscapecurve(pot,Rrange=[1.*units.kpc,8.*units.kpc])
    potential.plotEscapecurve([pot],Rrange=[1.*units.kpc,8.*units.kpc])
    return None

def test_potential_ampunits():
    # Test that input units for potential amplitudes behave as expected
    from galpy import potential
    from galpy.util import bovy_conversion
    ro, vo= 9., 210.
    # Burkert
    pot= potential.BurkertPotential(amp=0.1*units.Msun/units.pc**3.,
                                    a=2.,ro=ro,vo=vo)
    # density at r=a should be amp/4
    assert numpy.fabs(pot.dens(2.,0.,use_physical=False)*bovy_conversion.dens_in_msolpc3(vo,ro)-0.1/4.) < 10.**-8., "BurkertPotential w/ amp w/ units does not behave as expected"
    # DoubleExponentialDiskPotential
    pot= potential.DoubleExponentialDiskPotential(\
        amp=0.1*units.Msun/units.pc**3.,hr=2.,hz=0.2,ro=ro,vo=vo)
    # density at zero should be amp
    assert numpy.fabs(pot.dens(0.,0.,use_physical=False)*bovy_conversion.dens_in_msolpc3(vo,ro)-0.1) < 10.**-8., "DoubleExponentialDiskPotential w/ amp w/ units does not behave as expected"
    # TwoPowerSphericalPotential
    pot= potential.TwoPowerSphericalPotential(amp=20.*units.Msun,a=2.,
                                              alpha=1.5,beta=3.5,ro=ro,vo=vo)
    # Check density at r=a
    assert numpy.fabs(pot.dens(2.,0.,use_physical=False)*bovy_conversion.dens_in_msolpc3(vo,ro)-20./4./numpy.pi/8./ro**3./10.**9./4.) < 10.**-8., "TwoPowerSphericalPotential w/ amp w/ units does not behave as expected"
    # TwoPowerSphericalPotential with integer powers
    pot= potential.TwoPowerSphericalPotential(amp=20.*units.Msun,a=2.,
                                              alpha=2.,beta=5.,ro=ro,vo=vo)
    # Check density at r=a
    assert numpy.fabs(pot.dens(2.,0.,use_physical=False)*bovy_conversion.dens_in_msolpc3(vo,ro)-20./4./numpy.pi/8./ro**3./10.**9./8.) < 10.**-8., "TwoPowerSphericalPotential w/ amp w/ units does not behave as expected"
    # JaffePotential
    pot= potential.JaffePotential(amp=20.*units.Msun,a=2.,ro=ro,vo=vo)
    # Check density at r=a
    assert numpy.fabs(pot.dens(2.,0.,use_physical=False)*bovy_conversion.dens_in_msolpc3(vo,ro)-20./4./numpy.pi/8./ro**3./10.**9./4.) < 10.**-8., "JaffePotential w/ amp w/ units does not behave as expected"
    # HernquistPotential
    pot= potential.HernquistPotential(amp=20.*units.Msun,a=2.,ro=ro,vo=vo)
    # Check density at r=a
    assert numpy.fabs(pot.dens(2.,0.,use_physical=False)*bovy_conversion.dens_in_msolpc3(vo,ro)-20./4./numpy.pi/8./ro**3./10.**9./8.) < 10.**-8., "HernquistPotential w/ amp w/ units does not behave as expected"
    # NFWPotential
    pot= potential.NFWPotential(amp=20.*units.Msun,a=2.,ro=ro,vo=vo)
    # Check density at r=a
    assert numpy.fabs(pot.dens(2.,0.,use_physical=False)*bovy_conversion.dens_in_msolpc3(vo,ro)-20./4./numpy.pi/8./ro**3./10.**9./4.) < 10.**-8., "NFWPotential w/ amp w/ units does not behave as expected"
    # TwoPowerTriaxialPotential
    pot= potential.TwoPowerTriaxialPotential(amp=20.*units.Msun,a=2.,
                                             b=0.3,c=1.4,
                                             alpha=1.5,beta=3.5,ro=ro,vo=vo)
    # Check density at r=a
    assert numpy.fabs(pot.dens(2.,0.,use_physical=False)*bovy_conversion.dens_in_msolpc3(vo,ro)-20./4./numpy.pi/8./ro**3./10.**9./4.) < 10.**-8., "TwoPowerTriaxialPotential w/ amp w/ units does not behave as expected"
    # TwoPowerTriaxialPotential with integer powers
    pot= potential.TwoPowerTriaxialPotential(amp=20.*units.Msun,a=2.,
                                             b=0.3,c=1.4,
                                             alpha=2.,beta=5.,ro=ro,vo=vo)
    # Check density at r=a
    assert numpy.fabs(pot.dens(2.,0.,use_physical=False)*bovy_conversion.dens_in_msolpc3(vo,ro)-20./4./numpy.pi/8./ro**3./10.**9./8.) < 10.**-8., "TwoPowerTriaxialPotential w/ amp w/ units does not behave as expected"
    # TriaxialJaffePotential
    pot= potential.TriaxialJaffePotential(amp=20.*units.Msun,a=2.,ro=ro,vo=vo,
                                          b=0.3,c=1.4)
    # Check density at r=a
    assert numpy.fabs(pot.dens(2.,0.,use_physical=False)*bovy_conversion.dens_in_msolpc3(vo,ro)-20./4./numpy.pi/8./ro**3./10.**9./4.) < 10.**-8., "TriaxialJaffePotential w/ amp w/ units does not behave as expected"
    # TriaxialHernquistPotential
    pot= potential.TriaxialHernquistPotential(amp=20.*units.Msun,a=2.,
                                              b=0.4,c=1.4,ro=ro,vo=vo)
    # Check density at r=a
    assert numpy.fabs(pot.dens(2.,0.,use_physical=False)*bovy_conversion.dens_in_msolpc3(vo,ro)-20./4./numpy.pi/8./ro**3./10.**9./8.) < 10.**-8., "TriaxialHernquistPotential w/ amp w/ units does not behave as expected"
    # TriaxialNFWPotential
    pot= potential.TriaxialNFWPotential(amp=20.*units.Msun,a=2.,ro=ro,vo=vo,
                                        b=1.3,c=0.4)
    # Check density at r=a
    assert numpy.fabs(pot.dens(2.,0.,use_physical=False)*bovy_conversion.dens_in_msolpc3(vo,ro)-20./4./numpy.pi/8./ro**3./10.**9./4.) < 10.**-8., "TriaxialNFWPotential w/ amp w/ units does not behave as expected"
    # SCFPotential, default = spherical Hernquist
    pot= potential.SCFPotential(amp=20.*units.Msun,a=2.,ro=ro,vo=vo)
    # Check density at r=a
    assert numpy.fabs(pot.dens(2.,0.,use_physical=False)*bovy_conversion.dens_in_msolpc3(vo,ro)-20./4./numpy.pi/8./ro**3./10.**9./8.) < 10.**-8., "SCFPotential w/ amp w/ units does not behave as expected"
    # FlattenedPowerPotential
    pot= potential.FlattenedPowerPotential(amp=40000.*units.km**2/units.s**2,
                                           r1=1.,q=0.9,alpha=0.5,core=0.,
                                           ro=ro,vo=vo)
    # Check potential
    assert numpy.fabs(pot(2.,1.,use_physical=False)*vo**2.+40000./0.5/(2.**2.+(1./0.9)**2.)**0.25) < 10.**-8., "FlattenedPowerPotential w/ amp w/ units does not behave as expected"
    # IsochronePotential
    pot= potential.IsochronePotential(amp=20.*units.Msun,b=2.,ro=ro,vo=vo)
    # Check potential
    assert numpy.fabs(pot(4.,0.,use_physical=False)*vo**2.+(20.*units.Msun*constants.G).to(units.pc*units.km**2/units.s**2).value/(2.+numpy.sqrt(4.+16.))/ro/1000.) < 10.**-8., "IsochronePotential w/ amp w/ units does not behave as expected"   
    # KeplerPotential
    pot= potential.KeplerPotential(amp=20.*units.Msun,ro=ro,vo=vo)
    # Check mass
    assert numpy.fabs(pot.mass(100.,use_physical=False)*bovy_conversion.mass_in_msol(vo,ro)-20.) < 10.**-8., "KeplerPotential w/ amp w/ units does not behave as expected"   
    # KuzminKutuzovStaeckelPotential
    pot= potential.KuzminKutuzovStaeckelPotential(amp=20.*units.Msun,
                                                  Delta=2.,ro=ro,vo=vo)
    pot_nounits= potential.KuzminKutuzovStaeckelPotential(\
        amp=(20.*units.Msun*constants.G).to(units.kpc*units.km**2/units.s**2).value/ro/vo**2,
        Delta=2.,ro=ro,vo=vo)
    # Check potential
    assert numpy.fabs(pot(4.,0.,use_physical=False)-pot_nounits(4.,0.,use_physical=False)) < 10.**-8., "KuzminKutuzovStaeckelPotential w/ amp w/ units does not behave as expected"   
    # LogarithmicHaloPotential
    pot= potential.LogarithmicHaloPotential(amp=40000*units.km**2/units.s**2,
                                            core=0.,ro=ro,vo=vo)
    # Check potential
    assert numpy.fabs(pot(4.,0.,use_physical=False)*vo**2.-20000*numpy.log(16.)) < 10.**-8., "LogarithmicHaloPotential w/ amp w/ units does not behave as expected"   
    # MiyamotoNagaiPotential
    pot= potential.MiyamotoNagaiPotential(amp=20*units.Msun,
                                          a=2.,b=0.5,ro=ro,vo=vo)
    # Check potential
    assert numpy.fabs(pot(4.,1.,use_physical=False)*vo**2.+(20.*units.Msun*constants.G).to(units.pc*units.km**2/units.s**2).value/numpy.sqrt(16.+(2.+numpy.sqrt(1.+0.25))**2.)/ro/1000.) < 10.**-8., "MiyamotoNagaiPotential( w/ amp w/ units does not behave as expected"   
    # KuzminDiskPotential
    pot= potential.KuzminDiskPotential(amp=20*units.Msun,
                                       a=2.,ro=ro,vo=vo)
    # Check potential
    assert numpy.fabs(pot(4.,1.,use_physical=False)*vo**2.+(20.*units.Msun*constants.G).to(units.pc*units.km**2/units.s**2).value/numpy.sqrt(16.+(2.+1.)**2.)/ro/1000.) < 10.**-8., "KuzminDiskPotential( w/ amp w/ units does not behave as expected"   
    # MN3ExponentialDiskPotential
    pot= potential.MN3ExponentialDiskPotential(\
        amp=0.1*units.Msun/units.pc**3.,hr=2.,hz=0.2,ro=ro,vo=vo)
    # density at hr should be 
    assert numpy.fabs(pot.dens(2.,0.2,use_physical=False)*bovy_conversion.dens_in_msolpc3(vo,ro)-0.1*numpy.exp(-2.)) < 10.**-3., "MN3ExponentialDiskPotential w/ amp w/ units does not behave as expected"
    # PlummerPotential
    pot= potential.PlummerPotential(amp=20*units.Msun,
                                    b=0.5,ro=ro,vo=vo)
    # Check potential
    assert numpy.fabs(pot(4.,0.,use_physical=False)*vo**2.+(20.*units.Msun*constants.G).to(units.pc*units.km**2/units.s**2).value/numpy.sqrt(16.+0.25)/ro/1000.) < 10.**-8., "PlummerPotential w/ amp w/ units does not behave as expected"   
    # PowerSphericalPotential
    pot= potential.PowerSphericalPotential(amp=10.**10.*units.Msun,
                                           r1=1.,alpha=2.,ro=ro,vo=vo)
    # density at r1
    assert numpy.fabs(pot.dens(1.,0.,use_physical=False)*bovy_conversion.dens_in_msolpc3(vo,ro)-10./ro**3.) < 10.**-8., "PowerSphericalPotential w/ amp w/ units does not behave as expected"
    # PowerSphericalPotentialwCutoff
    pot= potential.PowerSphericalPotentialwCutoff(amp=0.1*units.Msun/units.pc**3,
                                           r1=1.,alpha=2.,rc=2.,ro=ro,vo=vo)
    # density at r1
    assert numpy.fabs(pot.dens(1.,0.,use_physical=False)*bovy_conversion.dens_in_msolpc3(vo,ro)-0.1*numpy.exp(-0.25)) < 10.**-8., "PowerSphericalPotentialwCutoff w/ amp w/ units does not behave as expected"
    # PseudoIsothermalPotential
    pot= potential.PseudoIsothermalPotential(amp=10.**10.*units.Msun,
                                             a=2.,ro=ro,vo=vo)
    # density at a
    assert numpy.fabs(pot.dens(2.,0.,use_physical=False)*bovy_conversion.dens_in_msolpc3(vo,ro)-10./4./numpy.pi/8./2./ro**3.) < 10.**-8., "PseudoIsothermalPotential w/ amp w/ units does not behave as expected"
    # RazorThinExponentialDiskPotential
    pot= potential.RazorThinExponentialDiskPotential(amp=40.*units.Msun/units.pc**2,
                                                     hr=2.,ro=ro,vo=vo)
    pot_nounits= potential.RazorThinExponentialDiskPotential(\
        amp=(40.*units.Msun/units.pc**2*constants.G).to(1/units.kpc*units.km**2/units.s**2).value*ro/vo**2,
        hr=2.,ro=ro,vo=vo)
    # Check potential
    assert numpy.fabs(pot(4.,0.,use_physical=False)-pot_nounits(4.,0.,use_physical=False)) < 10.**-8., "RazorThinExponentialDiskPotential w/ amp w/ units does not behave as expected"   
    # SoftenedNeedleBarPotential
    pot= potential.SoftenedNeedleBarPotential(amp=4.*10.**10.*units.Msun,
                                              a=1.,b=2.,c=3.,pa=0.,omegab=0.,
                                              ro=ro,vo=vo)
    pot_nounits= potential.SoftenedNeedleBarPotential(\
        amp=4./bovy_conversion.mass_in_1010msol(vo,ro),
        a=1.,b=2.,c=3.,pa=0.,omegab=0.,ro=ro,vo=vo)
    # Check potential
    assert numpy.fabs(pot(4.,0.,phi=1.,use_physical=False)-pot_nounits(4.,0.,phi=1.,use_physical=False)) < 10.**-8., "SoftenedNeedleBarPotential w/ amp w/ units does not behave as expected"   
    # FerrersPotential
    pot= potential.FerrersPotential(amp=4.*10.**10.*units.Msun,
                                    a=1.,b=2.,c=3.,pa=0.,omegab=0.,
                                    ro=ro,vo=vo)
    pot_nounits= potential.FerrersPotential(\
        amp=4./bovy_conversion.mass_in_1010msol(vo,ro),
        a=1.,b=2.,c=3.,pa=0.,omegab=0.,ro=ro,vo=vo)
    # Check potential
    assert numpy.fabs(pot(4.,0.,phi=1.,use_physical=False)-pot_nounits(4.,0.,phi=1.,use_physical=False)) < 10.**-8., "FerrersPotential w/ amp w/ units does not behave as expected"
    # # SpiralArmsPotential
    # pot= potential.SpiralArmsPotential(amp=0.3*units.Msun / units.pc**3)
    # assert numpy.fabs(pot(1.,0.,phi=1.,use_physical=False)*) < 10.**-8., "SpiralArmsPotential w/ amp w/ units does not behave as expected"
    return None

def test_potential_ampunits_altunits():
    # Test that input units for potential amplitudes behave as expected, alternative where G*M is given
    from galpy import potential
    from galpy.util import bovy_conversion
    ro, vo= 9., 210.
    # Burkert
    pot= potential.BurkertPotential(amp=0.1*units.Msun/units.pc**3.*constants.G,
                                    a=2.,ro=ro,vo=vo)
    # density at r=a should be amp/4
    assert numpy.fabs(pot.dens(2.,0.,use_physical=False)*bovy_conversion.dens_in_msolpc3(vo,ro)-0.1/4.) < 10.**-8., "BurkertPotential w/ amp w/ units does not behave as expected"
    # DoubleExponentialDiskPotential
    pot= potential.DoubleExponentialDiskPotential(\
        amp=0.1*units.Msun/units.pc**3.*constants.G,hr=2.,hz=0.2,ro=ro,vo=vo)
    # density at zero should be amp
    assert numpy.fabs(pot.dens(0.,0.,use_physical=False)*bovy_conversion.dens_in_msolpc3(vo,ro)-0.1) < 10.**-8., "DoubleExponentialDiskPotential w/ amp w/ units does not behave as expected"
    # TwoPowerSphericalPotential
    pot= potential.TwoPowerSphericalPotential(amp=20.*units.Msun*constants.G,a=2.,
                                              alpha=1.5,beta=3.5,ro=ro,vo=vo)
    # Check density at r=a
    assert numpy.fabs(pot.dens(2.,0.,use_physical=False)*bovy_conversion.dens_in_msolpc3(vo,ro)-20./4./numpy.pi/8./ro**3./10.**9./4.) < 10.**-8., "TwoPowerSphericalPotential w/ amp w/ units does not behave as expected"
    # TwoPowerSphericalPotential with integer powers
    pot= potential.TwoPowerSphericalPotential(amp=20.*units.Msun*constants.G,a=2.,
                                              alpha=2.,beta=5.,ro=ro,vo=vo)
    # Check density at r=a
    assert numpy.fabs(pot.dens(2.,0.,use_physical=False)*bovy_conversion.dens_in_msolpc3(vo,ro)-20./4./numpy.pi/8./ro**3./10.**9./8.) < 10.**-8., "TwoPowerSphericalPotential w/ amp w/ units does not behave as expected"
    # JaffePotential
    pot= potential.JaffePotential(amp=20.*units.Msun*constants.G,a=2.,ro=ro,vo=vo)
    # Check density at r=a
    assert numpy.fabs(pot.dens(2.,0.,use_physical=False)*bovy_conversion.dens_in_msolpc3(vo,ro)-20./4./numpy.pi/8./ro**3./10.**9./4.) < 10.**-8., "JaffePotential w/ amp w/ units does not behave as expected"
    # HernquistPotential
    pot= potential.HernquistPotential(amp=20.*units.Msun*constants.G,a=2.,ro=ro,vo=vo)
    # Check density at r=a
    assert numpy.fabs(pot.dens(2.,0.,use_physical=False)*bovy_conversion.dens_in_msolpc3(vo,ro)-20./4./numpy.pi/8./ro**3./10.**9./8.) < 10.**-8., "HernquistPotential w/ amp w/ units does not behave as expected"
    # NFWPotential
    pot= potential.NFWPotential(amp=20.*units.Msun*constants.G,a=2.,ro=ro,vo=vo)
    # Check density at r=a
    assert numpy.fabs(pot.dens(2.,0.,use_physical=False)*bovy_conversion.dens_in_msolpc3(vo,ro)-20./4./numpy.pi/8./ro**3./10.**9./4.) < 10.**-8., "NFWPotential w/ amp w/ units does not behave as expected"
    # SCFPotential, default = Hernquist
    pot= potential.SCFPotential(amp=20.*units.Msun*constants.G,a=2.,ro=ro,vo=vo)
    # Check density at r=a
    assert numpy.fabs(pot.dens(2.,0.,use_physical=False)*bovy_conversion.dens_in_msolpc3(vo,ro)-20./4./numpy.pi/8./ro**3./10.**9./8.) < 10.**-8., "SCFPotential w/ amp w/ units does not behave as expected"
    # TwoPowerTriaxialPotential
    pot= potential.TwoPowerTriaxialPotential(amp=20.*units.Msun*constants.G,a=2.,
                                             b=0.3,c=1.4,
                                              alpha=1.5,beta=3.5,ro=ro,vo=vo)
    # Check density at r=a
    assert numpy.fabs(pot.dens(2.,0.,use_physical=False)*bovy_conversion.dens_in_msolpc3(vo,ro)-20./4./numpy.pi/8./ro**3./10.**9./4.) < 10.**-8., "TwoPowerTriaxialPotential w/ amp w/ units does not behave as expected"
    # TwoPowerTriaxialPotential with integer powers
    pot= potential.TwoPowerTriaxialPotential(amp=20.*units.Msun*constants.G,
                                             a=2.,b=0.5,c=0.3,
                                              alpha=2.,beta=5.,ro=ro,vo=vo)
    # Check density at r=a
    assert numpy.fabs(pot.dens(2.,0.,use_physical=False)*bovy_conversion.dens_in_msolpc3(vo,ro)-20./4./numpy.pi/8./ro**3./10.**9./8.) < 10.**-8., "TwoPowerTriaxialPotential w/ amp w/ units does not behave as expected"
    # TriaxialJaffePotential
    pot= potential.TriaxialJaffePotential(amp=20.*units.Msun*constants.G,a=2.,
                                          b=0.4,c=0.9,ro=ro,vo=vo)
    # Check density at r=a
    assert numpy.fabs(pot.dens(2.,0.,use_physical=False)*bovy_conversion.dens_in_msolpc3(vo,ro)-20./4./numpy.pi/8./ro**3./10.**9./4.) < 10.**-8., "TriaxialJaffePotential w/ amp w/ units does not behave as expected"
    # TriaxialHernquistPotential
    pot= potential.TriaxialHernquistPotential(amp=20.*units.Msun*constants.G,
                                              a=2.,b=1.3,c=0.3,ro=ro,vo=vo)
    # Check density at r=a
    assert numpy.fabs(pot.dens(2.,0.,use_physical=False)*bovy_conversion.dens_in_msolpc3(vo,ro)-20./4./numpy.pi/8./ro**3./10.**9./8.) < 10.**-8., "TriaxialHernquistPotential w/ amp w/ units does not behave as expected"
    # TriaxialNFWPotential
    pot= potential.TriaxialNFWPotential(amp=20.*units.Msun*constants.G,a=2.,
                                        b=1.2,c=0.6,ro=ro,vo=vo)
    # Check density at r=a
    assert numpy.fabs(pot.dens(2.,0.,use_physical=False)*bovy_conversion.dens_in_msolpc3(vo,ro)-20./4./numpy.pi/8./ro**3./10.**9./4.) < 10.**-8., "TriaxialNFWPotential w/ amp w/ units does not behave as expected"
    # IsochronePotential
    pot= potential.IsochronePotential(amp=20.*units.Msun*constants.G,b=2.,ro=ro,vo=vo)
    # Check potential
    assert numpy.fabs(pot(4.,0.,use_physical=False)*vo**2.+(20.*units.Msun*constants.G).to(units.pc*units.km**2/units.s**2).value/(2.+numpy.sqrt(4.+16.))/ro/1000.) < 10.**-8., "IsochronePotential w/ amp w/ units does not behave as expected"   
    # KeplerPotential
    pot= potential.KeplerPotential(amp=20.*units.Msun*constants.G,ro=ro,vo=vo)
    # Check mass
    assert numpy.fabs(pot.mass(100.,use_physical=False)*bovy_conversion.mass_in_msol(vo,ro)-20.) < 10.**-8., "KeplerPotential w/ amp w/ units does not behave as expected"   
    # KuzminKutuzovStaeckelPotential
    pot= potential.KuzminKutuzovStaeckelPotential(amp=20.*units.Msun*constants.G,
                                                  Delta=2.,ro=ro,vo=vo)
    pot_nounits= potential.KuzminKutuzovStaeckelPotential(\
        amp=(20.*units.Msun*constants.G).to(units.kpc*units.km**2/units.s**2).value/ro/vo**2,
        Delta=2.,ro=ro,vo=vo)
    # Check potential
    assert numpy.fabs(pot(4.,0.,use_physical=False)-pot_nounits(4.,0.,use_physical=False)) < 10.**-8., "KuzminKutuzovStaeckelPotential w/ amp w/ units does not behave as expected"   
    # MiyamotoNagaiPotential
    pot= potential.MiyamotoNagaiPotential(amp=20*units.Msun*constants.G,
                                          a=2.,b=0.5,ro=ro,vo=vo)
    # Check potential
    assert numpy.fabs(pot(4.,1.,use_physical=False)*vo**2.+(20.*units.Msun*constants.G).to(units.pc*units.km**2/units.s**2).value/numpy.sqrt(16.+(2.+numpy.sqrt(1.+0.25))**2.)/ro/1000.) < 10.**-8., "MiyamotoNagaiPotential( w/ amp w/ units does not behave as expected"   
    # KuzminDiskPotential
    pot= potential.KuzminDiskPotential(amp=20*units.Msun*constants.G,
                                       a=2.,ro=ro,vo=vo)
    # Check potential
    assert numpy.fabs(pot(4.,1.,use_physical=False)*vo**2.+(20.*units.Msun*constants.G).to(units.pc*units.km**2/units.s**2).value/numpy.sqrt(16.+(2.+1.)**2.)/ro/1000.) < 10.**-8., "KuzminDiskPotential( w/ amp w/ units does not behave as expected"   
    # MN3ExponentialDiskPotential
    pot= potential.MN3ExponentialDiskPotential(\
        amp=0.1*units.Msun*constants.G/units.pc**3.,hr=2.,hz=0.2,ro=ro,vo=vo)
    # density at hr should be 
    assert numpy.fabs(pot.dens(2.,0.2,use_physical=False)*bovy_conversion.dens_in_msolpc3(vo,ro)-0.1*numpy.exp(-2.)) < 10.**-3., "MN3ExponentialDiskPotential w/ amp w/ units does not behave as expected"
    # PlummerPotential
    pot= potential.PlummerPotential(amp=20*units.Msun*constants.G,
                                    b=0.5,ro=ro,vo=vo)
    # Check potential
    assert numpy.fabs(pot(4.,0.,use_physical=False)*vo**2.+(20.*units.Msun*constants.G).to(units.pc*units.km**2/units.s**2).value/numpy.sqrt(16.+0.25)/ro/1000.) < 10.**-8., "PlummerPotential w/ amp w/ units does not behave as expected"   
    # PowerSphericalPotential
    pot= potential.PowerSphericalPotential(amp=10.**10.*units.Msun*constants.G,
                                           r1=1.,alpha=2.,ro=ro,vo=vo)
    # density at r1
    assert numpy.fabs(pot.dens(1.,0.,use_physical=False)*bovy_conversion.dens_in_msolpc3(vo,ro)-10./ro**3.) < 10.**-8., "PowerSphericalPotential w/ amp w/ units does not behave as expected"
    # PowerSphericalPotentialwCutoff
    pot= potential.PowerSphericalPotentialwCutoff(amp=0.1*units.Msun*constants.G/units.pc**3,
                                           r1=1.,alpha=2.,rc=2.,ro=ro,vo=vo)
    # density at r1
    assert numpy.fabs(pot.dens(1.,0.,use_physical=False)*bovy_conversion.dens_in_msolpc3(vo,ro)-0.1*numpy.exp(-0.25)) < 10.**-8., "PowerSphericalPotentialwCutoff w/ amp w/ units does not behave as expected"
    # PseudoIsothermalPotential
    pot= potential.PseudoIsothermalPotential(amp=10.**10.*units.Msun*constants.G,
                                             a=2.,ro=ro,vo=vo)
    # density at a
    assert numpy.fabs(pot.dens(2.,0.,use_physical=False)*bovy_conversion.dens_in_msolpc3(vo,ro)-10./4./numpy.pi/8./2./ro**3.) < 10.**-8., "PseudoIsothermalPotential w/ amp w/ units does not behave as expected"
    # RazorThinExponentialDiskPotential
    pot= potential.RazorThinExponentialDiskPotential(amp=40.*units.Msun*constants.G/units.pc**2,
                                                     hr=2.,ro=ro,vo=vo)
    pot_nounits= potential.RazorThinExponentialDiskPotential(\
        amp=(40.*units.Msun/units.pc**2*constants.G).to(1/units.kpc*units.km**2/units.s**2).value*ro/vo**2,
        hr=2.,ro=ro,vo=vo)
    # Check potential
    assert numpy.fabs(pot(4.,0.,use_physical=False)-pot_nounits(4.,0.,use_physical=False)) < 10.**-8., "RazorThinExponentialDiskPotential w/ amp w/ units does not behave as expected"   
    # SoftenedNeedleBarPotential
    pot= potential.SoftenedNeedleBarPotential(amp=4.*10.**10.*units.Msun*constants.G,
                                              a=1.,b=2.,c=3.,pa=0.,omegab=0.,
                                              ro=ro,vo=vo)
    pot_nounits= potential.SoftenedNeedleBarPotential(\
        amp=4./bovy_conversion.mass_in_1010msol(vo,ro),
        a=1.,b=2.,c=3.,pa=0.,omegab=0.,ro=ro,vo=vo)
    # Check potential
    assert numpy.fabs(pot(4.,0.,phi=1.,use_physical=False)-pot_nounits(4.,0.,phi=1.,use_physical=False)) < 10.**-8., "SoftenedNeedleBarPotential w/ amp w/ units does not behave as expected"   
    # FerrersPotential
    pot= potential.FerrersPotential(amp=4.*10.**10.*units.Msun*constants.G,
                                    a=1.,b=2.,c=3.,pa=0.,omegab=0.,
                                    ro=ro,vo=vo)
    pot_nounits= potential.FerrersPotential(\
        amp=4./bovy_conversion.mass_in_1010msol(vo,ro),
        a=1.,b=2.,c=3.,pa=0.,omegab=0.,ro=ro,vo=vo)
    # Check potential
    assert numpy.fabs(pot(4.,0.,phi=1.,use_physical=False)-pot_nounits(4.,0.,phi=1.,use_physical=False)) < 10.**-8., "FerrersPotential w/ amp w/ units does not behave as expected"   
    return None

def test_potential_ampunits_wrongunits():
    # Test that input units for potential amplitudes behave as expected
    from galpy import potential
    ro, vo= 9., 210.
    # Burkert
    with pytest.raises(units.UnitConversionError) as excinfo:
        potential.BurkertPotential(amp=0.1*units.Msun/units.pc**2.,
                                   a=2.,ro=ro,vo=vo)
    # DoubleExponentialDiskPotential
    with pytest.raises(units.UnitConversionError) as excinfo:
        potential.DoubleExponentialDiskPotential(\
            amp=0.1*units.Msun/units.pc**2.*constants.G,hr=2.,hz=0.2,ro=ro,vo=vo)
    # TwoPowerSphericalPotential
    with pytest.raises(units.UnitConversionError) as excinfo:
        potential.TwoPowerSphericalPotential(amp=20.*units.Msun/units.pc**3,a=2.,
                                             alpha=1.5,beta=3.5,ro=ro,vo=vo)
    # TwoPowerSphericalPotential with integer powers
    with pytest.raises(units.UnitConversionError) as excinfo:
        potential.TwoPowerSphericalPotential(amp=20.*units.Msun/units.pc**3*constants.G,a=2.,
                                                                alpha=2.,beta=5.,ro=ro,vo=vo)
    # JaffePotential
    with pytest.raises(units.UnitConversionError) as excinfo:
        potential.JaffePotential(amp=20.*units.kpc,a=2.,ro=ro,vo=vo)
    # HernquistPotential
    with pytest.raises(units.UnitConversionError) as excinfo:
        potential.HernquistPotential(amp=20.*units.Msun/units.pc**3,a=2.,ro=ro,vo=vo)
    # NFWPotential
    with pytest.raises(units.UnitConversionError) as excinfo:
        potential.NFWPotential(amp=20.*units.km**2/units.s**2,a=2.,ro=ro,vo=vo)
    # SCFPotential, default = Hernquist
    with pytest.raises(units.UnitConversionError) as excinfo:
        potential.SCFPotential(amp=20.*units.Msun/units.pc**3,a=2.,ro=ro,vo=vo)
    # TwoPowerTriaxialPotential
    with pytest.raises(units.UnitConversionError) as excinfo:
        potential.TwoPowerTriaxialPotential(amp=20.*units.Msun/units.pc**3,a=2.,
                                            alpha=1.5,beta=3.5,ro=ro,vo=vo)
    # TriaxialJaffePotential
    with pytest.raises(units.UnitConversionError) as excinfo:
        potential.TriaxialJaffePotential(amp=20.*units.kpc,a=2.,ro=ro,vo=vo)
    # TriaxialHernquistPotential
    with pytest.raises(units.UnitConversionError) as excinfo:
        potential.TriaxialHernquistPotential(amp=20.*units.Msun/units.pc**3,a=2.,ro=ro,vo=vo)
    # TriaxialNFWPotential
    with pytest.raises(units.UnitConversionError) as excinfo:
        potential.TriaxialNFWPotential(amp=20.*units.km**2/units.s**2,a=2.,ro=ro,vo=vo)
    # FlattenedPowerPotential
    with pytest.raises(units.UnitConversionError) as excinfo:
        potential.FlattenedPowerPotential(amp=40000.*units.km**2/units.s,
                                          r1=1.,q=0.9,alpha=0.5,core=0.,
                                          ro=ro,vo=vo)
    # IsochronePotential
    with pytest.raises(units.UnitConversionError) as excinfo:
        potential.IsochronePotential(amp=20.*units.km**2/units.s**2,b=2.,
                                     ro=ro,vo=vo)
    # KeplerPotential
    with pytest.raises(units.UnitConversionError) as excinfo:
        potential.KeplerPotential(amp=20.*units.Msun/units.pc**3,ro=ro,vo=vo)
    # KuzminKutuzovStaeckelPotential
    with pytest.raises(units.UnitConversionError) as excinfo:
        potential.KuzminKutuzovStaeckelPotential(amp=20.*units.Msun/units.pc**2,
                                                 Delta=2.,ro=ro,vo=vo)
    # LogarithmicHaloPotential
    with pytest.raises(units.UnitConversionError) as excinfo:
        potential.LogarithmicHaloPotential(amp=40*units.Msun,
                                           core=0.,ro=ro,vo=vo)
    # MiyamotoNagaiPotential
    with pytest.raises(units.UnitConversionError) as excinfo:
        potential.MiyamotoNagaiPotential(amp=20*units.km**2/units.s**2,
                                         a=2.,b=0.5,ro=ro,vo=vo)
    # KuzminDiskPotential
    with pytest.raises(units.UnitConversionError) as excinfo:
        potential.KuzminDiskPotential(amp=20*units.km**2/units.s**2,
                                      a=2.,ro=ro,vo=vo)
    # MN3ExponentialDiskPotential
    with pytest.raises(units.UnitConversionError) as excinfo:
        potential.MN3ExponentialDiskPotential(\
            amp=0.1*units.Msun*constants.G,hr=2.,hz=0.2,ro=ro,vo=vo)
    # PlummerPotential
    with pytest.raises(units.UnitConversionError) as excinfo:
        potential.PlummerPotential(amp=20*units.km**2/units.s**2,
                                   b=0.5,ro=ro,vo=vo)
    # PowerSphericalPotential
    with pytest.raises(units.UnitConversionError) as excinfo:
        potential.PowerSphericalPotential(amp=10.**10.*units.Msun/units.pc**3,
                                          r1=1.,alpha=2.,ro=ro,vo=vo)
    # PowerSphericalPotentialwCutoff
    with pytest.raises(units.UnitConversionError) as excinfo:
        potential.PowerSphericalPotentialwCutoff(amp=0.1*units.Msun/units.pc**2,
                                                 r1=1.,alpha=2.,rc=2.,
                                                 ro=ro,vo=vo)
    # PseudoIsothermalPotential
    with pytest.raises(units.UnitConversionError) as excinfo:
        potential.PseudoIsothermalPotential(amp=10.**10.*units.Msun/units.pc**3,
                                            a=2.,ro=ro,vo=vo)
    # RazorThinExponentialDiskPotential
    with pytest.raises(units.UnitConversionError) as excinfo:
        potential.RazorThinExponentialDiskPotential(amp=40.*units.Msun/units.pc**3,
                                                     hr=2.,ro=ro,vo=vo)
    # SoftenedNeedleBarPotential
    with pytest.raises(units.UnitConversionError) as excinfo:
        potential.SoftenedNeedleBarPotential(amp=40.*units.Msun/units.pc**2,
                                             a=2.,ro=ro,vo=vo)
    # FerrersPotential
    with pytest.raises(units.UnitConversionError) as excinfo:
        potential.FerrersPotential(amp=40.*units.Msun/units.pc**2,
                                   a=2.,ro=ro,vo=vo)
    # DiskSCFPotential
    with pytest.raises(units.UnitConversionError) as excinfo:
        potential.DiskSCFPotential(amp=40.*units.Msun/units.pc**2)
    # SpiralArmsPotential
    with pytest.raises(units.UnitConversionError) as excinfo:
        potential.SpiralArmsPotential(amp=10**10 * units.Msun)
    return None

def test_potential_paramunits():
    # Test that input units for potential parameters other than the amplitude
    # behave as expected
    from galpy import potential
    from galpy.util import bovy_conversion
    ro, vo= 7., 230.
    # Burkert
    pot= potential.BurkertPotential(amp=0.1*units.Msun/units.pc**3.,
                                    a=2.*units.kpc,ro=ro,vo=vo)
    # density at r=a should be amp/4
    assert numpy.fabs(pot.dens(2./ro,0.,use_physical=False)*bovy_conversion.dens_in_msolpc3(vo,ro)-0.1/4.) < 10.**-8., "BurkertPotential w/ parameters w/ units does not behave as expected"
    # DoubleExponentialDiskPotential
    pot= potential.DoubleExponentialDiskPotential(\
        amp=0.1*units.Msun/units.pc**3.,hr=4.*units.kpc,hz=200.*units.pc,
        ro=ro,vo=vo)
    # density at zero should be amp
    assert numpy.fabs(pot.dens(0.,0.,use_physical=False)*bovy_conversion.dens_in_msolpc3(vo,ro)-0.1) < 10.**-8., "DoubleExponentialDiskPotential w/ parameters w/ units does not behave as expected"
    # density at 1. is...
    assert numpy.fabs(pot.dens(1.,0.1,use_physical=False)*bovy_conversion.dens_in_msolpc3(vo,ro)-0.1*numpy.exp(-1./4.*ro-0.1/0.2*ro)) < 10.**-8., "DoubleExponentialDiskPotential w/ parameters w/ units does not behave as expected"
    # TwoPowerSphericalPotential
    pot= potential.TwoPowerSphericalPotential(amp=20.*units.Msun,
                                              a=10.*units.kpc,
                                              alpha=1.5,beta=3.5,ro=ro,vo=vo)
    # Check density at r=a
    assert numpy.fabs(pot.dens(10./ro,0.,use_physical=False)*bovy_conversion.dens_in_msolpc3(vo,ro)-20./4./numpy.pi/8./ro**3./10.**9./4.) < 10.**-8., "TwoPowerSphericalPotential w/ parameters w/ units does not behave as expected"
    # TwoPowerSphericalPotential with integer powers
    pot= potential.TwoPowerSphericalPotential(amp=20.*units.Msun,
                                              a=12000.*units.lyr,
                                              alpha=2.,
                                              beta=5.,ro=ro,vo=vo)
    # Check density at r=a
    assert numpy.fabs(pot.dens((12000.*units.lyr).to(units.kpc).value/ro,0.,use_physical=False)*bovy_conversion.dens_in_msolpc3(vo,ro)-20./4./numpy.pi/8./ro**3./10.**9./8.) < 10.**-8., "TwoPowerSphericalPotential w/ parameters w/ units does not behave as expected"
    # JaffePotential
    pot= potential.JaffePotential(amp=20.*units.Msun,a=0.02*units.Mpc,
                                  ro=ro,vo=vo)
    # Check density at r=a
    assert numpy.fabs(pot.dens(20./ro,0.,use_physical=False)*bovy_conversion.dens_in_msolpc3(vo,ro)-20./4./numpy.pi/8./ro**3./10.**9./4.) < 10.**-8., "JaffePotential w/ parameters w/ units does not behave as expected"
    # HernquistPotential
    pot= potential.HernquistPotential(amp=20.*units.Msun,a=10.*units.kpc,
                                      ro=ro,vo=vo)
    # Check density at r=a
    assert numpy.fabs(pot.dens(10./ro,0.,use_physical=False)*bovy_conversion.dens_in_msolpc3(vo,ro)-20./4./numpy.pi/8./ro**3./10.**9./8.) < 10.**-8., "HernquistPotential w/ parameters w/ units does not behave as expected"
    # NFWPotential
    pot= potential.NFWPotential(amp=20.*units.Msun,a=15.*units.kpc,ro=ro,vo=vo)
    # Check density at r=a
    assert numpy.fabs(pot.dens(15./ro,0.,use_physical=False)*bovy_conversion.dens_in_msolpc3(vo,ro)-20./4./numpy.pi/8./ro**3./10.**9./4.) < 10.**-8., "NFWPotential w/ parameters w/ units does not behave as expected"
    # SCFPotential, default = Hernquist
    pot= potential.SCFPotential(amp=20.*units.Msun,a=10.*units.kpc,
                                      ro=ro,vo=vo)
    # Check density at r=a
    assert numpy.fabs(pot.dens(10./ro,0.,use_physical=False)*bovy_conversion.dens_in_msolpc3(vo,ro)-20./4./numpy.pi/8./ro**3./10.**9./8.) < 10.**-8., "SCFPotential w/ parameters w/ units does not behave as expected"
    # TwoPowerTriaxialPotential
    pot= potential.TwoPowerTriaxialPotential(amp=20.*units.Msun,
                                              a=10.*units.kpc,
                                              alpha=1.5,beta=3.5,ro=ro,vo=vo)
    # Check density at r=a
    assert numpy.fabs(pot.dens(10./ro,0.,use_physical=False)*bovy_conversion.dens_in_msolpc3(vo,ro)-20./4./numpy.pi/8./ro**3./10.**9./4.) < 10.**-8., "TwoPowerTriaxialPotential w/ parameters w/ units does not behave as expected"
    # TriaxialJaffePotential
    pot= potential.TriaxialJaffePotential(amp=20.*units.Msun,a=0.02*units.Mpc,
                                          b=0.2,c=0.8,
                                          ro=ro,vo=vo)
    # Check density at r=a
    assert numpy.fabs(pot.dens(20./ro,0.,use_physical=False)*bovy_conversion.dens_in_msolpc3(vo,ro)-20./4./numpy.pi/8./ro**3./10.**9./4.) < 10.**-8., "TriaxialJaffePotential w/ parameters w/ units does not behave as expected"
    # TriaxialHernquistPotential
    pot= potential.TriaxialHernquistPotential(amp=20.*units.Msun,
                                              a=10.*units.kpc,b=0.7,c=0.9,
                                              ro=ro,vo=vo)
    # Check density at r=a
    assert numpy.fabs(pot.dens(10./ro,0.,use_physical=False)*bovy_conversion.dens_in_msolpc3(vo,ro)-20./4./numpy.pi/8./ro**3./10.**9./8.) < 10.**-8., "TriaxialHernquistPotential w/ parameters w/ units does not behave as expected"
    # TriaxialNFWPotential
    pot= potential.TriaxialNFWPotential(amp=20.*units.Msun,a=15.*units.kpc,
                                        b=1.3,c=0.2,ro=ro,vo=vo)
    # Check density at r=a
    assert numpy.fabs(pot.dens(15./ro,0.,use_physical=False)*bovy_conversion.dens_in_msolpc3(vo,ro)-20./4./numpy.pi/8./ro**3./10.**9./4.) < 10.**-8., "TriaxialNFWPotential w/ parameters w/ units does not behave as expected"
    # Also do pa
    pot= potential.TriaxialNFWPotential(amp=20.*units.Msun,a=15.*units.kpc,
                                        pa=30.*units.deg,
                                        b=1.3,c=0.2,ro=ro,vo=vo)
    assert numpy.fabs(numpy.arccos(pot._rot[0,0])-30./180.*numpy.pi) < 10.**-8., 'TriaxialNFWPotential w/ parameters w/ units does not behave as expected'
    # FlattenedPowerPotential
    pot= potential.FlattenedPowerPotential(amp=40000.*units.km**2/units.s**2,
                                           r1=10.*units.kpc,
                                           q=0.9,alpha=0.5,core=1.*units.kpc,
                                           ro=ro,vo=vo)
    # Check potential
    assert numpy.fabs(pot(2.,1.,use_physical=False)*vo**2.+40000.*(10./ro)**0.5/0.5/(2.**2.+(1./0.9)**2.+(1./ro)**2.)**0.25) < 10.**-8., "FlattenedPowerPotential w/ parameters w/ units does not behave as expected"
    # IsochronePotential
    pot= potential.IsochronePotential(amp=20.*units.Msun,b=10.*units.kpc,
                                      ro=ro,vo=vo)
    # Check potential
    assert numpy.fabs(pot(4.,0.,use_physical=False)*vo**2.+(20.*units.Msun*constants.G).to(units.pc*units.km**2/units.s**2).value/(10./ro+numpy.sqrt((10./ro)**2.+16.))/ro/1000.) < 10.**-8., "IsochronePotential w/ parameters w/ units does not behave as expected"   
    # KuzminKutuzovStaeckelPotential
    pot= potential.KuzminKutuzovStaeckelPotential(amp=20.*units.Msun,
                                                  Delta=10.*units.kpc,
                                                  ro=ro,vo=vo)
    pot_nounits= potential.KuzminKutuzovStaeckelPotential(\
        amp=(20.*units.Msun*constants.G).to(units.kpc*units.km**2/units.s**2).value/ro/vo**2,
        Delta=10./ro,ro=ro,vo=vo)
    # Check potential
    assert numpy.fabs(pot(4.,0.,use_physical=False)-pot_nounits(4.,0.,use_physical=False)) < 10.**-8., "KuzminKutuzovStaeckelPotential w/ parameters w/ units does not behave as expected"   
    # LogarithmicHaloPotential
    pot= potential.LogarithmicHaloPotential(amp=40000*units.km**2/units.s**2,
                                            core=1.*units.kpc,ro=ro,vo=vo)
    # Check potential
    assert numpy.fabs(pot(4.,0.,use_physical=False)*vo**2.-20000*numpy.log(16.+(1./ro)**2.)) < 10.**-8., "LogarithmicHaloPotential w/ parameters w/ units does not behave as expected"   
    # DehnenBarPotential
    pot= potential.DehnenBarPotential(amp=1.,
                                      omegab=50.*units.km/units.s/units.kpc,
                                      rb=4.*units.kpc,
                                      Af=1290.*units.km**2/units.s**2,
                                      barphi=20.*units.deg,
                                      ro=ro,vo=vo)
    pot_nounits= potential.DehnenBarPotential(amp=1.,
                                              omegab=50.*ro/vo,
                                              rb=4./ro,
                                              Af=1290./vo**2.,
                                              barphi=20./180.*numpy.pi,
                                              ro=ro,vo=vo)
    # Check potential
    assert numpy.fabs(pot(1.5,0.3,phi=0.1,use_physical=False)-pot_nounits(1.5,0.3,phi=0.1,use_physical=False)) < 10.**-8., "DehnenBarPotential w/ parameters w/ units does not behave as expected"   
    # DehnenBarPotential, alternative setup
    pot= potential.DehnenBarPotential(amp=1.,
                                      rolr=8.*units.kpc,
                                      chi=0.8,
                                      alpha=0.02,
                                      beta=0.2,
                                      barphi=20.*units.deg,
                                      ro=ro,vo=vo)
    pot_nounits= potential.DehnenBarPotential(amp=1.,
                                              rolr=8./ro,
                                              chi=0.8,
                                              alpha=0.02,
                                              beta=0.2,
                                              barphi=20./180.*numpy.pi,
                                              ro=ro,vo=vo)
    # Check potential
    assert numpy.fabs(pot(1.5,0.3,phi=0.1,use_physical=False)-pot_nounits(1.5,0.3,phi=0.1,use_physical=False)) < 10.**-8., "DehnenBarPotential w/ parameters w/ units does not behave as expected"   
    # MiyamotoNagaiPotential
    pot= potential.MiyamotoNagaiPotential(amp=20*units.Msun,
                                          a=5.*units.kpc,b=300.*units.pc,
                                          ro=ro,vo=vo)
    # Check potential
    assert numpy.fabs(pot(4.,1.,use_physical=False)*vo**2.+(20.*units.Msun*constants.G).to(units.pc*units.km**2/units.s**2).value/numpy.sqrt(16.+(5./ro+numpy.sqrt(1.+(0.3/ro)**2.))**2.)/ro/1000.) < 10.**-8., "MiyamotoNagaiPotential( w/ parameters w/ units does not behave as expected"   
    # KuzminDiskPotential
    pot= potential.KuzminDiskPotential(amp=20*units.Msun,
                                       a=5.*units.kpc,ro=ro,vo=vo)
    # Check potential
    assert numpy.fabs(pot(4.,1.,use_physical=False)*vo**2.+(20.*units.Msun*constants.G).to(units.pc*units.km**2/units.s**2).value/numpy.sqrt(16.+(5./ro+1.)**2.)/ro/1000.) < 10.**-8., "KuzminDiskPotential( w/ parameters w/ units does not behave as expected"   
    # MN3ExponentialDiskPotential
    pot= potential.MN3ExponentialDiskPotential(\
        amp=0.1*units.Msun/units.pc**3.,hr=6.*units.kpc,hz=300.*units.pc,
        ro=ro,vo=vo)
    # density at hr should be 
    assert numpy.fabs(pot.dens(6./ro,0.3/ro,use_physical=False)*bovy_conversion.dens_in_msolpc3(vo,ro)-0.1*numpy.exp(-2.)) < 10.**-3., "MN3ExponentialDiskPotential w/ parameters w/ units does not behave as expected"
    # MovingObjectPotential
    from galpy.orbit import Orbit
    pot= potential.MovingObjectPotential(Orbit([1.1,0.1,1.1,0.1,0.1,0.3]),
                                         GM=20*units.Msun,
                                         softening_length=5.*units.kpc,
                                         ro=ro,vo=vo)
    pot_nounits= potential.MovingObjectPotential(\
        Orbit([1.1,0.1,1.1,0.1,0.1,0.3]),
        GM=(20*units.Msun*constants.G).to(units.kpc*units.km**2/units.s**2).value/ro/vo**2,
        softening_length=5./ro,ro=ro,vo=vo)
    # Check potential
    assert numpy.fabs(pot(4.,0.1,t=0.,use_physical=False)-pot_nounits(4.,0.1,t=0.,use_physical=False)) < 10.**-8., "PlummerPotential w/ parameters w/ units does not behave as expected"   
    # MovingObjectPotential w/ Orbit w/ units
    from galpy.orbit import Orbit
    pot= potential.MovingObjectPotential(\
        Orbit([1.1*ro*units.kpc,0.1*vo*units.km/units.s,1.1*vo*units.km/units.s,
               0.1*ro*units.kpc,0.1*vo*units.km/units.s,0.3*units.rad]),
                                         GM=20*units.Msun,
                                         softening_length=5.*units.kpc,
                                         ro=ro,vo=vo)
    pot_nounits= potential.MovingObjectPotential(\
        Orbit([1.1,0.1,1.1,0.1,0.1,0.3]),
        GM=(20*units.Msun*constants.G).to(units.kpc*units.km**2/units.s**2).value/ro/vo**2,
        softening_length=5./ro,ro=ro,vo=vo)
    # Check potential
    assert numpy.fabs(pot(4.,0.1,t=0.,use_physical=False)-pot_nounits(4.,0.1,t=0.,use_physical=False)) < 10.**-8., "PlummerPotential w/ parameters w/ units does not behave as expected"   
    # PlummerPotential
    pot= potential.PlummerPotential(amp=20*units.Msun,
                                    b=5.*units.kpc,ro=ro,vo=vo)
    # Check potential
    assert numpy.fabs(pot(4.,0.,use_physical=False)*vo**2.+(20.*units.Msun*constants.G).to(units.pc*units.km**2/units.s**2).value/numpy.sqrt(16.+(5./ro)**2.)/ro/1000.) < 10.**-8., "PlummerPotential w/ parameters w/ units does not behave as expected"   
    # PowerSphericalPotential
    pot= potential.PowerSphericalPotential(amp=10.**10.*units.Msun,
                                           r1=10.*units.kpc,
                                           alpha=2.,ro=ro,vo=vo)
    # density at r1
    assert numpy.fabs(pot.dens(10./ro,0.,use_physical=False)*bovy_conversion.dens_in_msolpc3(vo,ro)-10./ro**3./(10./ro)**3.) < 10.**-8., "PowerSphericalPotential w/ parameters w/ units does not behave as expected"
    # PowerSphericalPotentialwCutoff
    pot= potential.PowerSphericalPotentialwCutoff(amp=0.1*units.Msun/units.pc**3,
                                                  r1=10.*units.kpc,
                                                  alpha=2.,rc=12.*units.kpc,
                                                  ro=ro,vo=vo)
    # density at r1
    assert numpy.fabs(pot.dens(10./ro,0.,use_physical=False)*bovy_conversion.dens_in_msolpc3(vo,ro)-0.1*numpy.exp(-(10./12.)**2.)) < 10.**-8., "PowerSphericalPotentialwCutoff w/ parameters w/ units does not behave as expected"
    # PseudoIsothermalPotential
    pot= potential.PseudoIsothermalPotential(amp=10.**10.*units.Msun,
                                             a=20.*units.kpc,ro=ro,vo=vo)
    # density at a
    assert numpy.fabs(pot.dens(20./ro,0.,use_physical=False)*bovy_conversion.dens_in_msolpc3(vo,ro)-10./4./numpy.pi/(20./ro)**3./2./ro**3.) < 10.**-8., "PseudoIsothermalPotential w/ parameters w/ units does not behave as expected"
    # RazorThinExponentialDiskPotential
    pot= potential.RazorThinExponentialDiskPotential(amp=40.*units.Msun/units.pc**2,
                                                     hr=10.*units.kpc,
                                                     ro=ro,vo=vo)
    pot_nounits= potential.RazorThinExponentialDiskPotential(\
        amp=(40.*units.Msun/units.pc**2*constants.G).to(1/units.kpc*units.km**2/units.s**2).value*ro/vo**2,
        hr=10./ro,ro=ro,vo=vo)
    # Check potential
    assert numpy.fabs(pot(4.,0.,use_physical=False)-pot_nounits(4.,0.,use_physical=False)) < 10.**-8., "RazorThinExponentialDiskPotential w/ parameters w/ units does not behave as expected"   
    # SoftenedNeedleBarPotential
    pot= potential.SoftenedNeedleBarPotential(amp=4.*10.**10.*units.Msun,
                                              a=10.*units.kpc,
                                              b=2.*units.kpc,
                                              c=3.*units.kpc,
                                              pa=10.*units.deg,
                                              omegab=20.*units.km/units.s/units.kpc,
                                              ro=ro,vo=vo)
    pot_nounits= potential.SoftenedNeedleBarPotential(\
        amp=4.*10.**10.*units.Msun,
        a=10./ro,
        b=2./ro,
        c=3./ro,
        pa=10./180.*numpy.pi,
        omegab=20./bovy_conversion.freq_in_kmskpc(vo,ro),
        ro=ro,vo=vo)
    # Check potential
    assert numpy.fabs(pot(4.,0.,phi=1.,use_physical=False)-pot_nounits(4.,0.,phi=1.,use_physical=False)) < 10.**-8., "SoftenedNeedleBarPotential w/ amp w/ units does not behave as expected"   
    # FerrersPotential
    pot= potential.FerrersPotential(amp=4.*10.**10.*units.Msun,
                                    a=10.*units.kpc,
                                    b=2.,
                                    c=3.,
                                    pa=10.*units.deg,
                                    omegab=20.*units.km/units.s/units.kpc,
                                    ro=ro,vo=vo)
    pot_nounits= potential.FerrersPotential(\
        amp=4.*10.**10.*units.Msun,
        a=10./ro,
        b=2.,
        c=3.,
        pa=10./180.*numpy.pi,
        omegab=20./bovy_conversion.freq_in_kmskpc(vo,ro),
        ro=ro,vo=vo)
    # Check potential
    assert numpy.fabs(pot(4.,0.,phi=1.,use_physical=False)-pot_nounits(4.,0.,phi=1.,use_physical=False)) < 10.**-8., "FerrersPotential w/ amp w/ units does not behave as expected"   
    # DiskSCFPotential
    pot= potential.DiskSCFPotential(dens=lambda R,z: 1.,# doesn't matter
                                    Sigma=[{'type':'exp','h':1./3.,'amp':1.},
                                             {'type':'expwhole','h':1./3.,
                                              'amp':1.,'Rhole':0.5}],
                                    hz=[{'type':'exp','h':1./27.},
                                          {'type':'sech2','h':1./27.}],
                                    a=8.*units.kpc,N=2,L=2,ro=ro,vo=vo)
    pot_nounits= potential.DiskSCFPotential(dens=lambda R,z: 1.,# doesn't matter
                                    Sigma=[{'type':'exp','h':1./3.,'amp':1.},
                                             {'type':'expwhole','h':1./3.,
                                              'amp':1.,'Rhole':0.5}],
                                    hz=[{'type':'exp','h':1./27.},
                                          {'type':'sech2','h':1./27.}],
                                    a=8./ro,N=2,L=2,ro=ro,vo=vo)
    # Check potential
    assert numpy.fabs(pot(4.,0.,phi=1.,use_physical=False)-pot_nounits(4.,0.,phi=1.,use_physical=False)) < 10.**-8., "DiskSCFPotential w/ a w/ units does not behave as expected"
    # SpiralArmsPotential
    pot = potential.SpiralArmsPotential(amp=1, ro=ro, vo=vo,
                 N=2, alpha=13*units.deg, r_ref=0.8*units.kpc, phi_ref=90.*units.deg, Rs=8*units.kpc, H=0.1*units.kpc, omega=20.*units.km/units.s/units.kpc, Cs=[1])
    pot_nounits = potential.SpiralArmsPotential(amp=1, ro=ro, vo=vo,
                 N=2, alpha=13*numpy.pi/180., r_ref=0.8/ro, phi_ref=numpy.pi/2, Rs=8./ro, H=0.1/ro, omega=20./bovy_conversion.freq_in_kmskpc(vo,ro), Cs=[1])
    # Check potential
    assert numpy.fabs(pot(1.5, 0.3, phi=0.1, use_physical=False) - pot_nounits(1.5, 0.3, phi=0.1,
                                                                               use_physical=False)) < 10. ** -8., "SpiralArmsPotential w/ parameters w/ units does not behave as expected"
    # DehnenSmoothWrapperPotential
    dpn= potential.DehnenBarPotential(tform=-100.,tsteady=1.)
    pot= potential.DehnenSmoothWrapperPotential(pot=dpn,
                                                tform=-1.*units.Gyr,
                                                tsteady=3.*units.Gyr,
                                                ro=ro,vo=vo)
    pot_nounits= potential.DehnenSmoothWrapperPotential(pot=dpn,
                                                        tform=-1./bovy_conversion.time_in_Gyr(vo,ro),
                                                        tsteady=3./bovy_conversion.time_in_Gyr(vo,ro))
    # Check potential
    assert numpy.fabs(pot(1.5,0.3,phi=0.1,use_physical=False)-pot_nounits(1.5,0.3,phi=0.1,use_physical=False)) < 10.**-8., "DehnenSmoothWrapperPotential w/ parameters w/ units does not behave as expected"   
    # SolidBodyRotationWrapperPotential
    spn= potential.SpiralArmsPotential(omega=0.,phi_ref=0.)
    pot= potential.SolidBodyRotationWrapperPotential(pot=spn,\
                           omega=20.*units.km/units.s/units.kpc,
                           pa=30.*units.deg,ro=ro,vo=vo)
    pot_nounits= potential.SolidBodyRotationWrapperPotential(pot=spn,\
                           omega=20./bovy_conversion.freq_in_kmskpc(vo,ro),
                           pa=30./180.*numpy.pi)
    # Check potential
    assert numpy.fabs(pot(1.5,0.3,phi=0.1,use_physical=False)-pot_nounits(1.5,0.3,phi=0.1,use_physical=False)) < 10.**-8., "SolidBodyRotationWrapperPotential w/ parameters w/ units does not behave as expected"   
<<<<<<< HEAD
    # 
    pot= potential.ChandrasekharDynamicalFrictionForce(GMs=10.**9.*units.Msun,
                                                       rhm=1.2*units.kpc)
    pot_nounits= potential.ChandrasekharDynamicalFrictionForce(\
        GMs=10.**9./bovy_conversion.mass_in_msol(vo,ro),rhm=1.2/ro)
    # Check potential
    assert numpy.fabs(pot.Rforce(1.5,0.3,phi=0.1,v=[0.,1.,0.],use_physical=False)-pot_nounits.Rforce(1.5,0.3,phi=0.1,v=[0.,1.,0.],use_physical=False)) < 10.**-8., "ChandrasekharDynamicalFrictionForce w/ parameters w/ units does not behave as expected"   
=======
    # CorotatingRotationWrapperPotential
    spn= potential.SpiralArmsPotential(omega=0.,phi_ref=0.)
    pot= potential.CorotatingRotationWrapperPotential(pot=spn,\
                           vpo=200.*units.km/units.s,
                           to=1.*units.Gyr,
                           pa=30.*units.deg,ro=ro,vo=vo)
    pot_nounits= potential.CorotatingRotationWrapperPotential(pot=spn,\
                           vpo=200./vo,
                           to=1./bovy_conversion.time_in_Gyr(vo,ro),
                           pa=30./180.*numpy.pi)
    # Check potential
    assert numpy.fabs(pot(1.5,0.3,phi=0.1,use_physical=False)-pot_nounits(1.5,0.3,phi=0.1,use_physical=False)) < 10.**-8., "CorotatingRotationWrapperPotential w/ parameters w/ units does not behave as expected"   
    # GaussianAmplitudeWrapperPotential
    dpn= potential.DehnenBarPotential(tform=-100.,tsteady=1.)
    pot= potential.GaussianAmplitudeWrapperPotential(pot=dpn,
                                                to=-1.*units.Gyr,
                                                sigma=10.*units.Gyr,
                                                ro=ro,vo=vo)
    pot_nounits= potential.GaussianAmplitudeWrapperPotential(pot=dpn,
                                 to=-1./bovy_conversion.time_in_Gyr(vo,ro),
                                 sigma=10./bovy_conversion.time_in_Gyr(vo,ro))
    # Check potential
    assert numpy.fabs(pot(1.5,0.3,phi=0.1,use_physical=False)-pot_nounits(1.5,0.3,phi=0.1,use_physical=False)) < 10.**-8., "GaussianAmplitudeWrapperPotential w/ parameters w/ units does not behave as expected"   
>>>>>>> be846800
    return None

def test_potential_paramunits_2d():
    # Test that input units for potential parameters other than the amplitude
    # behave as expected
    from galpy import potential
    from galpy.util import bovy_conversion
    ro, vo= 11., 180.
    # CosmphiDiskPotential
    pot= potential.CosmphiDiskPotential(amp=1.,
                                        m=3,
                                        phib=20.*units.deg,
                                        phio=1290.*units.km**2/units.s**2,
                                        r1=8.*units.kpc,
                                        rb=7.*units.kpc,
                                        ro=ro,vo=vo)
    pot_nounits= potential.CosmphiDiskPotential(amp=1.,
                                                m=3,
                                                phib=20./180.*numpy.pi,
                                                phio=1290./vo**2.,
                                                r1=8./ro,
                                                rb=7./ro,
                                                ro=ro,vo=vo)
    # Check potential
    assert numpy.fabs(pot(1.5,phi=0.1,t=2./bovy_conversion.time_in_Gyr(vo,ro),use_physical=False)-pot_nounits(1.5,phi=0.1,t=2./bovy_conversion.time_in_Gyr(vo,ro),use_physical=False)) < 10.**-8., "CosmphiDiskPotential w/ parameters w/ units does not behave as expected"   
    # CosmphiDiskPotential, alternative setup
    pot= potential.CosmphiDiskPotential(amp=1.,
                                        m=3,
                                        cp=1000.*units.km**2/units.s**2.,
                                        sp=300.*units.km**2/units.s**2.,
                                        r1=8.*units.kpc,
                                        ro=ro,vo=vo)
    pot_nounits= potential.CosmphiDiskPotential(amp=1.,
                                                m=3,
                                                cp=1000./vo**2.,
                                                sp=300./vo**2.,
                                                r1=8./ro,
                                                ro=ro,vo=vo)
    # Check potential
    assert numpy.fabs(pot(1.5,phi=0.1,t=2./bovy_conversion.time_in_Gyr(vo,ro),use_physical=False)-pot_nounits(1.5,phi=0.1,t=2./bovy_conversion.time_in_Gyr(vo,ro),use_physical=False)) < 10.**-8., "CosmphiDiskPotential w/ parameters w/ units does not behave as expected"   
    # EllipticalDiskPotential
    pot= potential.EllipticalDiskPotential(amp=1.,
                                           tform=1.*units.Gyr,
                                           tsteady=3.*units.Gyr,
                                           phib=20.*units.deg,
                                           twophio=1290.*units.km**2/units.s**2,
                                           r1=8.*units.kpc,
                                           ro=ro,vo=vo)
    pot_nounits= potential.EllipticalDiskPotential(amp=1.,
                                                   tform=1./bovy_conversion.time_in_Gyr(vo,ro),
                                                   tsteady=3./bovy_conversion.time_in_Gyr(vo,ro),
                                                   phib=20./180.*numpy.pi,
                                                   twophio=1290./vo**2.,
                                                   r1=8./ro,
                                                   ro=ro,vo=vo)
    # Check potential
    assert numpy.fabs(pot(1.5,phi=0.1,t=2./bovy_conversion.time_in_Gyr(vo,ro),use_physical=False)-pot_nounits(1.5,phi=0.1,t=2./bovy_conversion.time_in_Gyr(vo,ro),use_physical=False)) < 10.**-8., "EllipticalDiskPotential w/ parameters w/ units does not behave as expected"   
    # EllipticalDiskPotential, alternative setup
    pot= potential.EllipticalDiskPotential(amp=1.,
                                           tform=1.*units.Gyr,
                                           tsteady=3.*units.Gyr,
                                           cp=1000.*units.km**2/units.s**2.,
                                           sp=300.*units.km**2/units.s**2.,
                                           r1=8.*units.kpc,
                                           ro=ro,vo=vo)
    pot_nounits= potential.EllipticalDiskPotential(amp=1.,
                                                   tform=1./bovy_conversion.time_in_Gyr(vo,ro),
                                                   tsteady=3./bovy_conversion.time_in_Gyr(vo,ro),
                                                   cp=1000./vo**2.,
                                                   sp=300./vo**2.,
                                                   r1=8./ro,
                                                   ro=ro,vo=vo)
    # Check potential
    assert numpy.fabs(pot(1.5,phi=0.1,t=2./bovy_conversion.time_in_Gyr(vo,ro),use_physical=False)-pot_nounits(1.5,phi=0.1,t=2./bovy_conversion.time_in_Gyr(vo,ro),use_physical=False)) < 10.**-8., "EllipticalDiskPotential w/ parameters w/ units does not behave as expected"   
    # LopsidedDiskPotential
    pot= potential.LopsidedDiskPotential(amp=1.,
                                         phib=20.*units.deg,
                                         phio=1290.*units.km**2/units.s**2,
                                         r1=8.*units.kpc,
                                         ro=ro,vo=vo)
    pot_nounits= potential.LopsidedDiskPotential(amp=1.,
                                                 phib=20./180.*numpy.pi,
                                                 phio=1290./vo**2.,
                                                 r1=8./ro,
                                                 ro=ro,vo=vo)
    # Check potential
    assert numpy.fabs(pot(1.5,phi=0.1,t=2./bovy_conversion.time_in_Gyr(vo,ro),use_physical=False)-pot_nounits(1.5,phi=0.1,t=2./bovy_conversion.time_in_Gyr(vo,ro),use_physical=False)) < 10.**-8., "LopsidedDiskPotential w/ parameters w/ units does not behave as expected"   
    # LopsidedDiskPotential, alternative setup
    pot= potential.LopsidedDiskPotential(amp=1.,
                                         cp=1000.*units.km**2/units.s**2.,
                                         sp=300.*units.km**2/units.s**2.,
                                         r1=8.*units.kpc,
                                         ro=ro,vo=vo)
    pot_nounits= potential.LopsidedDiskPotential(amp=1.,
                                                 cp=1000./vo**2.,
                                                 sp=300./vo**2.,
                                                 r1=8./ro,
                                                 ro=ro,vo=vo)
    # Check potential
    assert numpy.fabs(pot(1.5,phi=0.1,t=2./bovy_conversion.time_in_Gyr(vo,ro),use_physical=False)-pot_nounits(1.5,phi=0.1,t=2./bovy_conversion.time_in_Gyr(vo,ro),use_physical=False)) < 10.**-8., "LopsidedDiskPotential w/ parameters w/ units does not behave as expected"   
    # SteadyLogSpiralPotential
    pot= potential.SteadyLogSpiralPotential(amp=1.,
                                            m=4,
                                            omegas=50.*units.km/units.s/units.kpc,
                                            A=1700.*units.km**2/units.s**2,
                                            gamma=21.*units.deg,
                                            alpha=-9.,
                                            ro=ro,vo=vo)
    pot_nounits= potential.SteadyLogSpiralPotential(amp=1.,
                                                    m=4,
                                                    omegas=50.*ro/vo,
                                                    A=1700./vo**2.,
                                                    gamma=21./180.*numpy.pi,
                                                    alpha=-9.,
                                                    ro=ro,vo=vo)
    # Check potential
    assert numpy.fabs(pot(1.5,phi=0.1,t=2./bovy_conversion.time_in_Gyr(vo,ro),use_physical=False)-pot_nounits(1.5,phi=0.1,t=2./bovy_conversion.time_in_Gyr(vo,ro),use_physical=False)) < 10.**-8., "SteadyLogSpiralPotential w/ parameters w/ units does not behave as expected"   
    # SteadyLogSpiralPotential, alternative setup
    pot= potential.SteadyLogSpiralPotential(amp=1.,
                                            m=4,
                                            omegas=50.*units.km/units.s/units.kpc,
                                            A=1700.*units.km**2/units.s**2,
                                            gamma=21.*units.deg,
                                            p=10.*units.deg,
                                            ro=ro,vo=vo)
    pot_nounits= potential.SteadyLogSpiralPotential(amp=1.,
                                                    m=4,
                                                    omegas=50.*ro/vo,
                                                    A=1700./vo**2.,
                                                    gamma=21./180.*numpy.pi,
                                                    p=10./180.*numpy.pi,
                                                    ro=ro,vo=vo)
    # Check potential
    assert numpy.fabs(pot(1.5,phi=0.1,t=2./bovy_conversion.time_in_Gyr(vo,ro),use_physical=False)-pot_nounits(1.5,phi=0.1,t=2./bovy_conversion.time_in_Gyr(vo,ro),use_physical=False)) < 10.**-8., "SteadyLogSpiralPotential w/ parameters w/ units does not behave as expected"   
    # TransientLogSpiralPotential
    pot= potential.TransientLogSpiralPotential(amp=1.,
                                               m=4,
                                               omegas=50.*units.km/units.s/units.kpc,
                                               A=1700.*units.km**2/units.s**2,
                                               gamma=21.*units.deg,
                                               alpha=-9.,
                                               to=2.*units.Gyr,
                                               sigma=1.*units.Gyr,
                                               ro=ro,vo=vo)
    pot_nounits= potential.TransientLogSpiralPotential(amp=1.,
                                                       m=4,
                                                       omegas=50.*ro/vo,
                                                       A=1700./vo**2.,
                                                       gamma=21./180.*numpy.pi,
                                                       alpha=-9.,
                                                       to=2./bovy_conversion.time_in_Gyr(vo,ro),
                                                       sigma=1./bovy_conversion.time_in_Gyr(vo,ro),
                                                       ro=ro,vo=vo)
    # Check potential
    assert numpy.fabs(pot(1.5,phi=0.1,t=2./bovy_conversion.time_in_Gyr(vo,ro),use_physical=False)-pot_nounits(1.5,phi=0.1,t=2./bovy_conversion.time_in_Gyr(vo,ro),use_physical=False)) < 10.**-8., "TransientLogSpiralPotential w/ parameters w/ units does not behave as expected"   
    # TransientLogSpiralPotential, alternative setup
    pot= potential.TransientLogSpiralPotential(amp=1.,
                                               m=4,
                                               omegas=50.*units.km/units.s/units.kpc,
                                               A=1700.*units.km**2/units.s**2,
                                               gamma=21.*units.deg,
                                               p=10.*units.deg,
                                               to=2.*units.Gyr,
                                               sigma=1.*units.Gyr,
                                               ro=ro,vo=vo)
    pot_nounits= potential.TransientLogSpiralPotential(amp=1.,
                                                       m=4,
                                                       omegas=50.*ro/vo,
                                                       A=1700./vo**2.,
                                                       gamma=21./180.*numpy.pi,
                                                       p=10./180.*numpy.pi,
                                                       to=2./bovy_conversion.time_in_Gyr(vo,ro),
                                                       sigma=1./bovy_conversion.time_in_Gyr(vo,ro),
                                                       ro=ro,vo=vo)
    # Check potential
    assert numpy.fabs(pot(1.5,phi=0.1,t=2./bovy_conversion.time_in_Gyr(vo,ro),use_physical=False)-pot_nounits(1.5,phi=0.1,t=2./bovy_conversion.time_in_Gyr(vo,ro),use_physical=False)) < 10.**-8., "TransientLogSpiralPotential w/ parameters w/ units does not behave as expected"   
    return None

def test_potential_paramunits_1d():
    # Test that input units for potential parameters other than the amplitude
    # behave as expected
    from galpy import potential
    from galpy.util import bovy_conversion
    ro, vo= 10.5, 195.
    # KGPotential
    pot= potential.KGPotential(amp=1.,
                               K=40.*units.Msun/units.pc**2,
                               F=0.02*units.Msun/units.pc**3,
                               D=200*units.pc,ro=ro,vo=vo)
    pot_nounits= potential.KGPotential(amp=1.,
                                       K=40./bovy_conversion.surfdens_in_msolpc2(vo,ro)*2.*numpy.pi,
                                       F=0.02/bovy_conversion.dens_in_msolpc3(vo,ro)*4.*numpy.pi,
                                       D=0.2/ro,ro=ro,vo=vo)
    # Check potential
    assert numpy.fabs(pot(1.5,use_physical=False)-pot_nounits(1.5,use_physical=False)) < 10.**-8., "KGPotential w/ parameters w/ units does not behave as expected"   
    # KGPotential, alternative setup
    pot= potential.KGPotential(amp=1.,
                               K=40.*units.Msun/units.pc**2*constants.G,
                               F=0.02*units.Msun/units.pc**3*constants.G,
                               D=200*units.pc,ro=ro,vo=vo)
    pot_nounits= potential.KGPotential(amp=1.,
                                       K=40./bovy_conversion.surfdens_in_msolpc2(vo,ro),
                                       F=0.02/bovy_conversion.dens_in_msolpc3(vo,ro),
                                       D=0.2/ro,ro=ro,vo=vo)
    # Check potential
    assert numpy.fabs(pot(1.5,use_physical=False)-pot_nounits(1.5,use_physical=False)) < 10.**-8., "KGPotential w/ parameters w/ units does not behave as expected"   
    return None

def test_potential_paramunits_1d_wrongunits():
    # Test that input units for potential amplitudes behave as expected
    from galpy import potential
    ro, vo= 9., 210.
    # KGPotential
    with pytest.raises(units.UnitConversionError) as excinfo:
        potential.KGPotential(amp=1.,
                              K=40.*units.Msun/units.pc**3,
                              F=0.02*units.Msun/units.pc**3,
                              D=200*units.pc,ro=ro,vo=vo)
    with pytest.raises(units.UnitConversionError) as excinfo:
        potential.KGPotential(amp=1.,
                              K=40.*units.Msun/units.pc**2,
                              F=0.02*units.Msun/units.pc**2,
                              D=200*units.pc,ro=ro,vo=vo)
    return None

def test_potential_method_turnphysicalon():
    from galpy import potential
    # 3D
    pot= potential.BurkertPotential(ro=7.*units.kpc)
    pot.turn_physical_on()
    assert isinstance(pot(1.1,0.1),units.Quantity), 'Potential method does not return Quantity when turn_physical_on has been called'
    assert numpy.fabs(pot._ro-7.) < 10.**-10., 'Potential method does not work as expected'
    assert numpy.fabs(pot._vo-220.) < 10.**-10., 'Potential method turn_physical_on does not work as expected'
    pot.turn_physical_on(ro=6.,vo=210.)
    assert isinstance(pot(1.1,0.1),units.Quantity), 'Potential method does not return Quantity when turn_physical_on has been called'
    assert numpy.fabs(pot._ro-6.) < 10.**-10., 'Potential method does not work as expected'
    assert numpy.fabs(pot._vo-210.) < 10.**-10., 'Potential method turn_physical_on does not work as expected'
    pot.turn_physical_on(ro=6.*units.kpc,vo=210.*units.km/units.s)
    assert isinstance(pot(1.1,0.1),units.Quantity), 'Potential method does not return Quantity when turn_physical_on has been called'
    assert numpy.fabs(pot._ro-6.) < 10.**-10., 'Potential method does not work as expected'
    assert numpy.fabs(pot._vo-210.) < 10.**-10., 'Potential method turn_physical_on does not work as expected'
    # 2D
    pot= potential.EllipticalDiskPotential(ro=6.*units.kpc)
    pot.turn_physical_on(ro=6.,vo=210.)
    assert isinstance(pot(1.1,phi=0.1),units.Quantity), 'Potential method does not return Quantity when turn_physical_on has been called'
    assert numpy.fabs(pot._ro-6.) < 10.**-10., 'Potential method does not work as expected'
    assert numpy.fabs(pot._vo-210.) < 10.**-10., 'Potential method turn_physical_on does not work as expected'
    pot.turn_physical_on(ro=6.*units.kpc,vo=210.*units.km/units.s)
    assert isinstance(pot(1.1,phi=0.1),units.Quantity), 'Potential method does not return Quantity when turn_physical_on has been called'
    assert numpy.fabs(pot._ro-6.) < 10.**-10., 'Potential method does not work as expected'
    assert numpy.fabs(pot._vo-210.) < 10.**-10., 'Potential method turn_physical_on does not work as expected'
    # 1D
    pot= potential.KGPotential(ro=5.*units.kpc)
    pot.turn_physical_on(ro=9,vo=230)
    assert isinstance(pot(1.1),units.Quantity), 'Potential method does not return Quantity when turn_physical_on has been called'
    assert numpy.fabs(pot._ro-9.) < 10.**-10., 'Potential method turn_physical_on does not work as expected'
    assert numpy.fabs(pot._vo-230.) < 10.**-10., 'Potential method turn_physical_on does not work as expected'
    pot.turn_physical_on(ro=9*units.kpc,vo=230*units.km/units.s)
    assert isinstance(pot(1.1),units.Quantity), 'Potential method does not return Quantity when turn_physical_on has been called'
    assert numpy.fabs(pot._ro-9.) < 10.**-10., 'Potential method turn_physical_on does not work as expected'
    assert numpy.fabs(pot._vo-230.) < 10.**-10., 'Potential method turn_physical_on does not work as expected'
    return None

def test_potential_method_turnphysicaloff():
    from galpy import potential
    # 3D
    pot= potential.BurkertPotential(ro=7.*units.kpc)
    pot.turn_physical_off()
    assert isinstance(pot(1.1,0.1),float), 'Potential method does not return float when turn_physical_off has been called'
    # 2D
    pot= potential.EllipticalDiskPotential(ro=6.*units.kpc)
    pot.turn_physical_off()
    assert isinstance(pot(1.1,phi=0.1),float), 'Potential method does not return float when turn_physical_off has been called'
    # 1D
    pot= potential.KGPotential(ro=5.*units.kpc)
    pot.turn_physical_off()
    assert isinstance(pot(1.1),float), 'Potential method does not return float when turn_physical_off has been called'
    return None

def test_potential_function_turnphysicalon():
    from galpy import potential
    # 3D
    pot= potential.BurkertPotential(ro=7.*units.kpc)
    potential.turn_physical_on(pot)
    assert isinstance(potential.evaluatePotentials(pot,1.1,0.1),units.Quantity), 'Potential function does not return Quantity when function turn_physical_on has been called'
    assert numpy.fabs(pot._ro-7.) < 10.**-10., 'Potential method does not work as expected'
    pot= potential.BurkertPotential(ro=7.*units.kpc)
    potential.turn_physical_on([pot])
    assert isinstance(potential.evaluatePotentials([pot],1.1,0.1),units.Quantity), 'Potential function does not return Quantity when function turn_physical_on has been called'
    assert numpy.fabs(pot._ro-7.) < 10.**-10., 'Potential method does not work as expected'
    assert numpy.fabs(pot._vo-220.) < 10.**-10., 'Potential function turn_physical_on does not work as expected'
    # 2D
    pot= potential.EllipticalDiskPotential(ro=6.*units.kpc)
    potential.turn_physical_on(pot)
    assert isinstance(potential.evaluateplanarPotentials(pot,1.1,phi=0.1),units.Quantity), 'Potential function does not return Quantity when function turn_physical_on has been called'
    potential.turn_physical_on([pot],ro=9.,vo=230.)
    assert isinstance(potential.evaluateplanarPotentials([pot],1.1,phi=0.1),units.Quantity), 'Potential function does not return Quantity when function turn_physical_on has been called'
    assert numpy.fabs(pot._ro-9.) < 10.**-10., 'Potential method does not work as expected'
    assert numpy.fabs(pot._vo-230.) < 10.**-10., 'Potential function turn_physical_on does not work as expected'
    # 1D
    pot= potential.KGPotential(ro=5.*units.kpc)
    potential.turn_physical_on(pot)
    assert isinstance(potential.evaluatelinearPotentials(pot,1.1),units.Quantity), 'Potential function does not return Quantity when function turn_physical_on has been called'
    assert numpy.fabs(pot._ro-5.) < 10.**-10., 'Potential function turn_physical_on does not work as expected'
    assert numpy.fabs(pot._vo-220.) < 10.**-10., 'Potential function turn_physical_on does not work as expected'
    potential.turn_physical_on([pot],ro=6.*units.kpc,vo=250.*units.km/units.s)
    assert isinstance(potential.evaluatelinearPotentials([pot],1.1),units.Quantity), 'Potential function does not return Quantity when function turn_physical_on has been called'
    assert numpy.fabs(pot._ro-6.) < 10.**-10., 'Potential function turn_physical_on does not work as expected'
    assert numpy.fabs(pot._vo-250.) < 10.**-10., 'Potential function turn_physical_on does not work as expected'
    return None

def test_potential_function_turnphysicaloff():
    from galpy import potential
    # 3D
    pot= potential.BurkertPotential(ro=7.*units.kpc)
    potential.turn_physical_off(pot)
    assert isinstance(potential.evaluatePotentials(pot,1.1,0.1),float), 'Potential function does not return float when function turn_physical_off has been called'
    pot= potential.BurkertPotential(ro=7.*units.kpc)
    potential.turn_physical_off([pot])
    assert isinstance(potential.evaluatePotentials([pot],1.1,0.1),float), 'Potential function does not return float when function turn_physical_off has been called'
    # 2D
    pot= potential.EllipticalDiskPotential(ro=6.*units.kpc)
    potential.turn_physical_off(pot)
    assert isinstance(potential.evaluateplanarPotentials(pot,1.1,phi=0.1),float), 'Potential function does not return float when function turn_physical_off has been called'
    potential.turn_physical_off([pot])
    assert isinstance(potential.evaluateplanarPotentials([pot],1.1,phi=0.1),float), 'Potential function does not return float when function turn_physical_off has been called'
    # 1D
    pot= potential.KGPotential(ro=5.*units.kpc)
    potential.turn_physical_off(pot)
    assert isinstance(potential.evaluatelinearPotentials(pot,1.1),float), 'Potential function does not return float when function turn_physical_off has been called'
    potential.turn_physical_off([pot])
    assert isinstance(potential.evaluatelinearPotentials([pot],1.1),float), 'Potential function does not return float when function turn_physical_off has been called'
    return None

def test_potential_setup_roAsQuantity():
    from galpy import potential
    # 3D
    pot= potential.BurkertPotential(ro=7.*units.kpc)
    assert numpy.fabs(pot._ro-7.) < 10.**-10., 'ro in 3D potential setup as Quantity does not work as expected'
    # 2D
    pot= potential.EllipticalDiskPotential(ro=6.*units.kpc)
    assert numpy.fabs(pot._ro-6.) < 10.**-10., 'ro in 2D potential setup as Quantity does not work as expected'
    # 1D
    pot= potential.KGPotential(ro=5.*units.kpc)
    assert numpy.fabs(pot._ro-5.) < 10.**-10., 'ro in 1D potential setup as Quantity does not work as expected'
    return None

def test_potential_setup_roAsQuantity_oddunits():
    from galpy import potential
    # 3D
    pot= potential.BurkertPotential(ro=7.*units.lyr)
    assert numpy.fabs(pot._ro-7.*units.lyr.to(units.kpc)) < 10.**-10., 'ro in 3D potential setup as Quantity does not work as expected'
    # 2D
    pot= potential.EllipticalDiskPotential(ro=6.*units.lyr)
    assert numpy.fabs(pot._ro-6.*units.lyr.to(units.kpc)) < 10.**-10., 'ro in 2D potential setup as Quantity does not work as expected'
    # 1D
    pot= potential.KGPotential(ro=5.*units.lyr)
    assert numpy.fabs(pot._ro-5.*units.lyr.to(units.kpc)) < 10.**-10., 'ro in 1D potential setup as Quantity does not work as expected'
    return None

def test_potential_setup_voAsQuantity():
    from galpy import potential
    # 3D
    pot= potential.BurkertPotential(vo=210.*units.km/units.s)
    assert numpy.fabs(pot._vo-210.) < 10.**-10., 'vo in 3D potential setup as Quantity does not work as expected'
    # 2D
    pot= potential.EllipticalDiskPotential(vo=230.*units.km/units.s)
    assert numpy.fabs(pot._vo-230.) < 10.**-10., 'vo in 2D potential setup as Quantity does not work as expected'
    # 1D
    pot= potential.KGPotential(vo=250.*units.km/units.s)
    assert numpy.fabs(pot._vo-250.) < 10.**-10., 'vo in 1D potential setup as Quantity does not work as expected'
    return None

def test_potential_setup_voAsQuantity_oddunits():
    from galpy import potential
    # 3D
    pot= potential.BurkertPotential(vo=210.*units.pc/units.Myr)
    assert numpy.fabs(pot._vo-210.*(units.pc/units.Myr).to(units.km/units.s)) < 10.**-10., 'vo in 3D potential setup as Quantity does not work as expected'
    # 2D
    pot= potential.EllipticalDiskPotential(vo=230.*units.pc/units.Myr)
    assert numpy.fabs(pot._vo-230.*(units.pc/units.Myr).to(units.km/units.s)) < 10.**-10., 'vo in 2D potential setup as Quantity does not work as expected'
    # 1D
    pot= potential.KGPotential(vo=250.*units.pc/units.Myr)
    assert numpy.fabs(pot._vo-250.*(units.pc/units.Myr).to(units.km/units.s)) < 10.**-10., 'vo in 1D potential setup as Quantity does not work as expected'
    return None

def test_interpRZPotential_ro():
    # Test that ro is correctly propagated to interpRZPotential
    from galpy.potential import BurkertPotential, interpRZPotential
    ro= 9.
    # ro on, single pot
    bp= BurkertPotential(ro=ro)
    ip= interpRZPotential(bp)
    assert numpy.fabs(ip._ro-bp._ro) < 10.**-10., 'ro not correctly propagated to interpRZPotential'
    assert ip._roSet, 'roSet not correctly propagated to interpRZPotential'
    # ro on, list pot
    ip= interpRZPotential([bp])
    assert numpy.fabs(ip._ro-bp._ro) < 10.**-10., 'ro not correctly propagated to interpRZPotential'
    assert ip._roSet, 'roSet not correctly propagated to interpRZPotential'
    # ro off, single pot
    bp= BurkertPotential()
    ip= interpRZPotential(bp)
    assert numpy.fabs(ip._ro-bp._ro) < 10.**-10., 'ro not correctly propagated to interpRZPotential'
    assert not ip._roSet, 'roSet not correctly propagated to interpRZPotential'
    # ro off, list pot
    bp= BurkertPotential()
    ip= interpRZPotential([bp])
    assert numpy.fabs(ip._ro-bp._ro) < 10.**-10., 'ro not correctly propagated to interpRZPotential'
    assert not ip._roSet, 'roSet not correctly propagated to interpRZPotential'
    return None

def test_interpRZPotential_vo():
    # Test that vo is correctly propagated to interpRZPotential
    from galpy.potential import BurkertPotential, interpRZPotential
    vo= 200.
    # vo on, single pot
    bp= BurkertPotential(vo=vo)
    ip= interpRZPotential(bp)
    assert numpy.fabs(ip._vo-bp._vo) < 10.**-10., 'vo not correctly propagated to interpRZPotential'
    assert ip._voSet, 'voSet not correctly propagated to interpRZPotential'
    # vo on, list pot
    ip= interpRZPotential([bp])
    assert numpy.fabs(ip._vo-bp._vo) < 10.**-10., 'vo not correctly propagated to interpRZPotential'
    assert ip._voSet, 'voSet not correctly propagated to interpRZPotential'
    # vo off, single pot
    bp= BurkertPotential()
    ip= interpRZPotential(bp)
    assert numpy.fabs(ip._vo-bp._vo) < 10.**-10., 'vo not correctly propagated to interpRZPotential'
    assert not ip._voSet, 'voSet not correctly propagated to interpRZPotential'
    # vo off, list pot
    bp= BurkertPotential()
    ip= interpRZPotential([bp])
    assert numpy.fabs(ip._vo-bp._vo) < 10.**-10., 'vo not correctly propagated to interpRZPotential'
    assert not ip._voSet, 'voSet not correctly propagated to interpRZPotential'
    return None

def test_actionAngle_method_returntype():
    from galpy.actionAngle import actionAngleIsochrone, actionAngleSpherical, \
        actionAngleAdiabatic, actionAngleStaeckel, actionAngleIsochroneApprox
    from galpy.potential import PlummerPotential, MWPotential
    # actionAngleIsochrone
    aA= actionAngleIsochrone(b=0.8,ro=8.,vo=220.)
    for ii in range(3):
        assert isinstance(aA(1.1,0.1,1.1,0.1,0.2,0.)[ii],units.Quantity), 'actionAngleIsochrone method __call__ does not return Quantity when it should'
    for ii in range(6):
        assert isinstance(aA.actionsFreqs(1.1,0.1,1.1,0.1,0.2,0.)[ii],units.Quantity), 'actionAngleIsochrone method actionsFreqs does not return Quantity when it should'
    for ii in range(9):
        assert isinstance(aA.actionsFreqsAngles(1.1,0.1,1.1,0.1,0.2,0.)[ii],units.Quantity), 'actionAngleIsochrone method actionsFreqsAngles does not return Quantity when it should'
    for ii in range(3):
        assert isinstance(aA.EccZmaxRperiRap(1.1,0.1,1.1,0.1,0.2,0.)[ii],units.Quantity), 'actionAngleIsochrone method EccZmaxRperiRap does not return Quantity when it should'
    # actionAngleSpherical
    pot= PlummerPotential(normalize=1.,b=0.7)
    aA= actionAngleSpherical(pot=pot,ro=8.,vo=220.)
    for ii in range(3):
        assert isinstance(aA(1.1,0.1,1.1,0.1,0.2,0.)[ii],units.Quantity), 'actionAngleIsochrone method __call__ does not return Quantity when it should'
    for ii in range(6):
        assert isinstance(aA.actionsFreqs(1.1,0.1,1.1,0.1,0.2,0.)[ii],units.Quantity), 'actionAngleIsochrone method actionsFreqs does not return Quantity when it should'
    for ii in range(9):
        assert isinstance(aA.actionsFreqsAngles(1.1,0.1,1.1,0.1,0.2,0.)[ii],units.Quantity), 'actionAngleIsochrone method actionsFreqsAngles does not return Quantity when it should'
    for ii in range(3):
        assert isinstance(aA.EccZmaxRperiRap(1.1,0.1,1.1,0.1,0.2,0.)[ii],units.Quantity), 'actionAngleIsochrone method EccZmaxRperiRap does not return Quantity when it should'
    # actionAngleAdiabatic
    aA= actionAngleAdiabatic(pot=MWPotential,ro=8.,vo=220.)
    for ii in range(3):
        assert isinstance(aA(1.1,0.1,1.1,0.1,0.2,0.)[ii],units.Quantity), 'actionAngleIsochrone method __call__ does not return Quantity when it should'
    for ii in range(3):
        assert isinstance(aA.EccZmaxRperiRap(1.1,0.1,1.1,0.1,0.2,0.)[ii],units.Quantity), 'actionAngleIsochrone method EccZmaxRperiRap does not return Quantity when it should'
    # actionAngleStaeckel
    aA= actionAngleStaeckel(pot=MWPotential,delta=0.45,ro=8.,vo=220.)
    for ii in range(3):
        assert isinstance(aA(1.1,0.1,1.1,0.1,0.2,0.)[ii],units.Quantity), 'actionAngleIsochrone method __call__ does not return Quantity when it should'
    for ii in range(6):
        assert isinstance(aA.actionsFreqs(1.1,0.1,1.1,0.1,0.2,0.)[ii],units.Quantity), 'actionAngleIsochrone method actionsFreqs does not return Quantity when it should'
    for ii in range(9):
        assert isinstance(aA.actionsFreqsAngles(1.1,0.1,1.1,0.1,0.2,0.)[ii],units.Quantity), 'actionAngleIsochrone method actionsFreqsAngles does not return Quantity when it should'
    for ii in range(3):
        assert isinstance(aA.EccZmaxRperiRap(1.1,0.1,1.1,0.1,0.2,0.)[ii],units.Quantity), 'actionAngleIsochrone method EccZmaxRperiRap does not return Quantity when it should'
    # actionAngleIsochroneApprox
    aA= actionAngleIsochroneApprox(pot=MWPotential,b=0.8,ro=8.,vo=220.)
    for ii in range(3):
        assert isinstance(aA(1.1,0.1,1.1,0.1,0.2,0.)[ii],units.Quantity), 'actionAngleIsochrone method __call__ does not return Quantity when it should'
    for ii in range(6):
        assert isinstance(aA.actionsFreqs(1.1,0.1,1.1,0.1,0.2,0.)[ii],units.Quantity), 'actionAngleIsochrone method actionsFreqs does not return Quantity when it should'
    for ii in range(9):
        assert isinstance(aA.actionsFreqsAngles(1.1,0.1,1.1,0.1,0.2,0.)[ii],units.Quantity), 'actionAngleIsochrone method actionsFreqsAngles does not return Quantity when it should'
    return None

def test_actionAngle_method_returnunit():
    from galpy.actionAngle import actionAngleIsochrone, actionAngleSpherical, \
        actionAngleAdiabatic, actionAngleStaeckel, actionAngleIsochroneApprox
    from galpy.potential import PlummerPotential, MWPotential
    # actionAngleIsochrone
    aA= actionAngleIsochrone(b=0.8,ro=8.,vo=220.)
    for ii in range(3):
        try:
            aA(1.1,0.1,1.1,0.1,0.2,0.)[ii].to(units.kpc*units.km/units.s)
        except units.UnitConversionError:
            raise AssertionError('actionAngle function __call__ does not return Quantity with the right units')
    for ii in range(3):
        try:
            aA.actionsFreqs(1.1,0.1,1.1,0.1,0.2,0.)[ii].to(units.kpc*units.km/units.s)
        except units.UnitConversionError:
            raise AssertionError('actionAngle function actionsFreqs does not return Quantity with the right units')
    for ii in range(3,6):
        try:
            aA.actionsFreqs(1.1,0.1,1.1,0.1,0.2,0.)[ii].to(1/units.Gyr)
        except units.UnitConversionError:
            raise AssertionError('actionAngle function actionsFreqs does not return Quantity with the right units')
    for ii in range(3):
        try:
            aA.actionsFreqsAngles(1.1,0.1,1.1,0.1,0.2,0.)[ii].to(units.kpc*units.km/units.s)
        except units.UnitConversionError:
            raise AssertionError('actionAngle function actionsFreqsAngles does not return Quantity with the right units')
    for ii in range(3,6):
        try:
            aA.actionsFreqsAngles(1.1,0.1,1.1,0.1,0.2,0.)[ii].to(1/units.Gyr)
        except units.UnitConversionError:
            raise AssertionError('actionAngle function actionsFreqsAngles does not return Quantity with the right units')
    for ii in range(6,9):
        try:
            aA.actionsFreqsAngles(1.1,0.1,1.1,0.1,0.2,0.)[ii].to(units.rad)
        except units.UnitConversionError:
            raise AssertionError('actionAngle function actionsFreqsAngles does not return Quantity with the right units')
    try:
        aA.EccZmaxRperiRap(1.1,0.1,1.1,0.1,0.2,0.)[0].to(units.dimensionless_unscaled)
    except units.UnitConversionError:
        raise AssertionError('actionAngle function EccZmaxRperiRap does not return Quantity with the right units')
    for ii in range(1,4):
        try:
            aA.EccZmaxRperiRap(1.1,0.1,1.1,0.1,0.2,0.)[ii].to(units.kpc)
        except units.UnitConversionError:
            raise AssertionError('actionAngle function EccZmaxRperiRap does not return Quantity with the right units')
    # actionAngleSpherical
    pot= PlummerPotential(normalize=1.,b=0.7)
    aA= actionAngleSpherical(pot=pot,ro=8.,vo=220.)
    for ii in range(3):
        try:
            aA(1.1,0.1,1.1,0.1,0.2,0.)[ii].to(units.kpc*units.km/units.s)
        except units.UnitConversionError:
            raise AssertionError('actionAngle function __call__ does not return Quantity with the right units')
    for ii in range(3):
        try:
            aA.actionsFreqs(1.1,0.1,1.1,0.1,0.2,0.)[ii].to(units.kpc*units.km/units.s)
        except units.UnitConversionError:
            raise AssertionError('actionAngle function actionsFreqs does not return Quantity with the right units')
    for ii in range(3,6):
        try:
            aA.actionsFreqs(1.1,0.1,1.1,0.1,0.2,0.)[ii].to(1/units.Gyr)
        except units.UnitConversionError:
            raise AssertionError('actionAngle function actionsFreqs does not return Quantity with the right units')
    for ii in range(3):
        try:
            aA.actionsFreqsAngles(1.1,0.1,1.1,0.1,0.2,0.)[ii].to(units.kpc*units.km/units.s)
        except units.UnitConversionError:
            raise AssertionError('actionAngle function actionsFreqsAngles does not return Quantity with the right units')
    for ii in range(3,6):
        try:
            aA.actionsFreqsAngles(1.1,0.1,1.1,0.1,0.2,0.)[ii].to(1/units.Gyr)
        except units.UnitConversionError:
            raise AssertionError('actionAngle function actionsFreqsAngles does not return Quantity with the right units')
    for ii in range(6,9):
        try:
            aA.actionsFreqsAngles(1.1,0.1,1.1,0.1,0.2,0.)[ii].to(units.rad)
        except units.UnitConversionError:
            raise AssertionError('actionAngle function actionsFreqsAngles does not return Quantity with the right units')
    try:
        aA.EccZmaxRperiRap(1.1,0.1,1.1,0.1,0.2,0.)[0].to(units.dimensionless_unscaled)
    except units.UnitConversionError:
        raise AssertionError('actionAngle function EccZmaxRperiRap does not return Quantity with the right units')
    for ii in range(1,4):
        try:
            aA.EccZmaxRperiRap(1.1,0.1,1.1,0.1,0.2,0.)[ii].to(units.kpc)
        except units.UnitConversionError:
            raise AssertionError('actionAngle function EccZmaxRperiRap does not return Quantity with the right units')
    # actionAngleAdiabatic
    aA= actionAngleAdiabatic(pot=MWPotential,ro=8.,vo=220.)
    for ii in range(3):
        try:
            aA(1.1,0.1,1.1,0.1,0.2,0.)[ii].to(units.kpc*units.km/units.s)
        except units.UnitConversionError:
            raise AssertionError('actionAngle function __call__ does not return Quantity with the right units')
    try:
        aA.EccZmaxRperiRap(1.1,0.1,1.1,0.1,0.2,0.)[0].to(units.dimensionless_unscaled)
    except units.UnitConversionError:
        raise AssertionError('actionAngle function EccZmaxRperiRap does not return Quantity with the right units')
    for ii in range(1,4):
        try:
            aA.EccZmaxRperiRap(1.1,0.1,1.1,0.1,0.2,0.)[ii].to(units.kpc)
        except units.UnitConversionError:
            raise AssertionError('actionAngle function EccZmaxRperiRap does not return Quantity with the right units')
    # actionAngleStaeckel
    aA= actionAngleStaeckel(pot=MWPotential,delta=0.45,ro=8.,vo=220.)
    for ii in range(3):
        try:
            aA(1.1,0.1,1.1,0.1,0.2,0.)[ii].to(units.kpc*units.km/units.s)
        except units.UnitConversionError:
            raise AssertionError('actionAngle function __call__ does not return Quantity with the right units')
    for ii in range(3):
        try:
            aA.actionsFreqs(1.1,0.1,1.1,0.1,0.2,0.)[ii].to(units.kpc*units.km/units.s)
        except units.UnitConversionError:
            raise AssertionError('actionAngle function actionsFreqs does not return Quantity with the right units')
    for ii in range(3,6):
        try:
            aA.actionsFreqs(1.1,0.1,1.1,0.1,0.2,0.)[ii].to(1/units.Gyr)
        except units.UnitConversionError:
            raise AssertionError('actionAngle function actionsFreqs does not return Quantity with the right units')
    for ii in range(3):
        try:
            aA.actionsFreqsAngles(1.1,0.1,1.1,0.1,0.2,0.)[ii].to(units.kpc*units.km/units.s)
        except units.UnitConversionError:
            raise AssertionError('actionAngle function actionsFreqsAngles does not return Quantity with the right units')
    for ii in range(3,6):
        try:
            aA.actionsFreqsAngles(1.1,0.1,1.1,0.1,0.2,0.)[ii].to(1/units.Gyr)
        except units.UnitConversionError:
            raise AssertionError('actionAngle function actionsFreqsAngles does not return Quantity with the right units')
    for ii in range(6,9):
        try:
            aA.actionsFreqsAngles(1.1,0.1,1.1,0.1,0.2,0.)[ii].to(units.rad)
        except units.UnitConversionError:
            raise AssertionError('actionAngle function actionsFreqsAngles does not return Quantity with the right units')
    try:
        aA.EccZmaxRperiRap(1.1,0.1,1.1,0.1,0.2,0.)[0].to(units.dimensionless_unscaled)
    except units.UnitConversionError:
        raise AssertionError('actionAngle function EccZmaxRperiRap does not return Quantity with the right units')
    for ii in range(1,4):
        try:
            aA.EccZmaxRperiRap(1.1,0.1,1.1,0.1,0.2,0.)[ii].to(units.kpc)
        except units.UnitConversionError:
            raise AssertionError('actionAngle function EccZmaxRperiRap does not return Quantity with the right units')
    # actionAngleIsochroneApprox
    aA= actionAngleIsochroneApprox(pot=MWPotential,b=0.8,ro=8.,vo=220.)
    for ii in range(3):
        try:
            aA(1.1,0.1,1.1,0.1,0.2,0.)[ii].to(units.kpc*units.km/units.s)
        except units.UnitConversionError:
            raise AssertionError('actionAngle function __call__ does not return Quantity with the right units')
    for ii in range(3):
        try:
            aA.actionsFreqs(1.1,0.1,1.1,0.1,0.2,0.)[ii].to(units.kpc*units.km/units.s)
        except units.UnitConversionError:
            raise AssertionError('actionAngle function actionsFreqs does not return Quantity with the right units')
    for ii in range(3,6):
        try:
            aA.actionsFreqs(1.1,0.1,1.1,0.1,0.2,0.)[ii].to(1/units.Gyr)
        except units.UnitConversionError:
            raise AssertionError('actionAngle function actionsFreqs does not return Quantity with the right units')
    for ii in range(3):
        try:
            aA.actionsFreqsAngles(1.1,0.1,1.1,0.1,0.2,0.)[ii].to(units.kpc*units.km/units.s)
        except units.UnitConversionError:
            raise AssertionError('actionAngle function actionsFreqsAngles does not return Quantity with the right units')
    for ii in range(3,6):
        try:
            aA.actionsFreqsAngles(1.1,0.1,1.1,0.1,0.2,0.)[ii].to(1/units.Gyr)
        except units.UnitConversionError:
            raise AssertionError('actionAngle function actionsFreqsAngles does not return Quantity with the right units')
    for ii in range(6,9):
        try:
            aA.actionsFreqsAngles(1.1,0.1,1.1,0.1,0.2,0.)[ii].to(units.rad)
        except units.UnitConversionError:
            raise AssertionError('actionAngle function actionsFreqsAngles does not return Quantity with the right units')
    return None

def test_actionAngle_method_value():
    from galpy.actionAngle import actionAngleIsochrone, actionAngleSpherical, \
        actionAngleAdiabatic, actionAngleStaeckel, actionAngleIsochroneApprox
    from galpy.potential import PlummerPotential, MWPotential
    from galpy.util import bovy_conversion
    ro,vo= 9.,230.
    # actionAngleIsochrone
    aA= actionAngleIsochrone(b=0.8,ro=ro,vo=vo)
    aAnu= actionAngleIsochrone(b=0.8)
    for ii in range(3):
        assert numpy.fabs(aA(1.1,0.1,1.1,0.1,0.2,0.)[ii].to(units.kpc*units.km/units.s).value-aAnu(1.1,0.1,1.1,0.1,0.2,0.)[ii]*ro*vo) < 10.**-8., 'actionAngle function __call__ does not return Quantity with the right value'
    for ii in range(3):
        assert numpy.fabs(aA.actionsFreqs(1.1,0.1,1.1,0.1,0.2,0.)[ii].to(units.kpc*units.km/units.s).value-aAnu.actionsFreqs(1.1,0.1,1.1,0.1,0.2,0.)[ii]*ro*vo) < 10.**-8., 'actionAngle function actionsFreqs does not return Quantity with the right value'
    for ii in range(3,6):
        assert numpy.fabs(aA.actionsFreqs(1.1,0.1,1.1,0.1,0.2,0.)[ii].to(1/units.Gyr).value-aAnu.actionsFreqs(1.1,0.1,1.1,0.1,0.2,0.)[ii]*bovy_conversion.freq_in_Gyr(vo,ro)) < 10.**-8., 'actionAngle function actionsFreqs does not return Quantity with the right value'
    for ii in range(3):
        assert numpy.fabs(aA.actionsFreqsAngles(1.1,0.1,1.1,0.1,0.2,0.)[ii].to(units.kpc*units.km/units.s).value-aAnu.actionsFreqsAngles(1.1,0.1,1.1,0.1,0.2,0.)[ii]*ro*vo) < 10.**-8., 'actionAngle function actionsFreqsAngles does not return Quantity with the right value'
    for ii in range(3,6):
        assert numpy.fabs(aA.actionsFreqsAngles(1.1,0.1,1.1,0.1,0.2,0.)[ii].to(1/units.Gyr).value-aAnu.actionsFreqsAngles(1.1,0.1,1.1,0.1,0.2,0.)[ii]*bovy_conversion.freq_in_Gyr(vo,ro)) < 10.**-8., 'actionAngle function actionsFreqsAngles does not return Quantity with the right value'
    for ii in range(6,9):
        assert numpy.fabs(aA.actionsFreqsAngles(1.1,0.1,1.1,0.1,0.2,0.)[ii].to(units.rad).value-aAnu.actionsFreqsAngles(1.1,0.1,1.1,0.1,0.2,0.)[ii]) < 10.**-8., 'actionAngle function actionsFreqsAngles does not return Quantity with the right value'
    assert numpy.fabs(aA.EccZmaxRperiRap(1.1,0.1,1.1,0.1,0.2,0.)[0].to(units.dimensionless_unscaled).value-aAnu.EccZmaxRperiRap(1.1,0.1,1.1,0.1,0.2,0.)[0]) < 10.**-8., 'actionAngle function EccZmaxRperiRap does not return Quantity with the right value'
    for ii in range(1,4):
        assert numpy.fabs(aA.EccZmaxRperiRap(1.1,0.1,1.1,0.1,0.2,0.)[ii].to(units.kpc).value-aAnu.EccZmaxRperiRap(1.1,0.1,1.1,0.1,0.2,0.)[ii]*ro) < 10.**-8., 'actionAngle function EccZmaxRperiRap does not return Quantity with the right value'
    # actionAngleSpherical
    pot= PlummerPotential(normalize=1.,b=0.7)
    aA= actionAngleSpherical(pot=pot,ro=ro,vo=vo)
    aAnu= actionAngleSpherical(pot=pot)
    for ii in range(3):
        assert numpy.fabs(aA(1.1,0.1,1.1,0.1,0.2,0.,ro=9.*units.kpc)[ii].to(units.kpc*units.km/units.s).value-aAnu(1.1,0.1,1.1,0.1,0.2,0.)[ii]*9.*vo) < 10.**-8., 'actionAngle function __call__ does not return Quantity with the right value'
    for ii in range(3):
        assert numpy.fabs(aA.actionsFreqs(1.1,0.1,1.1,0.1,0.2,0.,vo=230.*units.km/units.s)[ii].to(units.kpc*units.km/units.s).value-aAnu.actionsFreqs(1.1,0.1,1.1,0.1,0.2,0.)[ii]*ro*230.) < 10.**-8., 'actionAngle function actionsFreqs does not return Quantity with the right value'
    for ii in range(3,6):
        assert numpy.fabs(aA.actionsFreqs(1.1,0.1,1.1,0.1,0.2,0.)[ii].to(1/units.Gyr).value-aAnu.actionsFreqs(1.1,0.1,1.1,0.1,0.2,0.)[ii]*bovy_conversion.freq_in_Gyr(vo,ro)) < 10.**-8., 'actionAngle function actionsFreqs does not return Quantity with the right value'
    for ii in range(3):
        assert numpy.fabs(aA.actionsFreqsAngles(1.1,0.1,1.1,0.1,0.2,0.)[ii].to(units.kpc*units.km/units.s).value-aAnu.actionsFreqsAngles(1.1,0.1,1.1,0.1,0.2,0.)[ii]*ro*vo) < 10.**-8., 'actionAngle function actionsFreqsAngles does not return Quantity with the right value'
    for ii in range(3,6):
        assert numpy.fabs(aA.actionsFreqsAngles(1.1,0.1,1.1,0.1,0.2,0.)[ii].to(1/units.Gyr).value-aAnu.actionsFreqsAngles(1.1,0.1,1.1,0.1,0.2,0.)[ii]*bovy_conversion.freq_in_Gyr(vo,ro)) < 10.**-8., 'actionAngle function actionsFreqsAngles does not return Quantity with the right value'
    for ii in range(6,9):
        assert numpy.fabs(aA.actionsFreqsAngles(1.1,0.1,1.1,0.1,0.2,0.)[ii].to(units.rad).value-aAnu.actionsFreqsAngles(1.1,0.1,1.1,0.1,0.2,0.)[ii]) < 10.**-8., 'actionAngle function actionsFreqsAngles does not return Quantity with the right value'
    assert numpy.fabs(aA.EccZmaxRperiRap(1.1,0.1,1.1,0.1,0.2,0.)[0].to(units.dimensionless_unscaled).value-aAnu.EccZmaxRperiRap(1.1,0.1,1.1,0.1,0.2,0.)[0]) < 10.**-8., 'actionAngle function EccZmaxRperiRap does not return Quantity with the right value'
    for ii in range(1,4):
        assert numpy.fabs(aA.EccZmaxRperiRap(1.1,0.1,1.1,0.1,0.2,0.)[ii].to(units.kpc).value-aAnu.EccZmaxRperiRap(1.1,0.1,1.1,0.1,0.2,0.)[ii]*ro) < 10.**-8., 'actionAngle function EccZmaxRperiRap does not return Quantity with the right value'
    # actionAngleAdiabatic
    aA= actionAngleAdiabatic(pot=MWPotential,ro=ro,vo=vo)
    aAnu= actionAngleAdiabatic(pot=MWPotential)
    for ii in range(3):
        assert numpy.fabs(aA(1.1,0.1,1.1,0.1,0.2,0.)[ii].to(units.kpc*units.km/units.s).value-aAnu(1.1,0.1,1.1,0.1,0.2,0.)[ii]*ro*vo) < 10.**-8., 'actionAngle function __call__ does not return Quantity with the right value'
    assert numpy.fabs(aA.EccZmaxRperiRap(1.1,0.1,1.1,0.1,0.2,0.)[0].to(units.dimensionless_unscaled).value-aAnu.EccZmaxRperiRap(1.1,0.1,1.1,0.1,0.2,0.)[0]) < 10.**-8., 'actionAngle function EccZmaxRperiRap does not return Quantity with the right value'
    for ii in range(1,4):
        assert numpy.fabs(aA.EccZmaxRperiRap(1.1,0.1,1.1,0.1,0.2,0.)[ii].to(units.kpc).value-aAnu.EccZmaxRperiRap(1.1,0.1,1.1,0.1,0.2,0.)[ii]*ro) < 10.**-8., 'actionAngle function EccZmaxRperiRap does not return Quantity with the right value'
    # actionAngleStaeckel
    aA= actionAngleStaeckel(pot=MWPotential,delta=0.45,ro=ro,vo=vo)
    aAnu= actionAngleStaeckel(pot=MWPotential,delta=0.45)
    for ii in range(3):
        assert numpy.fabs(aA(1.1,0.1,1.1,0.1,0.2,0.)[ii].to(units.kpc*units.km/units.s).value-aAnu(1.1,0.1,1.1,0.1,0.2,0.)[ii]*ro*vo) < 10.**-8., 'actionAngle function __call__ does not return Quantity with the right value'
    for ii in range(3):
        assert numpy.fabs(aA.actionsFreqs(1.1,0.1,1.1,0.1,0.2,0.)[ii].to(units.kpc*units.km/units.s).value-aAnu.actionsFreqs(1.1,0.1,1.1,0.1,0.2,0.)[ii]*ro*vo) < 10.**-8., 'actionAngle function actionsFreqs does not return Quantity with the right value'
    for ii in range(3,6):
        assert numpy.fabs(aA.actionsFreqs(1.1,0.1,1.1,0.1,0.2,0.)[ii].to(1/units.Gyr).value-aAnu.actionsFreqs(1.1,0.1,1.1,0.1,0.2,0.)[ii]*bovy_conversion.freq_in_Gyr(vo,ro)) < 10.**-8., 'actionAngle function actionsFreqs does not return Quantity with the right value'
    for ii in range(3):
        assert numpy.fabs(aA.actionsFreqsAngles(1.1,0.1,1.1,0.1,0.2,0.)[ii].to(units.kpc*units.km/units.s).value-aAnu.actionsFreqsAngles(1.1,0.1,1.1,0.1,0.2,0.)[ii]*ro*vo) < 10.**-8., 'actionAngle function actionsFreqsAngles does not return Quantity with the right value'
    for ii in range(3,6):
        assert numpy.fabs(aA.actionsFreqsAngles(1.1,0.1,1.1,0.1,0.2,0.)[ii].to(1/units.Gyr).value-aAnu.actionsFreqsAngles(1.1,0.1,1.1,0.1,0.2,0.)[ii]*bovy_conversion.freq_in_Gyr(vo,ro)) < 10.**-8., 'actionAngle function actionsFreqsAngles does not return Quantity with the right value'
    for ii in range(6,9):
        assert numpy.fabs(aA.actionsFreqsAngles(1.1,0.1,1.1,0.1,0.2,0.)[ii].to(units.rad).value-aAnu.actionsFreqsAngles(1.1,0.1,1.1,0.1,0.2,0.)[ii]) < 10.**-8., 'actionAngle function actionsFreqsAngles does not return Quantity with the right value'
    assert numpy.fabs(aA.EccZmaxRperiRap(1.1,0.1,1.1,0.1,0.2,0.)[0].to(units.dimensionless_unscaled).value-aAnu.EccZmaxRperiRap(1.1,0.1,1.1,0.1,0.2,0.)[0]) < 10.**-8., 'actionAngle function EccZmaxRperiRap does not return Quantity with the right value'
    for ii in range(1,4):
        assert numpy.fabs(aA.EccZmaxRperiRap(1.1,0.1,1.1,0.1,0.2,0.)[ii].to(units.kpc).value-aAnu.EccZmaxRperiRap(1.1,0.1,1.1,0.1,0.2,0.)[ii]*ro) < 10.**-8., 'actionAngle function EccZmaxRperiRap does not return Quantity with the right value'
    # actionAngleIsochroneApprox
    aA= actionAngleIsochroneApprox(pot=MWPotential,b=0.8,ro=ro,vo=vo)
    aAnu= actionAngleIsochroneApprox(pot=MWPotential,b=0.8)
    for ii in range(3):
        assert numpy.fabs(aA(1.1,0.1,1.1,0.1,0.2,0.)[ii].to(units.kpc*units.km/units.s).value-aAnu(1.1,0.1,1.1,0.1,0.2,0.)[ii]*ro*vo) < 10.**-8., 'actionAngle function __call__ does not return Quantity with the right value'
    for ii in range(3):
        assert numpy.fabs(aA.actionsFreqs(1.1,0.1,1.1,0.1,0.2,0.)[ii].to(units.kpc*units.km/units.s).value-aAnu.actionsFreqs(1.1,0.1,1.1,0.1,0.2,0.)[ii]*ro*vo) < 10.**-8., 'actionAngle function actionsFreqs does not return Quantity with the right value'
    for ii in range(3,6):
        assert numpy.fabs(aA.actionsFreqs(1.1,0.1,1.1,0.1,0.2,0.)[ii].to(1/units.Gyr).value-aAnu.actionsFreqs(1.1,0.1,1.1,0.1,0.2,0.)[ii]*bovy_conversion.freq_in_Gyr(vo,ro)) < 10.**-8., 'actionAngle function actionsFreqs does not return Quantity with the right value'
    for ii in range(3):
        assert numpy.fabs(aA.actionsFreqsAngles(1.1,0.1,1.1,0.1,0.2,0.)[ii].to(units.kpc*units.km/units.s).value-aAnu.actionsFreqsAngles(1.1,0.1,1.1,0.1,0.2,0.)[ii]*ro*vo) < 10.**-8., 'actionAngle function actionsFreqsAngles does not return Quantity with the right value'
    for ii in range(3,6):
        assert numpy.fabs(aA.actionsFreqsAngles(1.1,0.1,1.1,0.1,0.2,0.)[ii].to(1/units.Gyr).value-aAnu.actionsFreqsAngles(1.1,0.1,1.1,0.1,0.2,0.)[ii]*bovy_conversion.freq_in_Gyr(vo,ro)) < 10.**-8., 'actionAngle function actionsFreqsAngles does not return Quantity with the right value'
    for ii in range(6,9):
        assert numpy.fabs(aA.actionsFreqsAngles(1.1,0.1,1.1,0.1,0.2,0.)[ii].to(units.rad).value-aAnu.actionsFreqsAngles(1.1,0.1,1.1,0.1,0.2,0.)[ii]) < 10.**-8., 'actionAngle function actionsFreqsAngles does not return Quantity with the right value'
    return None

def test_actionAngle_setup_roAsQuantity():
    from galpy.actionAngle import actionAngleIsochrone, actionAngleSpherical, \
        actionAngleAdiabatic, actionAngleStaeckel, actionAngleIsochroneApprox
    from galpy.potential import PlummerPotential, MWPotential
    # actionAngleIsochrone
    aA= actionAngleIsochrone(b=0.8,ro=7.*units.kpc)
    assert numpy.fabs(aA._ro-7.) < 10.**-10., 'ro in actionAngle setup as Quantity does not work as expected'
    # actionAngleSpherical
    pot= PlummerPotential(normalize=1.,b=0.7)
    aA= actionAngleSpherical(pot=pot,ro=7.*units.kpc)
    assert numpy.fabs(aA._ro-7.) < 10.**-10., 'ro in actionAngle setup as Quantity does not work as expected'
    # actionAngleAdiabatic
    aA= actionAngleAdiabatic(pot=MWPotential,ro=9.*units.kpc)
    assert numpy.fabs(aA._ro-9.) < 10.**-10., 'ro in actionAngle setup as Quantity does not work as expected'
    # actionAngleStaeckel
    aA= actionAngleStaeckel(pot=MWPotential,delta=0.45,ro=7.*units.kpc)
    assert numpy.fabs(aA._ro-7.) < 10.**-10., 'ro in actionAngle setup as Quantity does not work as expected'
    # actionAngleIsochroneApprox
    aA= actionAngleIsochroneApprox(pot=MWPotential,b=0.8,ro=7.*units.kpc)
    assert numpy.fabs(aA._ro-7.) < 10.**-10., 'ro in actionAngle setup as Quantity does not work as expected'
    return None

def test_actionAngle_setup_roAsQuantity_oddunits():
    from galpy.actionAngle import actionAngleIsochrone, actionAngleSpherical, \
        actionAngleAdiabatic, actionAngleStaeckel, actionAngleIsochroneApprox
    from galpy.potential import PlummerPotential, MWPotential
    # actionAngleIsochrone
    aA= actionAngleIsochrone(b=0.8,ro=7.*units.lyr)
    assert numpy.fabs(aA._ro-7.*units.lyr.to(units.kpc)) < 10.**-10., 'ro in actionAngle setup as Quantity does not work as expected'
    # actionAngleSpherical
    pot= PlummerPotential(normalize=1.,b=0.7)
    aA= actionAngleSpherical(pot=pot,ro=7.*units.lyr)
    assert numpy.fabs(aA._ro-7.*units.lyr.to(units.kpc)) < 10.**-10., 'ro in actionAngle setup as Quantity does not work as expected'
    # actionAngleAdiabatic
    aA= actionAngleAdiabatic(pot=MWPotential,ro=7.*units.lyr)
    assert numpy.fabs(aA._ro-7.*units.lyr.to(units.kpc)) < 10.**-10., 'ro in actionAngle setup as Quantity does not work as expected'
    # actionAngleStaeckel
    aA= actionAngleStaeckel(pot=MWPotential,delta=0.45,ro=7.*units.lyr)
    assert numpy.fabs(aA._ro-7.*units.lyr.to(units.kpc)) < 10.**-10., 'ro in actionAngle setup as Quantity does not work as expected'
    # actionAngleIsochroneApprox
    aA= actionAngleIsochroneApprox(pot=MWPotential,b=0.8,ro=7.*units.lyr)
    assert numpy.fabs(aA._ro-7.*units.lyr.to(units.kpc)) < 10.**-10., 'ro in actionAngle setup as Quantity does not work as expected'
    return None

def test_actionAngle_setup_voAsQuantity():
    from galpy.actionAngle import actionAngleIsochrone, actionAngleSpherical, \
        actionAngleAdiabatic, actionAngleStaeckel, actionAngleIsochroneApprox
    from galpy.potential import PlummerPotential, MWPotential
    # actionAngleIsochrone
    aA= actionAngleIsochrone(b=0.8,vo=230.*units.km/units.s)
    assert numpy.fabs(aA._vo-230.) < 10.**-10., 'ro in actionAngle setup as Quantity does not work as expected'
    # actionAngleSpherical
    pot= PlummerPotential(normalize=1.,b=0.7)
    aA= actionAngleSpherical(pot=pot,vo=230.*units.km/units.s)
    assert numpy.fabs(aA._vo-230.) < 10.**-10., 'ro in actionAngle setup as Quantity does not work as expected'
    # actionAngleAdiabatic
    aA= actionAngleAdiabatic(pot=MWPotential,ro=9.*units.kpc)
    assert numpy.fabs(aA._ro-9.) < 10.**-10., 'ro in actionAngle setup as Quantity does not work as expected'
    # actionAngleStaeckel
    aA= actionAngleStaeckel(pot=MWPotential,delta=0.45,vo=230.*units.km/units.s)
    assert numpy.fabs(aA._vo-230.) < 10.**-10., 'ro in actionAngle setup as Quantity does not work as expected'
    # actionAngleIsochroneApprox
    aA= actionAngleIsochroneApprox(pot=MWPotential,b=0.8,vo=230.*units.km/units.s)
    assert numpy.fabs(aA._vo-230.) < 10.**-10., 'ro in actionAngle setup as Quantity does not work as expected'
    return None

def test_actionAngle_setup_voAsQuantity_oddunits():
    from galpy.actionAngle import actionAngleIsochrone, actionAngleSpherical, \
        actionAngleAdiabatic, actionAngleStaeckel, actionAngleIsochroneApprox
    from galpy.potential import PlummerPotential, MWPotential
    # actionAngleIsochrone
    aA= actionAngleIsochrone(b=0.8,vo=230.*units.pc/units.Myr)
    assert numpy.fabs(aA._vo-230.*(units.pc/units.Myr).to(units.km/units.s)) < 10.**-10., 'ro in actionAngle setup as Quantity does not work as expected'
    # actionAngleSpherical
    pot= PlummerPotential(normalize=1.,b=0.7)
    aA= actionAngleSpherical(pot=pot,vo=230.*units.pc/units.Myr)
    assert numpy.fabs(aA._vo-230.*(units.pc/units.Myr).to(units.km/units.s)) < 10.**-10., 'ro in actionAngle setup as Quantity does not work as expected'
    # actionAngleAdiabatic
    aA= actionAngleAdiabatic(pot=MWPotential,ro=9.*units.kpc)
    assert numpy.fabs(aA._ro-9.) < 10.**-10., 'ro in actionAngle setup as Quantity does not work as expected'
    # actionAngleStaeckel
    aA= actionAngleStaeckel(pot=MWPotential,delta=0.45,vo=230.*units.pc/units.Myr)
    assert numpy.fabs(aA._vo-230.*(units.pc/units.Myr).to(units.km/units.s)) < 10.**-10., 'ro in actionAngle setup as Quantity does not work as expected'
    # actionAngleIsochroneApprox
    aA= actionAngleIsochroneApprox(pot=MWPotential,b=0.8,vo=230.*units.pc/units.Myr)
    assert numpy.fabs(aA._vo-230.*(units.pc/units.Myr).to(units.km/units.s)) < 10.**-10., 'ro in actionAngle setup as Quantity does not work as expected'
    return None

def test_actionAngle_method_turnphysicalon():
    from galpy.actionAngle import actionAngleIsochrone
    aA= actionAngleIsochrone(b=0.8,ro=7.*units.kpc,
                             vo=230.*units.km/units.s)
    aA.turn_physical_on()
    assert isinstance(aA(1.1,0.1,1.1,0.1,0.2,0.)[0],units.Quantity), 'actionAngle method does not return Quantity when turn_physical_on has been called'
    assert isinstance(aA.actionsFreqs(1.1,0.1,1.1,0.1,0.2,0.)[0],units.Quantity), 'actionAngle method does not return Quantity when turn_physical_on has been called'
    assert isinstance(aA.actionsFreqsAngles(1.1,0.1,1.1,0.1,0.2,0.)[0],units.Quantity), 'actionAngle method does not return Quantity when turn_physical_on has been called'
    assert numpy.fabs(aA._ro-7.) < 10.**-10., 'actionAngle method does not work as expected'
    assert numpy.fabs(aA._vo-230.) < 10.**-10., 'actionAngle method turn_physical_on does not work as expected'
    aA.turn_physical_on(ro=8.)
    assert isinstance(aA(1.1,0.1,1.1,0.1,0.2,0.)[0],units.Quantity), 'actionAngle method does not return Quantity when turn_physical_on has been called'
    assert numpy.fabs(aA._ro-8.) < 10.**-10., 'actionAngle method does not work as expected'
    assert numpy.fabs(aA._vo-230.) < 10.**-10., 'actionAngle method turn_physical_on does not work as expected'
    aA.turn_physical_on(vo=210.)
    assert isinstance(aA(1.1,0.1,1.1,0.1,0.2,0.)[0],units.Quantity), 'actionAngle method does not return Quantity when turn_physical_on has been called'
    assert numpy.fabs(aA._ro-8.) < 10.**-10., 'actionAngle method does not work as expected'
    assert numpy.fabs(aA._vo-210.) < 10.**-10., 'actionAngle method turn_physical_on does not work as expected'
    aA.turn_physical_on(ro=9.*units.kpc)
    assert isinstance(aA(1.1,0.1,1.1,0.1,0.2,0.)[0],units.Quantity), 'actionAngle method does not return Quantity when turn_physical_on has been called'
    assert numpy.fabs(aA._ro-9.) < 10.**-10., 'actionAngle method does not work as expected'
    assert numpy.fabs(aA._vo-210.) < 10.**-10., 'actionAngle method turn_physical_on does not work as expected'
    aA.turn_physical_on(vo=200.*units.km/units.s)
    assert isinstance(aA(1.1,0.1,1.1,0.1,0.2,0.)[0],units.Quantity), 'actionAngle method does not return Quantity when turn_physical_on has been called'
    assert numpy.fabs(aA._ro-9.) < 10.**-10., 'actionAngle method does not work as expected'
    assert numpy.fabs(aA._vo-200.) < 10.**-10., 'actionAngle method turn_physical_on does not work as expected'
    return None

def test_actionAngle_method_turnphysicaloff():
    from galpy.actionAngle import actionAngleIsochrone
    aA= actionAngleIsochrone(b=0.8,ro=7.*units.kpc,
                             vo=230.*units.km/units.s)
    aA.turn_physical_off()
    assert isinstance(aA(1.1,0.1,1.1,0.1,0.2,0.)[0][0],float), 'actionAngle method does not return float when turn_physical_off has been called'
    assert isinstance(aA.actionsFreqs(1.1,0.1,1.1,0.1,0.2,0.)[0][0],float), 'actionAngle method does not return float when turn_physical_off has been called'
    assert isinstance(aA.actionsFreqsAngles(1.1,0.1,1.1,0.1,0.2,0.)[0][0],float), 'actionAngle method does not return float when turn_physical_off has been called'
    return None

def test_actionAngleStaeckel_setup_delta_units():
    from galpy.actionAngle import actionAngleStaeckel
    from galpy.potential import MWPotential
    ro= 9.
    aA= actionAngleStaeckel(pot=MWPotential,delta=0.45*ro*units.kpc,ro=ro)
    aAu= actionAngleStaeckel(pot=MWPotential,delta=0.45)
    assert numpy.fabs(aA._delta-aAu._delta) < 10.**-10., 'delta with units in actionAngleStaeckel setup does not work as expected'
    return None

def test_actionAngleStaeckelGrid_setup_delta_units():
    from galpy.actionAngle import actionAngleStaeckelGrid
    from galpy.potential import MWPotential
    ro= 9.
    aA= actionAngleStaeckelGrid(pot=MWPotential,delta=0.45*ro*units.kpc,ro=ro,
                                nE=5,npsi=5,nLz=5)
    aAu= actionAngleStaeckelGrid(pot=MWPotential,delta=0.45,
                                 nE=5,npsi=5,nLz=5)
    assert numpy.fabs(aA._delta-aAu._delta) < 10.**-10., 'delta with units in actionAngleStaeckel setup does not work as expected'
    return None

def test_actionAngleIsochrone_setup_b_units():
    from galpy.actionAngle import actionAngleIsochrone
    ro= 9.
    aA= actionAngleIsochrone(b=0.7*ro*units.kpc,ro=ro)
    aAu= actionAngleIsochrone(b=0.7)
    assert numpy.fabs(aA.b-aAu.b) < 10.**-10., 'b with units in actionAngleIsochrone setup does not work as expected'
    return None

def test_actionAngleIsochroneApprix_setup_b_units():
    from galpy.actionAngle import actionAngleIsochroneApprox
    from galpy.potential import MWPotential
    ro= 9.
    aA= actionAngleIsochroneApprox(pot=MWPotential,b=0.7*ro*units.kpc,ro=ro)
    aAu= actionAngleIsochroneApprox(pot=MWPotential,b=0.7)
    assert numpy.fabs(aA._aAI.b-aAu._aAI.b) < 10.**-10., 'b with units in actionAngleIsochroneApprox setup does not work as expected'
    return None

def test_actionAngleIsochroneApprix_setup_tintJ_units():
    from galpy.actionAngle import actionAngleIsochroneApprox
    from galpy.potential import MWPotential
    from galpy.util import bovy_conversion
    ro= 9.
    vo= 230.
    aA= actionAngleIsochroneApprox(pot=MWPotential,b=0.7,
                                   tintJ=11.*units.Gyr,ro=ro,vo=vo)
    aAu= actionAngleIsochroneApprox(pot=MWPotential,b=0.7,
                                    tintJ=11./bovy_conversion.time_in_Gyr(vo,ro))
    assert numpy.fabs(aA._tintJ-aAu._tintJ) < 10.**-10., 'tintJ with units in actionAngleIsochroneApprox setup does not work as expected'
    return None

def test_actionAngle_method_inputAsQuantity():
    from galpy.actionAngle import actionAngleIsochrone, actionAngleSpherical, \
        actionAngleAdiabatic, actionAngleStaeckel, actionAngleIsochroneApprox
    from galpy.potential import PlummerPotential, MWPotential
    ro,vo= 9.,230.
    # actionAngleIsochrone
    aA= actionAngleIsochrone(b=0.8,ro=ro,vo=vo)
    aAnu= actionAngleIsochrone(b=0.8)
    for ii in range(3):
        assert numpy.fabs(aA(1.1*ro*units.kpc,0.1*vo*units.km/units.s,1.1*vo*units.km/units.s,0.1*ro*units.kpc,0.2*vo*units.km/units.s,0.*units.rad,use_physical=False)[ii]-aAnu(1.1,0.1,1.1,0.1,0.2,0.)[ii]) < 10.**-8., 'actionAngle method __call__ does not return the correct value when input is Quantity'
    for ii in range(3):
        assert numpy.fabs(aA.actionsFreqs(1.1*ro*units.kpc,0.1*vo*units.km/units.s,1.1*vo*units.km/units.s,0.1*ro*units.kpc,0.2*vo*units.km/units.s,0.*units.rad,use_physical=False)[ii]-aAnu.actionsFreqs(1.1,0.1,1.1,0.1,0.2,0.)[ii]) < 10.**-8., 'actionAngle method actionsFreqs does not return the correct value when input is Quantity'
    for ii in range(3,6):
        assert numpy.fabs(aA.actionsFreqs(1.1*ro*units.kpc,0.1*vo*units.km/units.s,1.1*vo*units.km/units.s,0.1*ro*units.kpc,0.2*vo*units.km/units.s,0.*units.rad,use_physical=False)[ii]-aAnu.actionsFreqs(1.1,0.1,1.1,0.1,0.2,0.)[ii]) < 10.**-8., 'actionAngle method actionsFreqs does not return the correct value when input is Quantity'
    for ii in range(3):
        assert numpy.fabs(aA.actionsFreqsAngles(1.1*ro*units.kpc,0.1*vo*units.km/units.s,1.1*vo*units.km/units.s,0.1*ro*units.kpc,0.2*vo*units.km/units.s,0.*units.rad,use_physical=False)[ii]-aAnu.actionsFreqsAngles(1.1,0.1,1.1,0.1,0.2,0.)[ii]) < 10.**-8., 'actionAngle method actionsFreqsAngles does not return the correct value when input is Quantity'
    for ii in range(3,6):
        assert numpy.fabs(aA.actionsFreqsAngles(1.1*ro*units.kpc,0.1*vo*units.km/units.s,1.1*vo*units.km/units.s,0.1*ro*units.kpc,0.2*vo*units.km/units.s,0.*units.rad,use_physical=False)[ii]-aAnu.actionsFreqsAngles(1.1,0.1,1.1,0.1,0.2,0.)[ii]) < 10.**-8., 'actionAngle method actionsFreqsAngles does not return the correct value when input is Quantity'
    for ii in range(6,9):
        assert numpy.fabs(aA.actionsFreqsAngles(1.1*ro*units.kpc,0.1*vo*units.km/units.s,1.1*vo*units.km/units.s,0.1*ro*units.kpc,0.2*vo*units.km/units.s,0.*units.rad,use_physical=False)[ii]-aAnu.actionsFreqsAngles(1.1,0.1,1.1,0.1,0.2,0.)[ii]) < 10.**-8., 'actionAngle method actionsFreqsAngles does not return the correct value when input is Quantity'
    for ii in range(4):
        assert numpy.fabs(aA.EccZmaxRperiRap(1.1*ro*units.kpc,0.1*vo*units.km/units.s,1.1*vo*units.km/units.s,0.1*ro*units.kpc,0.2*vo*units.km/units.s,0.*units.rad,use_physical=False)[ii]-aAnu.EccZmaxRperiRap(1.1,0.1,1.1,0.1,0.2,0.)[ii]) < 10.**-8., 'actionAngle method EccZmaxRperiRap does not return the correct value when input is Quantity'
    # actionAngleSpherical
    pot= PlummerPotential(normalize=1.,b=0.7)
    aA= actionAngleSpherical(pot=pot,ro=ro,vo=vo)
    aAnu= actionAngleSpherical(pot=pot)
    for ii in range(3):
        assert numpy.fabs(aA(1.1*ro*units.kpc,0.1*vo*units.km/units.s,1.1*vo*units.km/units.s,0.1*ro*units.kpc,0.2*vo*units.km/units.s,0.*units.rad,use_physical=False,ro=ro*units.kpc)[ii]-aAnu(1.1,0.1,1.1,0.1,0.2,0.)[ii]) < 10.**-8., 'actionAngle method __call__ does not return the correct value when input is Quantity'
    for ii in range(3):
        assert numpy.fabs(aA.actionsFreqs(1.1*ro*units.kpc,0.1*vo*units.km/units.s,1.1*vo*units.km/units.s,0.1*ro*units.kpc,0.2*vo*units.km/units.s,0.*units.rad,use_physical=False,vo=vo*units.km/units.s)[ii]-aAnu.actionsFreqs(1.1,0.1,1.1,0.1,0.2,0.)[ii]) < 10.**-8., 'actionAngle method actionsFreqs does not return the correct value when input is Quantity'
    for ii in range(3,6):
        assert numpy.fabs(aA.actionsFreqs(1.1*ro*units.kpc,0.1*vo*units.km/units.s,1.1*vo*units.km/units.s,0.1*ro*units.kpc,0.2*vo*units.km/units.s,0.*units.rad,use_physical=False)[ii]-aAnu.actionsFreqs(1.1,0.1,1.1,0.1,0.2,0.)[ii]) < 10.**-8., 'actionAngle method actionsFreqs does not return the correct value when input is Quantity'
    for ii in range(3):
        assert numpy.fabs(aA.actionsFreqsAngles(1.1*ro*units.kpc,0.1*vo*units.km/units.s,1.1*vo*units.km/units.s,0.1*ro*units.kpc,0.2*vo*units.km/units.s,0.*units.rad,use_physical=False)[ii]-aAnu.actionsFreqsAngles(1.1,0.1,1.1,0.1,0.2,0.)[ii]) < 10.**-8., 'actionAngle method actionsFreqsAngles does not return the correct value when input is Quantity'
    for ii in range(3,6):
        assert numpy.fabs(aA.actionsFreqsAngles(1.1*ro*units.kpc,0.1*vo*units.km/units.s,1.1*vo*units.km/units.s,0.1*ro*units.kpc,0.2*vo*units.km/units.s,0.*units.rad,use_physical=False)[ii]-aAnu.actionsFreqsAngles(1.1,0.1,1.1,0.1,0.2,0.)[ii]) < 10.**-8., 'actionAngle method actionsFreqsAngles does not return the correct value when input is Quantity'
    for ii in range(6,9):
        assert numpy.fabs(aA.actionsFreqsAngles(1.1*ro*units.kpc,0.1*vo*units.km/units.s,1.1*vo*units.km/units.s,0.1*ro*units.kpc,0.2*vo*units.km/units.s,0.*units.rad,use_physical=False)[ii]-aAnu.actionsFreqsAngles(1.1,0.1,1.1,0.1,0.2,0.)[ii]) < 10.**-8., 'actionAngle method actionsFreqsAngles does not return the correct value when input is Quantity'
    # actionAngleAdiabatic
    aA= actionAngleAdiabatic(pot=MWPotential,ro=ro,vo=vo)
    aAnu= actionAngleAdiabatic(pot=MWPotential)
    for ii in range(3):
        assert numpy.fabs(aA(1.1*ro*units.kpc,0.1*vo*units.km/units.s,1.1*vo*units.km/units.s,0.1*ro*units.kpc,0.2*vo*units.km/units.s,0.*units.rad,use_physical=False)[ii]-aAnu(1.1,0.1,1.1,0.1,0.2,0.)[ii]) < 10.**-8., 'actionAngle method __call__ does not return the correct value when input is Quantity'
    for ii in range(4):
        assert numpy.fabs(aA.EccZmaxRperiRap(1.1*ro*units.kpc,0.1*vo*units.km/units.s,1.1*vo*units.km/units.s,0.1*ro*units.kpc,0.2*vo*units.km/units.s,0.*units.rad,use_physical=False)[ii]-aAnu.EccZmaxRperiRap(1.1,0.1,1.1,0.1,0.2,0.)[ii]) < 10.**-8., 'actionAngle method EccZmaxRperiRap does not return the correct value when input is Quantity'
    # actionAngleStaeckel
    aA= actionAngleStaeckel(pot=MWPotential,delta=0.45,ro=ro,vo=vo)
    aAnu= actionAngleStaeckel(pot=MWPotential,delta=0.45)
    for ii in range(3):
        assert numpy.fabs(aA(1.1*ro*units.kpc,0.1*vo*units.km/units.s,1.1*vo*units.km/units.s,0.1*ro*units.kpc,0.2*vo*units.km/units.s,0.*units.rad,use_physical=False)[ii]-aAnu(1.1,0.1,1.1,0.1,0.2,0.)[ii]) < 10.**-8., 'actionAngle method __call__ does not return the correct value when input is Quantity'
    for ii in range(3):
        assert numpy.fabs(aA.actionsFreqs(1.1*ro*units.kpc,0.1*vo*units.km/units.s,1.1*vo*units.km/units.s,0.1*ro*units.kpc,0.2*vo*units.km/units.s,0.*units.rad,use_physical=False)[ii]-aAnu.actionsFreqs(1.1,0.1,1.1,0.1,0.2,0.)[ii]) < 10.**-8., 'actionAngle method actionsFreqs does not return the correct value when input is Quantity'
    for ii in range(3,6):
        assert numpy.fabs(aA.actionsFreqs(1.1*ro*units.kpc,0.1*vo*units.km/units.s,1.1*vo*units.km/units.s,0.1*ro*units.kpc,0.2*vo*units.km/units.s,0.*units.rad,use_physical=False)[ii]-aAnu.actionsFreqs(1.1,0.1,1.1,0.1,0.2,0.)[ii]) < 10.**-8., 'actionAngle method actionsFreqs does not return the correct value when input is Quantity'
    for ii in range(3):
        assert numpy.fabs(aA.actionsFreqsAngles(1.1*ro*units.kpc,0.1*vo*units.km/units.s,1.1*vo*units.km/units.s,0.1*ro*units.kpc,0.2*vo*units.km/units.s,0.*units.rad,use_physical=False)[ii]-aAnu.actionsFreqsAngles(1.1,0.1,1.1,0.1,0.2,0.)[ii]) < 10.**-8., 'actionAngle method actionsFreqsAngles does not return the correct value when input is Quantity'
    for ii in range(3,6):
        assert numpy.fabs(aA.actionsFreqsAngles(1.1*ro*units.kpc,0.1*vo*units.km/units.s,1.1*vo*units.km/units.s,0.1*ro*units.kpc,0.2*vo*units.km/units.s,0.*units.rad,use_physical=False)[ii]-aAnu.actionsFreqsAngles(1.1,0.1,1.1,0.1,0.2,0.)[ii]) < 10.**-8., 'actionAngle method actionsFreqsAngles does not return the correct value when input is Quantity'
    for ii in range(6,9):
        assert numpy.fabs(aA.actionsFreqsAngles(1.1*ro*units.kpc,0.1*vo*units.km/units.s,1.1*vo*units.km/units.s,0.1*ro*units.kpc,0.2*vo*units.km/units.s,0.*units.rad,use_physical=False)[ii]-aAnu.actionsFreqsAngles(1.1,0.1,1.1,0.1,0.2,0.)[ii]) < 10.**-8., 'actionAngle method actionsFreqsAngles does not return the correct value when input is Quantity'
    for ii in range(4):
        assert numpy.fabs(aA.EccZmaxRperiRap(1.1*ro*units.kpc,0.1*vo*units.km/units.s,1.1*vo*units.km/units.s,0.1*ro*units.kpc,0.2*vo*units.km/units.s,0.*units.rad,use_physical=False)[ii]-aAnu.EccZmaxRperiRap(1.1,0.1,1.1,0.1,0.2,0.)[ii]) < 10.**-8., 'actionAngle method EccZmaxRperiRap does not return the correct value when input is Quantity'
    # actionAngleIsochroneApprox
    aA= actionAngleIsochroneApprox(pot=MWPotential,b=0.8,ro=ro,vo=vo)
    aAnu= actionAngleIsochroneApprox(pot=MWPotential,b=0.8)
    for ii in range(3):
        assert numpy.fabs(aA(1.1*ro*units.kpc,0.1*vo*units.km/units.s,1.1*vo*units.km/units.s,0.1*ro*units.kpc,0.2*vo*units.km/units.s,0.*units.rad,use_physical=False)[ii]-aAnu(1.1,0.1,1.1,0.1,0.2,0.)[ii]) < 10.**-8., 'actionAngle method __call__ does not return the correct value when input is Quantity'
    for ii in range(3):
        assert numpy.fabs(aA.actionsFreqs(1.1*ro*units.kpc,0.1*vo*units.km/units.s,1.1*vo*units.km/units.s,0.1*ro*units.kpc,0.2*vo*units.km/units.s,0.*units.rad,use_physical=False)[ii]-aAnu.actionsFreqs(1.1,0.1,1.1,0.1,0.2,0.)[ii]) < 10.**-8., 'actionAngle method actionsFreqs does not return the correct value when input is Quantity'
    for ii in range(3,6):
        assert numpy.fabs(aA.actionsFreqs(1.1*ro*units.kpc,0.1*vo*units.km/units.s,1.1*vo*units.km/units.s,0.1*ro*units.kpc,0.2*vo*units.km/units.s,0.*units.rad,use_physical=False)[ii]-aAnu.actionsFreqs(1.1,0.1,1.1,0.1,0.2,0.)[ii]) < 10.**-8., 'actionAngle method actionsFreqs does not return the correct value when input is Quantity'
    for ii in range(3):
        assert numpy.fabs(aA.actionsFreqsAngles(1.1*ro*units.kpc,0.1*vo*units.km/units.s,1.1*vo*units.km/units.s,0.1*ro*units.kpc,0.2*vo*units.km/units.s,0.*units.rad,use_physical=False)[ii]-aAnu.actionsFreqsAngles(1.1,0.1,1.1,0.1,0.2,0.)[ii]) < 10.**-8., 'actionAngle method actionsFreqsAngles does not return the correct value when input is Quantity'
    for ii in range(3,6):
        assert numpy.fabs(aA.actionsFreqsAngles(1.1*ro*units.kpc,0.1*vo*units.km/units.s,1.1*vo*units.km/units.s,0.1*ro*units.kpc,0.2*vo*units.km/units.s,0.*units.rad,use_physical=False)[ii]-aAnu.actionsFreqsAngles(1.1,0.1,1.1,0.1,0.2,0.)[ii]) < 10.**-8., 'actionAngle method actionsFreqsAngles does not return the correct value when input is Quantity'
    for ii in range(6,9):
        assert numpy.fabs(aA.actionsFreqsAngles(1.1*ro*units.kpc,0.1*vo*units.km/units.s,1.1*vo*units.km/units.s,0.1*ro*units.kpc,0.2*vo*units.km/units.s,0.*units.rad,use_physical=False)[ii]-aAnu.actionsFreqsAngles(1.1,0.1,1.1,0.1,0.2,0.)[ii]) < 10.**-8., 'actionAngle method actionsFreqsAngles does not return the correct value when input is Quantity'
    return None

def test_actionAngleIsochroneApprox_method_ts_units():   
    from galpy.potential import IsochronePotential
    from galpy.actionAngle import actionAngleIsochroneApprox
    from galpy.orbit import Orbit
    from galpy.util import bovy_conversion
    ip= IsochronePotential(normalize=1.,b=1.2)
    ro, vo= 7.5, 215.
    aAIA= actionAngleIsochroneApprox(pot=ip,b=0.8,ro=ro,vo=vo)
    R,vR,vT,z,vz,phi= 1.1, 0.3, 1.2, 0.2,0.5,2.
    #Setup an orbit, and integrated it first
    o= Orbit([R,vR,vT,z,vz,phi])
    ts= numpy.linspace(0.,10.,25000)*units.Gyr #Integrate for a long time, not the default
    o.integrate(ts,ip)
    jiaO= aAIA.actionsFreqs(o,ts=ts)
    jiaOu= aAIA.actionsFreqs(o,ts=ts.value/bovy_conversion.time_in_Gyr(vo,ro))
    dOr= numpy.fabs((jiaO[3]-jiaOu[3])/jiaO[3])
    dOp= numpy.fabs((jiaO[4]-jiaOu[4])/jiaO[4])
    dOz= numpy.fabs((jiaO[5]-jiaOu[5])/jiaO[5])
    assert dOr < 10.**-6., 'actionAngleIsochroneApprox with ts with units fails'
    assert dOp < 10.**-6., 'actionAngleIsochroneApprox with ts with units fails'
    assert dOz < 10.**-6., 'actionAngleIsochroneApprox with ts with units fails'
    # Same for actionsFreqsAngles
    jiaO= aAIA.actionsFreqsAngles(o,ts=ts)
    jiaOu= aAIA.actionsFreqsAngles(o,ts=ts.value/bovy_conversion.time_in_Gyr(vo,ro))
    dOr= numpy.fabs((jiaO[3]-jiaOu[3])/jiaO[3])
    dOp= numpy.fabs((jiaO[4]-jiaOu[4])/jiaO[4])
    dOz= numpy.fabs((jiaO[5]-jiaOu[5])/jiaO[5])
    assert dOr < 10.**-6., 'actionAngleIsochroneApprox with ts with units fails'
    assert dOp < 10.**-6., 'actionAngleIsochroneApprox with ts with units fails'
    assert dOz < 10.**-6., 'actionAngleIsochroneApprox with ts with units fails'
    return None

def test_actionAngle_inconsistentPotentialUnits_error():
    from galpy.actionAngle import actionAngleIsochrone, actionAngleSpherical, \
        actionAngleAdiabatic, actionAngleStaeckel, actionAngleIsochroneApprox
    from galpy.potential import PlummerPotential, IsochronePotential
    # actionAngleIsochrone
    pot= IsochronePotential(normalize=1.,ro=7.,vo=220.) 
    with pytest.raises(AssertionError) as excinfo:
        actionAngleIsochrone(ip=pot,ro=8.,vo=220.)
    pot= IsochronePotential(normalize=1.,ro=8.,vo=230.)
    with pytest.raises(AssertionError) as excinfo:
        actionAngleIsochrone(ip=pot,ro=8.,vo=220.)
    # actionAngleSpherical
    pot= PlummerPotential(normalize=1.,b=0.7,ro=7.,vo=220.)
    with pytest.raises(AssertionError) as excinfo:
        actionAngleSpherical(pot=pot,ro=8.,vo=220.)
    pot= PlummerPotential(normalize=1.,b=0.7,ro=8.,vo=230.)
    with pytest.raises(AssertionError) as excinfo:
        actionAngleSpherical(pot=pot,ro=8.,vo=220.)
    # actionAngleAdiabatic
    pot= PlummerPotential(normalize=1.,b=0.7,ro=7.,vo=220.)
    with pytest.raises(AssertionError) as excinfo:
        actionAngleAdiabatic(pot=[pot],ro=8.,vo=220.)
    pot= PlummerPotential(normalize=1.,b=0.7,ro=8.,vo=230.)
    with pytest.raises(AssertionError) as excinfo:
        actionAngleAdiabatic(pot=[pot],ro=8.,vo=220.)
    # actionAngleStaeckel
    pot= PlummerPotential(normalize=1.,b=0.7,ro=7.,vo=220.)
    with pytest.raises(AssertionError) as excinfo:
        actionAngleStaeckel(delta=0.45,pot=pot,ro=8.,vo=220.)
    pot= PlummerPotential(normalize=1.,b=0.7,ro=8.,vo=230.)
    with pytest.raises(AssertionError) as excinfo:
        actionAngleStaeckel(delta=0.45,pot=pot,ro=8.,vo=220.)
    # actionAngleIsochroneApprox
    pot= PlummerPotential(normalize=1.,b=0.7,ro=7.,vo=220.)
    with pytest.raises(AssertionError) as excinfo:
        actionAngleIsochroneApprox(b=0.8,pot=pot,ro=8.,vo=220.)
    pot= PlummerPotential(normalize=1.,b=0.7,ro=8.,vo=230.)
    with pytest.raises(AssertionError) as excinfo:
        actionAngleIsochroneApprox(b=0.8,pot=pot,ro=8.,vo=220.)
    return None

def test_actionAngle_inconsistentOrbitUnits_error():
    from galpy.actionAngle import actionAngleIsochrone, actionAngleSpherical, \
        actionAngleAdiabatic, actionAngleStaeckel, actionAngleIsochroneApprox
    from galpy.potential import PlummerPotential, IsochronePotential
    from galpy.orbit import Orbit
    # actionAngleIsochrone
    pot= IsochronePotential(normalize=1)
    aA= actionAngleIsochrone(ip=pot,ro=8.,vo=220.)
    o= Orbit([1.1,0.2,1.2,0.1,0.2,0.2],ro=7.,vo=220.) 
    with pytest.raises(AssertionError) as excinfo: aA(o)
    with pytest.raises(AssertionError) as excinfo: aA.actionsFreqs(o)
    with pytest.raises(AssertionError) as excinfo: aA.actionsFreqsAngles(o)
    o= Orbit([1.1,0.2,1.2,0.1,0.2,0.2],ro=8.,vo=230.)
    with pytest.raises(AssertionError) as excinfo: aA(o)
    with pytest.raises(AssertionError) as excinfo: aA.actionsFreqs(o)
    with pytest.raises(AssertionError) as excinfo: aA.actionsFreqsAngles(o)
    # actionAngleSpherical
    pot= PlummerPotential(normalize=1.,b=0.7)
    aA= actionAngleSpherical(pot=pot,ro=8.,vo=220.)
    o= Orbit([1.1,0.2,1.2,0.1,0.2,0.2],ro=7.,vo=220.)
    with pytest.raises(AssertionError) as excinfo: aA(o)
    with pytest.raises(AssertionError) as excinfo: aA.actionsFreqs(o)
    with pytest.raises(AssertionError) as excinfo: aA.actionsFreqsAngles(o)
    o= Orbit([1.1,0.2,1.2,0.1,0.2,0.2],ro=8.,vo=230.)
    with pytest.raises(AssertionError) as excinfo: aA(o)
    with pytest.raises(AssertionError) as excinfo: aA.actionsFreqs(o)
    with pytest.raises(AssertionError) as excinfo: aA.actionsFreqsAngles(o)
    # actionAngleAdiabatic
    aA= actionAngleAdiabatic(pot=[pot],ro=8.,vo=220.)
    o= Orbit([1.1,0.2,1.2,0.1,0.2,0.2],ro=7.,vo=220.)
    with pytest.raises(AssertionError) as excinfo: aA(o)
    o= Orbit([1.1,0.2,1.2,0.1,0.2,0.2],ro=8.,vo=230.)
    with pytest.raises(AssertionError) as excinfo: aA(o)
    # actionAngleStaeckel
    aA= actionAngleStaeckel(delta=0.45,pot=pot,ro=8.,vo=220.)
    o= Orbit([1.1,0.2,1.2,0.1,0.2,0.2],ro=7.,vo=220.)
    with pytest.raises(AssertionError) as excinfo: aA(o)
    with pytest.raises(AssertionError) as excinfo: aA.actionsFreqs(o)
    with pytest.raises(AssertionError) as excinfo: aA.actionsFreqsAngles(o)
    o= Orbit([1.1,0.2,1.2,0.1,0.2,0.2],ro=8.,vo=230.)
    with pytest.raises(AssertionError) as excinfo: aA(o)
    with pytest.raises(AssertionError) as excinfo: aA.actionsFreqs(o)
    with pytest.raises(AssertionError) as excinfo: aA.actionsFreqsAngles(o)
    # actionAngleIsochroneApprox
    aA= actionAngleIsochroneApprox(b=0.8,pot=pot,ro=8.,vo=220.)
    o= Orbit([1.1,0.2,1.2,0.1,0.2,0.2],ro=7.,vo=220.)
    with pytest.raises(AssertionError) as excinfo: aA(o)
    with pytest.raises(AssertionError) as excinfo: aA.actionsFreqs(o)
    with pytest.raises(AssertionError) as excinfo: aA.actionsFreqsAngles(o)
    o= Orbit([1.1,0.2,1.2,0.1,0.2,0.2],ro=8.,vo=230.)
    with pytest.raises(AssertionError) as excinfo: aA(o)
    with pytest.raises(AssertionError) as excinfo: aA.actionsFreqs(o)
    with pytest.raises(AssertionError) as excinfo: aA.actionsFreqsAngles(o)
    return None

def test_actionAngle_input_wrongunits():
    from galpy.actionAngle import actionAngleSpherical
    from galpy.potential import PlummerPotential
    # actionAngleSpherical
    pot= PlummerPotential(normalize=1.,b=0.7)
    aA= actionAngleSpherical(pot=pot,ro=8.,vo=220.)
    with pytest.raises(units.UnitConversionError) as excinfo:
        aA(1.*units.Gyr,0.1*units.km/units.s,
           1.1*units.km/units.s,0.1*units.kpc,
           0.2*units.km/units.s,0.1*units.rad)
    with pytest.raises(units.UnitConversionError) as excinfo:
        aA(1.*units.kpc,0.1*units.Gyr,
           1.1*units.km/units.s,0.1*units.kpc,
           0.2*units.km/units.s,0.1*units.rad)
    return None
    

def test_estimateDeltaStaeckel_method_returntype():
    from galpy.potential import MiyamotoNagaiPotential
    from galpy.actionAngle import estimateDeltaStaeckel
    pot= MiyamotoNagaiPotential(normalize=True,ro=8.,vo=220.)
    assert isinstance(estimateDeltaStaeckel(pot,1.1,0.1),units.Quantity), 'estimateDeltaStaeckel function does not return Quantity when it should'
    assert isinstance(estimateDeltaStaeckel(pot,1.1*numpy.ones(3),0.1*numpy.ones(3)),units.Quantity), 'estimateDeltaStaeckel function does not return Quantity when it should'
    return None

def test_estimateDeltaStaeckel_method_returnunit():
    from galpy.potential import MiyamotoNagaiPotential
    from galpy.actionAngle import estimateDeltaStaeckel
    pot= MiyamotoNagaiPotential(normalize=True,ro=8.,vo=220.)
    try:
        estimateDeltaStaeckel(pot,1.1,0.1).to(units.kpc)
    except units.UnitConversionError:
        raise AssertionError('estimateDeltaStaeckel function does not return Quantity with the right units')
    try:
        estimateDeltaStaeckel(pot,1.1*numpy.ones(3),0.1*numpy.ones(3)).to(units.kpc)
    except units.UnitConversionError:
        raise AssertionError('estimateDeltaStaeckel function does not return Quantity with the right units')
    return None

def test_estimateDeltaStaeckel_method_value():
    from galpy.potential import MiyamotoNagaiPotential
    from galpy.actionAngle import estimateDeltaStaeckel
    ro, vo= 9., 230.
    pot= MiyamotoNagaiPotential(normalize=True,ro=ro,vo=vo)
    potu= MiyamotoNagaiPotential(normalize=True)
    assert numpy.fabs(estimateDeltaStaeckel(pot,1.1*ro*units.kpc,0.1*ro*units.kpc).to(units.kpc).value-estimateDeltaStaeckel(potu,1.1,0.1)*ro) < 10.**-8., 'estimateDeltaStaeckel function does not return Quantity with the right value'
    assert numpy.all(numpy.fabs(estimateDeltaStaeckel(pot,1.1*numpy.ones(3),0.1*numpy.ones(3)).to(units.kpc).value-estimateDeltaStaeckel(potu,1.1*numpy.ones(3),0.1*numpy.ones(3))*ro) < 10.**-8.), 'estimateDeltaStaeckel function does not return Quantity with the right value'
    return None

def test_estimateBIsochrone_method_returntype():
    from galpy.potential import MiyamotoNagaiPotential
    from galpy.actionAngle import estimateBIsochrone
    pot= MiyamotoNagaiPotential(normalize=True,ro=8.,vo=220.)
    assert isinstance(estimateBIsochrone(pot,1.1,0.1),units.Quantity), 'estimateBIsochrone function does not return Quantity when it should'
    for ii in range(3):
        assert isinstance(estimateBIsochrone(pot,1.1*numpy.ones(3),0.1*numpy.ones(3))[ii],units.Quantity), 'estimateBIsochrone function does not return Quantity when it should'
    return None

def test_estimateBIsochrone_method_returnunit():
    from galpy.potential import MiyamotoNagaiPotential
    from galpy.actionAngle import estimateBIsochrone
    pot= MiyamotoNagaiPotential(normalize=True,ro=8.,vo=220.)
    try:
        estimateBIsochrone(pot,1.1,0.1).to(units.kpc)
    except units.UnitConversionError:
        raise AssertionError('estimateBIsochrone function does not return Quantity with the right units')
    for ii in range(3):
        try:
            estimateBIsochrone(pot,1.1*numpy.ones(3),0.1*numpy.ones(3))[ii].to(units.kpc)
        except units.UnitConversionError:
            raise AssertionError('estimateBIsochrone function does not return Quantity with the right units')
    return None

def test_estimateBIsochrone_method_value():
    from galpy.potential import MiyamotoNagaiPotential
    from galpy.actionAngle import estimateBIsochrone
    ro, vo= 9., 230.
    pot= MiyamotoNagaiPotential(normalize=True,ro=ro,vo=vo)
    potu= MiyamotoNagaiPotential(normalize=True)
    assert numpy.fabs(estimateBIsochrone(pot,1.1*ro*units.kpc,0.1*ro*units.kpc).to(units.kpc).value-estimateBIsochrone(potu,1.1,0.1)*ro) < 10.**-8., 'estimateBIsochrone function does not return Quantity with the right value'
    for ii in range(3):
        assert numpy.all(numpy.fabs(estimateBIsochrone(pot,1.1*numpy.ones(3),0.1*numpy.ones(3))[ii].to(units.kpc).value-estimateBIsochrone(potu,1.1*numpy.ones(3),0.1*numpy.ones(3))[ii]*ro) < 10.**-8.), 'estimateBIsochrone function does not return Quantity with the right value'
    return None

def test_df_method_turnphysicalon():
    from galpy.df import dehnendf
    from galpy.orbit import Orbit
    df= dehnendf(ro=7.,vo=230.)
    df.turn_physical_on()
    assert isinstance(df(Orbit([1.1,0.1,1.1])),units.Quantity), 'df method does not return Quantity when turn_physical_on has been called'
    assert numpy.fabs(df._ro-7.) < 10.**-10., 'df method does not work as expected'
    assert numpy.fabs(df._vo-230.) < 10.**-10., 'df method turn_physical_on does not work as expected'
    df.turn_physical_on(ro=9.)
    assert isinstance(df(Orbit([1.1,0.1,1.1])),units.Quantity), 'df method does not return Quantity when turn_physical_on has been called'
    assert numpy.fabs(df._ro-9.) < 10.**-10., 'df method does not work as expected'
    assert numpy.fabs(df._vo-230.) < 10.**-10., 'df method turn_physical_on does not work as expected'
    df.turn_physical_on(vo=210.)
    assert isinstance(df(Orbit([1.1,0.1,1.1])),units.Quantity), 'df method does not return Quantity when turn_physical_on has been called'
    assert numpy.fabs(df._ro-9.) < 10.**-10., 'df method does not work as expected'
    assert numpy.fabs(df._vo-210.) < 10.**-10., 'df method turn_physical_on does not work as expected'
    df.turn_physical_on(ro=10.*units.kpc)
    assert isinstance(df(Orbit([1.1,0.1,1.1])),units.Quantity), 'df method does not return Quantity when turn_physical_on has been called'
    assert numpy.fabs(df._ro-10.) < 10.**-10., 'df method does not work as expected'
    assert numpy.fabs(df._vo-210.) < 10.**-10., 'df method turn_physical_on does not work as expected'
    df.turn_physical_on(vo=190.*units.km/units.s)
    assert isinstance(df(Orbit([1.1,0.1,1.1])),units.Quantity), 'df method does not return Quantity when turn_physical_on has been called'
    assert numpy.fabs(df._ro-10.) < 10.**-10., 'df method does not work as expected'
    assert numpy.fabs(df._vo-190.) < 10.**-10., 'df method turn_physical_on does not work as expected'
    return None

def test_df_method_turnphysicaloff():
    from galpy.df import dehnendf
    from galpy.orbit import Orbit
    df= dehnendf(ro=7.,vo=230.)
    df.turn_physical_off()
    assert isinstance(numpy.atleast_1d(df(Orbit([1.1,0.1,1.1])))[0],float), 'df method does not return float when turn_physical_off has been called'
    return None

def test_diskdf_method_returntype():
    from galpy.df import dehnendf,shudf
    from galpy.orbit import Orbit
    df= dehnendf(ro=8.,vo=220.)
    dfs= shudf(ro=8.,vo=220.)
    assert isinstance(df(Orbit([1.1,0.1,1.1])),units.Quantity), 'diskdf method __call__ does not return Quantity when it should'
    assert isinstance(df.targetSigma2(1.2),units.Quantity), 'diskdf method targetSigma2 does not return Quantity when it should'
    assert isinstance(df.targetSurfacemass(1.2),units.Quantity), 'diskdf method targetSurfacemass does not return Quantity when it should'
    assert isinstance(df.targetSurfacemassLOS(1.2,40.),units.Quantity), 'diskdf method targetSurfacemassLOS does not return Quantity when it should'
    assert isinstance(df.surfacemassLOS(1.2,35.),units.Quantity), 'diskdf method surfacemassLOS does not return Quantity when it should'
    assert isinstance(df.sampledSurfacemassLOS(1.2),units.Quantity), 'diskdf method sampledSurfacemassLOS does not return Quantity when it should'
    assert isinstance(df.sampleVRVT(1.1),units.Quantity), 'diskdf method sampleVRVT does not return Quantity when it should'
    assert isinstance(df.sampleLOS(12.)[0].R(),units.Quantity), 'diskdf method sampleLOS does not return Quantity when it should'
    assert isinstance(df.sample()[0].R(),units.Quantity), 'diskdf method sample does not return Quantity when it should'
    assert isinstance(dfs.sample()[0].R(),units.Quantity), 'diskdf method sample does not return Quantity when it should'
    assert isinstance(df.asymmetricdrift(0.8),units.Quantity), 'diskdf method asymmetricdrift does not return Quantity when it should'
    assert isinstance(df.surfacemass(1.1),units.Quantity), 'diskdf method  does not return Quantity when it should'
    assert isinstance(df.sigma2surfacemass(1.2),units.Quantity), 'diskdf method sigma2surfacemass does not return Quantity when it should'
    assert isinstance(df.oortA(1.2),units.Quantity), 'diskdf method oortA does not return Quantity when it should'
    assert isinstance(df.oortB(1.2),units.Quantity), 'diskdf method oortB does not return Quantity when it should'
    assert isinstance(df.oortC(1.2),units.Quantity), 'diskdf method oortC does not return Quantity when it should'
    assert isinstance(df.oortK(1.2),units.Quantity), 'diskdf method oortK does not return Quantity when it should'
    assert isinstance(df.sigma2(1.2),units.Quantity), 'diskdf method sigma2 does not return Quantity when it should'
    assert isinstance(df.sigmaT2(1.2),units.Quantity), 'diskdf method sigmaT2 does not return Quantity when it should'
    assert isinstance(df.sigmaR2(1.2),units.Quantity), 'diskdf method sigmaR2 does not return Quantity when it should'
    assert isinstance(df.meanvT(1.2),units.Quantity), 'diskdf method meanvT does not return Quantity when it should'
    assert isinstance(df.meanvR(1.2),units.Quantity), 'diskdf method meanvR does not return Quantity when it should'
    assert isinstance(df.vmomentsurfacemass(1.1,0,0),units.Quantity), 'diskdf method vmomentsurfacemass does not return Quantity when it should'
    assert isinstance(df.vmomentsurfacemass(1.1,1,0),units.Quantity), 'diskdf method vmomentsurfacemass does not return Quantity when it should'
    assert isinstance(df.vmomentsurfacemass(1.1,1,1),units.Quantity), 'diskdf method vmomentsurfacemass does not return Quantity when it should'
    return None

def test_diskdf_method_returnunit():
    from galpy.df import dehnendf
    from galpy.orbit import Orbit
    df= dehnendf(ro=8.,vo=220.)
    try:
        df(Orbit([1.1,0.1,1.1])).to(1/(units.km/units.s)**2/units.kpc**2)
    except units.UnitConversionError:
        raise AssertionError('diskdf method __call__ does not return Quantity with the right units')
    try:
        df.targetSigma2(1.2).to((units.km/units.s)**2)
    except units.UnitConversionError:
        raise AssertionError('diskdf method targetSigma2 does not return Quantity with the right units')
    try:
        df.targetSurfacemass(1.2).to(units.Msun/units.pc**2)
    except units.UnitConversionError:
        raise AssertionError('diskdf method targetSurfacemass does not return Quantity with the right units')
    try:
        df.targetSurfacemassLOS(1.2,30.).to(units.Msun/units.pc)
    except units.UnitConversionError:
        raise AssertionError('diskdf method targetSurfacemassLOS does not return Quantity with the right units')
    try:
        df.surfacemassLOS(1.2,40.).to(units.Msun/units.pc)
    except units.UnitConversionError:
        raise AssertionError('diskdf method surfacemassLOS does not return Quantity with the right units')
    try:
        df.sampledSurfacemassLOS(1.2).to(units.pc)
    except units.UnitConversionError:
        raise AssertionError('diskdf method sampledSurfacemassLOS does not return Quantity with the right units')
    try:
        df.sampleVRVT(1.2).to(units.km/units.s)
    except units.UnitConversionError:
        raise AssertionError('diskdf method sampleVRVT does not return Quantity with the right units')
    try:
        df.asymmetricdrift(1.2).to(units.km/units.s)
    except units.UnitConversionError:
        raise AssertionError('diskdf method asymmetricdrift does not return Quantity with the right units')
    try:
        df.surfacemass(1.2).to(units.Msun/units.pc**2)
    except units.UnitConversionError:
        raise AssertionError('diskdf method surfacemass does not return Quantity with the right units')
    try:
        df.sigma2surfacemass(1.2).to(units.Msun/units.pc**2*(units.km/units.s)**2)
    except units.UnitConversionError:
        raise AssertionError('diskdf method surfacemass does not return Quantity with the right units')
    try:
        df.oortA(1.2).to(1/units.Gyr)
    except units.UnitConversionError:
        raise AssertionError('diskdf method oortA does not return Quantity with the right units')
    try:
        df.oortB(1.2).to(1/units.Gyr)
    except units.UnitConversionError:
        raise AssertionError('diskdf method oortB does not return Quantity with the right units')
    try:
        df.oortC(1.2).to(1/units.Gyr)
    except units.UnitConversionError:
        raise AssertionError('diskdf method oortC does not return Quantity with the right units')
    try:
        df.oortK(1.2).to(1/units.Gyr)
    except units.UnitConversionError:
        raise AssertionError('diskdf method oortK does not return Quantity with the right units')
    try:
        df.sigma2(1.2).to((units.km/units.s)**2)
    except units.UnitConversionError:
        raise AssertionError('diskdf method sigma2 does not return Quantity with the right units')
    try:
        df.sigmaT2(1.2).to((units.km/units.s)**2)
    except units.UnitConversionError:
        raise AssertionError('diskdf method sigmaT2 does not return Quantity with the right units')
    try:
        df.sigmaR2(1.2).to((units.km/units.s)**2)
    except units.UnitConversionError:
        raise AssertionError('diskdf method sigmaR2 does not return Quantity with the right units')
    try:
        df.meanvR(1.2).to((units.km/units.s))
    except units.UnitConversionError:
        raise AssertionError('diskdf method meanvR does not return Quantity with the right units')
    try:
        df.meanvT(1.2).to((units.km/units.s))
    except units.UnitConversionError:
        raise AssertionError('diskdf method meanvT does not return Quantity with the right units')
    try:
        df.vmomentsurfacemass(1.1,0,0).to(units.Msun/units.pc**2)
    except units.UnitConversionError:
        raise AssertionError('diskdf method vmomentsurfacemass does not return Quantity with the right units')
    try:
        df.vmomentsurfacemass(1.1,1,0).to(units.Msun/units.pc**2*(units.km/units.s))
    except units.UnitConversionError:
        raise AssertionError('diskdf method vmomentsurfacemass does not return Quantity with the right units')
    try:
        df.vmomentsurfacemass(1.1,1,1).to(units.Msun/units.pc**2*(units.km/units.s)**2)
    except units.UnitConversionError:
        raise AssertionError('diskdf method vmomentsurfacemass does not return Quantity with the right units')
    try:
        df.vmomentsurfacemass(1.1,0,2).to(units.Msun/units.pc**2*(units.km/units.s)**2)
    except units.UnitConversionError:
        raise AssertionError('diskdf method vmomentsurfacemass does not return Quantity with the right units')
    return None

def test_diskdf_method_value():
    from galpy.df import dehnendf
    from galpy.orbit import Orbit
    from galpy.util import bovy_conversion
    ro, vo= 7., 230.
    df= dehnendf(ro=ro,vo=vo)
    dfnou= dehnendf()
    assert numpy.fabs(df(Orbit([1.1,0.1,1.1])).to(1/units.kpc**2/(units.km/units.s)**2).value-dfnou(Orbit([1.1,0.1,1.1]))/vo**2/ro**2) < 10.**-8., 'diskdf method __call__ does not return correct Quantity'
    assert numpy.fabs(df.targetSigma2(1.2).to((units.km/units.s)**2).value-dfnou.targetSigma2(1.2)*vo**2) < 10.**-8., 'diskdf method targetSigma2 does not return correct Quantity'
    assert numpy.fabs(df.targetSurfacemass(1.2).to(units.Msun/units.pc**2).value-dfnou.targetSurfacemass(1.2)*bovy_conversion.surfdens_in_msolpc2(vo,ro)) < 10.**-8., 'diskdf method targetSurfacemass does not return correct Quantity'
    assert numpy.fabs(df.targetSurfacemassLOS(1.2,40.).to(units.Msun/units.pc).value-dfnou.targetSurfacemassLOS(1.2,40.)*bovy_conversion.surfdens_in_msolpc2(vo,ro)*ro*1000.)< 10.**-8., 'diskdf method targetSurfacemassLOS does not return correct Quantity'
    assert numpy.fabs(df.surfacemassLOS(1.2,35.).to(units.Msun/units.pc).value-dfnou.surfacemassLOS(1.2,35.)*bovy_conversion.surfdens_in_msolpc2(vo,ro)*ro*1000.)< 10.**-8., 'diskdf method surfacemassLOS does not return correct Quantity'
    assert numpy.fabs(df.asymmetricdrift(0.8).to(units.km/units.s).value-dfnou.asymmetricdrift(0.8)*vo)< 10.**-8., 'diskdf method asymmetricdrift does not return correct Quantity'
    assert numpy.fabs(df.surfacemass(1.1).to(units.Msun/units.pc**2).value-dfnou.surfacemass(1.1)*bovy_conversion.surfdens_in_msolpc2(vo,ro)) < 10.**-8., 'diskdf method  does not return correct Quantity'
    assert numpy.fabs(df.sigma2surfacemass(1.2).to(units.Msun/units.pc**2*(units.km/units.s)**2).value-dfnou.sigma2surfacemass(1.2)*bovy_conversion.surfdens_in_msolpc2(vo,ro)*vo**2) < 10.**-8., 'diskdf method sigma2surfacemass does not return correct Quantity'
    assert numpy.fabs(df.oortA(1.2).to(1/units.Gyr).value-dfnou.oortA(1.2)*bovy_conversion.freq_in_Gyr(vo,ro)) < 10.**-8., 'diskdf method oortA does not return correct Quantity'
    assert numpy.fabs(df.oortB(1.2).to(1/units.Gyr).value-dfnou.oortB(1.2)*bovy_conversion.freq_in_Gyr(vo,ro)) < 10.**-8., 'diskdf method oortB does not return correct Quantity'
    assert numpy.fabs(df.oortC(1.2).to(1/units.Gyr).value-dfnou.oortC(1.2)*bovy_conversion.freq_in_Gyr(vo,ro)) < 10.**-8., 'diskdf method oortC does not return correct Quantity'
    assert numpy.fabs(df.oortK(1.2).to(1/units.Gyr).value-dfnou.oortK(1.2)*bovy_conversion.freq_in_Gyr(vo,ro)) < 10.**-8., 'diskdf method oortK does not return correct Quantity'
    assert numpy.fabs(df.sigma2(1.2).to((units.km/units.s)**2).value-dfnou.sigma2(1.2)*vo**2) < 10.**-8., 'diskdf method sigma2 does not return correct Quantity'
    assert numpy.fabs(df.sigmaT2(1.2).to((units.km/units.s)**2).value-dfnou.sigmaT2(1.2)*vo**2) < 10.**-8., 'diskdf method sigmaT2 does not return correct Quantity'
    assert numpy.fabs(df.sigmaR2(1.2).to((units.km/units.s)**2).value-dfnou.sigmaR2(1.2)*vo**2) < 10.**-8., 'diskdf method sigmaR2 does not return correct Quantity'
    assert numpy.fabs(df.meanvT(1.2).to(units.km/units.s).value-dfnou.meanvT(1.2)*vo)< 10.**-8., 'diskdf method meanvT does not return correct Quantity'
    assert numpy.fabs(df.meanvR(1.2).to(units.km/units.s).value-dfnou.meanvR(1.2)*vo)< 10.**-8., 'diskdf method meanvT does not return correct Quantity'
    assert numpy.fabs(df.vmomentsurfacemass(1.1,0,0).to(units.Msun/units.pc**2).value-dfnou.vmomentsurfacemass(1.1,0,0)*bovy_conversion.surfdens_in_msolpc2(vo,ro)) < 10.**-8., 'diskdf method vmomentsurfacemass does not return correct Quantity'
    assert numpy.fabs(df.vmomentsurfacemass(1.1,0,1).to(units.Msun/units.pc**2*(units.km/units.s)**1).value-dfnou.vmomentsurfacemass(1.1,0,1)*bovy_conversion.surfdens_in_msolpc2(vo,ro)*vo) < 10.**-8., 'diskdf method vmomentsurfacemass does not return correct Quantity'
    assert numpy.fabs(df.vmomentsurfacemass(1.1,1,1).to(units.Msun/units.pc**2*(units.km/units.s)**2).value-dfnou.vmomentsurfacemass(1.1,1,1)*bovy_conversion.surfdens_in_msolpc2(vo,ro)*vo**2) < 10.**-8., 'diskdf method vmomentsurfacemass does not return correct Quantity'
    return None

def test_diskdf_sample():
    # Test that the sampling routines work with Quantity output
    from galpy.df import dehnendf, shudf
    ro, vo= 7., 230.
    df= dehnendf(ro=ro,vo=vo)
    dfnou= dehnendf()
    dfs= shudf(ro=ro,vo=vo)
    dfsnou= shudf()
    # sampledSurfacemassLOS
    numpy.random.seed(1)
    du= df.sampledSurfacemassLOS(11.*units.deg,n=1,
                                 maxd=10.*units.kpc).to(units.kpc).value/ro
    numpy.random.seed(1)
    dnou= dfnou.sampledSurfacemassLOS(11.*numpy.pi/180.,n=1,maxd=10./ro)
    assert numpy.fabs(du-dnou) < 10.**-8., 'diskdf sampling method sampledSurfacemassLOS does not return expected Quantity'
    # sampleVRVT
    numpy.random.seed(1)
    du= df.sampleVRVT(1.1,n=1).to(units.km/units.s).value/vo
    numpy.random.seed(1)
    dnou= dfnou.sampleVRVT(1.1,n=1)
    assert numpy.all(numpy.fabs(du-dnou) < 10.**-8.), 'diskdf sampling method sampleVRVT does not return expected Quantity'
    # sampleLOS
    numpy.random.seed(1)
    du= df.sampleLOS(11.*units.deg,n=1)
    numpy.random.seed(1)
    dnou= dfnou.sampleLOS(11.,n=1,deg=True)
    assert numpy.all(numpy.fabs(numpy.array(du[0]._orb.vxvv)-numpy.array(dnou[0]._orb.vxvv)) < 10.**-8.), 'diskdf sampling method sampleLOS does not work as expected with Quantity input'
    # sample
    numpy.random.seed(1)
    du= df.sample(rrange=[4.*units.kpc,12.*units.kpc],n=1)
    numpy.random.seed(1)
    dnou= dfnou.sample(rrange=[4./ro,12./ro],n=1)
    assert numpy.all(numpy.fabs(numpy.array(du[0]._orb.vxvv)-numpy.array(dnou[0]._orb.vxvv)) < 10.**-8.), 'diskdf sampling method sample does not work as expected with Quantity input'
    # sample for Shu
    numpy.random.seed(1)
    du= dfs.sample(rrange=[4.*units.kpc,12.*units.kpc],n=1)
    numpy.random.seed(1)
    dnou= dfsnou.sample(rrange=[4./ro,12./ro],n=1)
    assert numpy.all(numpy.fabs(numpy.array(du[0]._orb.vxvv)-numpy.array(dnou[0]._orb.vxvv)) < 10.**-8.), 'diskdf sampling method sample does not work as expected with Quantity input'
    return None

def test_diskdf_method_inputAsQuantity():
    # Using the decorator
    from galpy.df import dehnendf
    from galpy.util import bovy_conversion
    ro, vo= 7., 230.
    df= dehnendf(ro=ro,vo=vo)
    dfnou= dehnendf()
    assert numpy.fabs(df.targetSigma2(1.2*ro*units.kpc).to((units.km/units.s)**2).value-dfnou.targetSigma2(1.2)*vo**2) < 10.**-8., 'diskdf method targetSigma2 does not return correct Quantity'
    assert numpy.fabs(df.targetSurfacemass(1.2*ro*units.kpc).to(units.Msun/units.pc**2).value-dfnou.targetSurfacemass(1.2)*bovy_conversion.surfdens_in_msolpc2(vo,ro)) < 10.**-8., 'diskdf method targetSurfacemass does not return correct Quantity'
    assert numpy.fabs(df.asymmetricdrift(0.8*ro*units.kpc).to(units.km/units.s).value-dfnou.asymmetricdrift(0.8)*vo)< 10.**-8., 'diskdf method asymmetricdrift does not return correct Quantity'
    assert numpy.fabs(df.surfacemass(1.1*ro*units.kpc).to(units.Msun/units.pc**2).value-dfnou.surfacemass(1.1)*bovy_conversion.surfdens_in_msolpc2(vo,ro)) < 10.**-8., 'diskdf method  does not return correct Quantity'
    assert numpy.fabs(df.sigma2surfacemass(1.2*ro*units.kpc).to(units.Msun/units.pc**2*(units.km/units.s)**2).value-dfnou.sigma2surfacemass(1.2)*bovy_conversion.surfdens_in_msolpc2(vo,ro)*vo**2) < 10.**-8., 'diskdf method sigma2surfacemass does not return correct Quantity'
    assert numpy.fabs(df.oortA(1.2*ro*units.kpc).to(1/units.Gyr).value-dfnou.oortA(1.2)*bovy_conversion.freq_in_Gyr(vo,ro)) < 10.**-8., 'diskdf method oortA does not return correct Quantity'
    assert numpy.fabs(df.oortB(1.2*ro*units.kpc).to(1/units.Gyr).value-dfnou.oortB(1.2)*bovy_conversion.freq_in_Gyr(vo,ro)) < 10.**-8., 'diskdf method oortB does not return correct Quantity'
    assert numpy.fabs(df.oortC(1.2*ro*units.kpc).to(1/units.Gyr).value-dfnou.oortC(1.2)*bovy_conversion.freq_in_Gyr(vo,ro)) < 10.**-8., 'diskdf method oortC does not return correct Quantity'
    assert numpy.fabs(df.oortK(1.2*ro*units.kpc).to(1/units.Gyr).value-dfnou.oortK(1.2)*bovy_conversion.freq_in_Gyr(vo,ro)) < 10.**-8., 'diskdf method oortK does not return correct Quantity'
    assert numpy.fabs(df.sigma2(1.2*ro*units.kpc).to((units.km/units.s)**2).value-dfnou.sigma2(1.2)*vo**2) < 10.**-8., 'diskdf method sigma2 does not return correct Quantity'
    assert numpy.fabs(df.sigmaT2(1.2*ro*units.kpc).to((units.km/units.s)**2).value-dfnou.sigmaT2(1.2)*vo**2) < 10.**-8., 'diskdf method sigmaT2 does not return correct Quantity'
    assert numpy.fabs(df.sigmaR2(1.2*ro*units.kpc).to((units.km/units.s)**2).value-dfnou.sigmaR2(1.2)*vo**2) < 10.**-8., 'diskdf method sigmaR2 does not return correct Quantity'
    assert numpy.fabs(df.meanvT(1.2*ro*units.kpc).to(units.km/units.s).value-dfnou.meanvT(1.2)*vo)< 10.**-8., 'diskdf method meanvT does not return correct Quantity'
    assert numpy.fabs(df.meanvR(1.2*ro*units.kpc).to(units.km/units.s).value-dfnou.meanvR(1.2)*vo)< 10.**-8., 'diskdf method meanvT does not return correct Quantity'
    return None

def test_diskdf_method_inputAsQuantity_special():
    from galpy.df import dehnendf, shudf
    from galpy.util import bovy_conversion
    ro, vo= 7., 230.
    df= dehnendf(ro=ro,vo=vo)
    dfnou= dehnendf()
    dfs= shudf(ro=ro,vo=vo)
    dfsnou= shudf()
    assert numpy.fabs(df(0.6*vo**2.*units.km**2/units.s**2,1.1*vo*ro*units.kpc*units.km/units.s).to(1/units.kpc**2/(units.km/units.s)**2).value-dfnou(0.6,1.1)/vo**2/ro**2) < 10.**-6., 'diskdf method __call__ with Quantity input does not return correct Quantity'
    assert numpy.fabs(dfs(0.6*vo**2.*units.km**2/units.s**2,1.1*vo*ro*units.kpc*units.km/units.s).to(1/units.kpc**2/(units.km/units.s)**2).value-dfsnou(0.6,1.1)/vo**2/ro**2) < 10.**-6., 'diskdf method __call__ with Quantity input does not return correct Quantity'
    assert numpy.fabs(df.targetSurfacemassLOS(1.2*ro*units.kpc,40.*units.deg).to(units.Msun/units.pc).value-dfnou.targetSurfacemassLOS(1.2,40.)*bovy_conversion.surfdens_in_msolpc2(vo,ro)*ro*1000.)< 10.**-8., 'diskdf method targetSurfacemassLOS with Quantity input does not return correct Quantity'
    assert numpy.fabs(df.surfacemassLOS(1.2*ro*units.kpc,35.*units.deg).to(units.Msun/units.pc).value-dfnou.surfacemassLOS(1.2,35.)*bovy_conversion.surfdens_in_msolpc2(vo,ro)*ro*1000.)< 10.**-8., 'diskdf method surfacemassLOS does with Quantity input not return correct Quantity'
    assert numpy.fabs(df.vmomentsurfacemass(1.1,0,0,ro=9.*units.kpc,vo=245.*units.km/units.s).to(units.Msun/units.pc**2).value-dfnou.vmomentsurfacemass(1.1,0,0)*bovy_conversion.surfdens_in_msolpc2(245,9.)) < 10.**-8., 'diskdf method vmomentsurfacemass does with Quantity input not return correct Quantity'
    return None

def test_diskdf_setup_roAsQuantity():
    from galpy.df import dehnendf
    ro= 7.
    df= dehnendf(ro=ro*units.kpc)
    assert numpy.fabs(df._ro-ro) < 10.**-10., 'ro in diskdf setup as Quantity does not work as expected'
    return None

def test_diskdf_setup_roAsQuantity_oddunits():
    from galpy.df import dehnendf
    ro= 7000.
    df= dehnendf(ro=ro*units.lyr)
    assert numpy.fabs(df._ro-ro*(units.lyr).to(units.kpc)) < 10.**-10., 'ro in diskdf setup as Quantity does not work as expected'
    return None

def test_diskdf_setup_voAsQuantity():
    from galpy.df import dehnendf
    vo= 230.
    df= dehnendf(vo=vo*units.km/units.s)
    assert numpy.fabs(df._vo-vo) < 10.**-10., 'vo in diskdf setup as Quantity does not work as expected'
    return None

def test_diskdf_setup_voAsQuantity_oddunits():
    from galpy.df import dehnendf
    vo= 230.
    df= dehnendf(vo=vo*units.pc/units.Myr)
    assert numpy.fabs(df._vo-vo*(units.pc/units.Myr).to(units.km/units.s)) < 10.**-10., 'vo in diskdf setup as Quantity does not work as expected'
    return None

def test_diskdf_setup_profileAsQuantity():
    from galpy.df import dehnendf,shudf
    from galpy.orbit import Orbit
    df= dehnendf(ro=8.,vo=220.,profileParams=(9.*units.kpc,
                                              10.*units.kpc,
                                              20.*units.km/units.s))
    dfs= shudf(ro=8.,vo=220.,profileParams=(9.*units.kpc,
                                            10.*units.kpc,
                                            20.*units.km/units.s))
    assert numpy.fabs(df._surfaceSigmaProfile._params[0]-9./8.) < 10.**-10., 'hR in diskdf setup as Quantity does not work as expected'
    assert numpy.fabs(df._surfaceSigmaProfile._params[1]-10./8.) < 10.**-10., 'hsR in diskdf setup as Quantity does not work as expected'
    assert numpy.fabs(df._surfaceSigmaProfile._params[2]-20./220.) < 10.**-10., 'sR in diskdf setup as Quantity does not work as expected'
    assert numpy.fabs(dfs._surfaceSigmaProfile._params[0]-9./8.) < 10.**-10., 'hR in diskdf setup as Quantity does not work as expected'
    assert numpy.fabs(dfs._surfaceSigmaProfile._params[1]-10./8.) < 10.**-10., 'hsR in diskdf setup as Quantity does not work as expected'
    assert numpy.fabs(dfs._surfaceSigmaProfile._params[2]-20./220.) < 10.**-10., 'sR in diskdf setup as Quantity does not work as expected'
    return None

def test_evolveddiskdf_method_returntype():
    from galpy.df import dehnendf
    from galpy.potential import LogarithmicHaloPotential, \
        EllipticalDiskPotential
    lp= LogarithmicHaloPotential(normalize=1.)
    ep= EllipticalDiskPotential(twophio=0.05,phib=0.,p=0.,
                                tform=-150.,tsteady=125.)
    idfwarm= dehnendf(beta=0.,profileParams=(1./3.,1.,0.15),ro=8.,vo=220.)
    from galpy.df import evolveddiskdf
    edfwarm= evolveddiskdf(idfwarm,[lp,ep],to=-150.)
    from galpy.orbit import Orbit
    o= Orbit([1.,0.1,1.1,0.1])
    assert isinstance(edfwarm(o),units.Quantity), 'evolveddiskdf method __call__ does not return Quantity when it should'
    assert isinstance(edfwarm.oortA(1.2,grid=True,returnGrids=False,gridpoints\
=3,derivRGrid=True,derivphiGrid=True,derivGridpoints=3),units.Quantity), 'evolveddiskdf method oortA does not return Quantity when it should'
    assert isinstance(edfwarm.oortB(1.2,grid=True,returnGrids=False,gridpoints\
=3,derivRGrid=True,derivphiGrid=True,derivGridpoints=3),units.Quantity), 'evolveddiskdf method oortB does not return Quantity when it should'
    assert isinstance(edfwarm.oortC(1.2,grid=True,returnGrids=False,gridpoints\
=3,derivRGrid=True,derivphiGrid=True,derivGridpoints=3),units.Quantity), 'evolveddiskdf method oortC does not return Quantity when it should'
    assert isinstance(edfwarm.oortK(1.2,grid=True,returnGrids=False,gridpoints\
=3,derivRGrid=True,derivphiGrid=True,derivGridpoints=3),units.Quantity), 'evolveddiskdf method oortK does not return Quantity when it should'
    assert isinstance(edfwarm.sigmaT2(1.2,grid=True,returnGrid=False,gridpoints=3),units.Quantity), 'evolveddiskdf method sigmaT2 does not return Quantity when it should'
    assert isinstance(edfwarm.sigmaR2(1.2,grid=True,returnGrid=False,gridpoints=3),units.Quantity), 'evolveddiskdf method sigmaR2 does not return Quantity when it should'
    assert isinstance(edfwarm.sigmaRT(1.2,grid=True,returnGrid=False,gridpoints=3),units.Quantity), 'evolveddiskdf method sigmaRT does not return Quantity when it should'
    assert isinstance(edfwarm.vertexdev(1.2,grid=True,returnGrid=False,gridpoints=3),units.Quantity), 'evolveddiskdf method vertexdev does not return Quantity when it should'
    assert isinstance(edfwarm.meanvT(1.2,grid=True,returnGrid=False,gridpoints=3),units.Quantity), 'evolveddiskdf method meanvT does not return Quantity when it should'
    assert isinstance(edfwarm.meanvR(1.2,grid=True,returnGrid=False,gridpoints=3),units.Quantity), 'evolveddiskdf method meanvR does not return Quantity when it should'
    return None

def test_evolveddiskdf_method_returnunit():
    from galpy.df import dehnendf
    from galpy.potential import LogarithmicHaloPotential, \
        EllipticalDiskPotential
    lp= LogarithmicHaloPotential(normalize=1.)
    ep= EllipticalDiskPotential(twophio=0.05,phib=0.,p=0.,
                                tform=-150.,tsteady=125.)
    idfwarm= dehnendf(beta=0.,profileParams=(1./3.,1.,0.15),ro=8.,vo=220.)
    from galpy.df import evolveddiskdf
    edfwarm= evolveddiskdf(idfwarm,[lp,ep],to=-150.)
    from galpy.orbit import Orbit
    try:
        edfwarm(Orbit([1.1,0.1,1.1,0.2])).to(1/(units.km/units.s)**2/units.kpc**2)
    except units.UnitConversionError:
        raise AssertionError('evolveddiskdf method __call__ does not return Quantity with the right units')
    try:
        edfwarm.oortA(1.2,grid=True,returnGrids=False,gridpoints=3,derivRGrid=True,derivphiGrid=True,derivGridpoints=3).to(1/units.Gyr)
    except units.UnitConversionError:
        raise AssertionError('evolveddiskdf method oortA does not return Quantity with the right units')
    try:
        edfwarm.oortB(1.2,grid=True,returnGrids=False,gridpoints=3,derivRGrid=True,derivphiGrid=True,derivGridpoints=3).to(1/units.Gyr)
    except units.UnitConversionError:
        raise AssertionError('evolveddiskdf method oortB does not return Quantity with the right units')
    try:
        edfwarm.oortC(1.2,grid=True,returnGrids=False,gridpoints=3,derivRGrid=True,derivphiGrid=True,derivGridpoints=3).to(1/units.Gyr)
    except units.UnitConversionError:
        raise AssertionError('evolveddiskdf method oortC does not return Quantity with the right units')
    try:
        edfwarm.oortK(1.2,grid=True,returnGrids=False,gridpoints=3,derivRGrid=True,derivphiGrid=True,derivGridpoints=3).to(1/units.Gyr)
    except units.UnitConversionError:
        raise AssertionError('evolveddiskdf method oortK does not return Quantity with the right units')
    try:
        edfwarm.sigmaT2(1.2,grid=True,returnGrid=False,gridpoints=3).to((units.km/units.s)**2)
    except units.UnitConversionError:
        raise AssertionError('evolveddiskdf method sigmaT2 does not return Quantity with the right units')
    try:
        edfwarm.sigmaR2(1.2,grid=True,returnGrid=False,gridpoints=3).to((units.km/units.s)**2)
    except units.UnitConversionError:
        raise AssertionError('evolveddiskdf method sigmaR2 does not return Quantity with the right units')
    try:
        edfwarm.sigmaRT(1.2,grid=True,returnGrid=False,gridpoints=3).to((units.km/units.s)**2)
    except units.UnitConversionError:
        raise AssertionError('evolveddiskdf method sigmaRT does not return Quantity with the right units')
    try:
        edfwarm.vertexdev(1.2,grid=True,returnGrid=False,gridpoints=3).to(units.deg)
    except units.UnitConversionError:
        raise AssertionError('evolveddiskdf method vertexdev does not return Quantity with the right units')
    try:
        edfwarm.meanvR(1.2,grid=True,returnGrid=False,gridpoints=3).to((units.km/units.s))
    except units.UnitConversionError:
        raise AssertionError('evolveddiskdf method meanvR does not return Quantity with the right units')
    try:
        edfwarm.meanvT(1.2,grid=True,returnGrid=False,gridpoints=3).to((units.km/units.s))
    except units.UnitConversionError:
        raise AssertionError('evolveddiskdf method meanvT does not return Quantity with the right units')
    return None

def test_evolveddiskdf_method_value():
    from galpy.util import bovy_conversion
    from galpy.df import dehnendf
    from galpy.potential import LogarithmicHaloPotential, \
        EllipticalDiskPotential
    lp= LogarithmicHaloPotential(normalize=1.)
    ep= EllipticalDiskPotential(twophio=0.05,phib=0.,p=0.,
                                tform=-150.,tsteady=125.)
    ro, vo= 6., 230.
    idfwarm= dehnendf(beta=0.,profileParams=(1./3.,1.,0.15),ro=ro,vo=vo)
    from galpy.df import evolveddiskdf
    edfwarm= evolveddiskdf(idfwarm,[lp,ep],to=-150.)
    idfwarmnou= dehnendf(beta=0.,profileParams=(1./3.,1.,0.15))
    edfwarmnou= evolveddiskdf(idfwarmnou,[lp,ep],to=-150.)
    from galpy.orbit import Orbit
    o= Orbit([1.,0.1,1.1,0.1])
    assert numpy.fabs(edfwarm(o).to(1/units.kpc**2/(units.km/units.s)**2).value-edfwarmnou(o)/ro**2/vo**2) < 10.**-8., 'evolveddiskdf method __call__ does not return correct Quantity when it should'
    assert numpy.fabs(edfwarm.oortA(1.2,grid=True,returnGrids=False,gridpoints=3,derivRGrid=True,derivphiGrid=True,derivGridpoints=3).to(1/units.Gyr).value-edfwarmnou.oortA(1.2,grid=True,returnGrids=False,gridpoints=3,derivRGrid=True,derivphiGrid=True,derivGridpoints=3)*bovy_conversion.freq_in_Gyr(vo,ro)) < 10.**-8., 'evolveddiskdf method oortA does not return correct Quantity when it should'
    assert numpy.fabs(edfwarm.oortB(1.2,grid=True,returnGrids=False,gridpoints=3,derivRGrid=True,derivphiGrid=True,derivGridpoints=3).to(1/units.Gyr).value-edfwarmnou.oortB(1.2,grid=True,returnGrids=False,gridpoints=3,derivRGrid=True,derivphiGrid=True,derivGridpoints=3)*bovy_conversion.freq_in_Gyr(vo,ro)) < 10.**-8., 'evolveddiskdf method oortB does not return correct Quantity when it should'
    assert numpy.fabs(edfwarm.oortC(1.2,grid=True,returnGrids=False,gridpoints=3,derivRGrid=True,derivphiGrid=True,derivGridpoints=3).to(1/units.Gyr).value-edfwarmnou.oortC(1.2,grid=True,returnGrids=False,gridpoints=3,derivRGrid=True,derivphiGrid=True,derivGridpoints=3)*bovy_conversion.freq_in_Gyr(vo,ro)) < 10.**-8., 'evolveddiskdf method oortC does not return correct Quantity when it should'
    assert numpy.fabs(edfwarm.oortK(1.2,grid=True,returnGrids=False,gridpoints=3,derivRGrid=True,derivphiGrid=True,derivGridpoints=3).to(1/units.Gyr).value-edfwarmnou.oortK(1.2,grid=True,returnGrids=False,gridpoints=3,derivRGrid=True,derivphiGrid=True,derivGridpoints=3)*bovy_conversion.freq_in_Gyr(vo,ro)) < 10.**-8., 'evolveddiskdf method oortK does not return correct Quantity when it should'
    assert numpy.fabs(edfwarm.sigmaT2(1.2,grid=True,returnGrid=False,gridpoints=3).to((units.km/units.s)**2).value-edfwarmnou.sigmaT2(1.2,grid=True,returnGrid=False,gridpoints=3)*vo**2) < 10.**-8., 'evolveddiskdf method sigmaT2 does not return correct Quantity when it should'
    assert numpy.fabs(edfwarm.sigmaR2(1.2,grid=True,returnGrid=False,gridpoints=3).to((units.km/units.s)**2).value-edfwarmnou.sigmaR2(1.2,grid=True,returnGrid=False,gridpoints=3)*vo**2) < 10.**-8., 'evolveddiskdf method sigmaR2 does not return correct Quantity when it should'
    assert numpy.fabs(edfwarm.sigmaRT(1.2,grid=True,returnGrid=False,gridpoints=3).to((units.km/units.s)**2).value-edfwarmnou.sigmaRT(1.2,grid=True,returnGrid=False,gridpoints=3)*vo**2) < 10.**-8., 'evolveddiskdf method sigmaRT does not return correct Quantity when it should'
    assert numpy.fabs(edfwarm.vertexdev(1.2,grid=True,returnGrid=False,gridpoints=3).to(units.rad).value-edfwarmnou.vertexdev(1.2,grid=True,returnGrid=False,gridpoints=3)) < 10.**-8., 'evolveddiskdf method vertexdev does not return correct Quantity when it should'
    assert numpy.fabs(edfwarm.meanvT(1.2,grid=True,returnGrid=False,gridpoints=3).to(units.km/units.s).value-edfwarmnou.meanvT(1.2,grid=True,returnGrid=False,gridpoints=3)*vo) < 10.**-8., 'evolveddiskdf method meanvT does not return correct Quantity when it should'
    assert numpy.fabs(edfwarm.meanvR(1.2,grid=True,returnGrid=False,gridpoints=3).to(units.km/units.s).value-edfwarmnou.meanvR(1.2,grid=True,returnGrid=False,gridpoints=3)*vo) < 10.**-8., 'evolveddiskdf method meanvR does not return correct Quantity when it should'
    return None

def test_evolveddiskdf_method_inputAsQuantity():
    # Those that use the decorator
    from galpy.util import bovy_conversion
    from galpy.df import dehnendf
    from galpy.potential import LogarithmicHaloPotential, \
        EllipticalDiskPotential
    lp= LogarithmicHaloPotential(normalize=1.)
    ep= EllipticalDiskPotential(twophio=0.05,phib=0.,p=0.,
                                tform=-150.,tsteady=125.)
    ro, vo= 6., 230.
    idfwarm= dehnendf(beta=0.,profileParams=(1./3.,1.,0.15),ro=ro,vo=vo)
    from galpy.df import evolveddiskdf
    edfwarm= evolveddiskdf(idfwarm,[lp,ep],to=-150.)
    idfwarmnou= dehnendf(beta=0.,profileParams=(1./3.,1.,0.15))
    edfwarmnou= evolveddiskdf(idfwarmnou,[lp,ep],to=-150.)
    from galpy.orbit import Orbit
    assert numpy.fabs(edfwarm.oortA(1.2*ro*units.kpc,grid=True,returnGrids=False,gridpoints=3,derivRGrid=True,derivphiGrid=True,derivGridpoints=3).to(1/units.Gyr).value-edfwarmnou.oortA(1.2,grid=True,returnGrids=False,gridpoints=3,derivRGrid=True,derivphiGrid=True,derivGridpoints=3)*bovy_conversion.freq_in_Gyr(vo,ro)) < 10.**-8., 'evolveddiskdf method oortA does not return correct Quantity when it should'
    assert numpy.fabs(edfwarm.oortB(1.2*ro*units.kpc,grid=True,returnGrids=False,gridpoints=3,derivRGrid=True,derivphiGrid=True,derivGridpoints=3).to(1/units.Gyr).value-edfwarmnou.oortB(1.2,grid=True,returnGrids=False,gridpoints=3,derivRGrid=True,derivphiGrid=True,derivGridpoints=3)*bovy_conversion.freq_in_Gyr(vo,ro)) < 10.**-8., 'evolveddiskdf method oortB does not return correct Quantity when it should'
    assert numpy.fabs(edfwarm.oortC(1.2*ro*units.kpc,grid=True,returnGrids=False,gridpoints=3,derivRGrid=True,derivphiGrid=True,derivGridpoints=3).to(1/units.Gyr).value-edfwarmnou.oortC(1.2,grid=True,returnGrids=False,gridpoints=3,derivRGrid=True,derivphiGrid=True,derivGridpoints=3)*bovy_conversion.freq_in_Gyr(vo,ro)) < 10.**-8., 'evolveddiskdf method oortC does not return correct Quantity when it should'
    assert numpy.fabs(edfwarm.oortK(1.2*ro*units.kpc,grid=True,returnGrids=False,gridpoints=3,derivRGrid=True,derivphiGrid=True,derivGridpoints=3).to(1/units.Gyr).value-edfwarmnou.oortK(1.2,grid=True,returnGrids=False,gridpoints=3,derivRGrid=True,derivphiGrid=True,derivGridpoints=3)*bovy_conversion.freq_in_Gyr(vo,ro)) < 10.**-8., 'evolveddiskdf method oortK does not return correct Quantity when it should'
    assert numpy.fabs(edfwarm.sigmaT2(1.2*ro*units.kpc,grid=True,returnGrid=False,gridpoints=3).to((units.km/units.s)**2).value-edfwarmnou.sigmaT2(1.2,grid=True,returnGrid=False,gridpoints=3)*vo**2) < 10.**-8., 'evolveddiskdf method sigmaT2 does not return correct Quantity when it should'
    assert numpy.fabs(edfwarm.sigmaR2(1.2*ro*units.kpc,grid=True,returnGrid=False,gridpoints=3).to((units.km/units.s)**2).value-edfwarmnou.sigmaR2(1.2,grid=True,returnGrid=False,gridpoints=3)*vo**2) < 10.**-8., 'evolveddiskdf method sigmaR2 does not return correct Quantity when it should'
    assert numpy.fabs(edfwarm.sigmaRT(1.2*ro*units.kpc,grid=True,returnGrid=False,gridpoints=3).to((units.km/units.s)**2).value-edfwarmnou.sigmaRT(1.2,grid=True,returnGrid=False,gridpoints=3)*vo**2) < 10.**-8., 'evolveddiskdf method sigmaRT does not return correct Quantity when it should'
    assert numpy.fabs(edfwarm.vertexdev(1.2*ro*units.kpc,grid=True,returnGrid=False,gridpoints=3).to(units.rad).value-edfwarmnou.vertexdev(1.2,grid=True,returnGrid=False,gridpoints=3)) < 10.**-8., 'evolveddiskdf method vertexdev does not return correct Quantity when it should'
    assert numpy.fabs(edfwarm.meanvT(1.2*ro*units.kpc,grid=True,returnGrid=False,gridpoints=3).to(units.km/units.s).value-edfwarmnou.meanvT(1.2,grid=True,returnGrid=False,gridpoints=3)*vo) < 10.**-8., 'evolveddiskdf method meanvT does not return correct Quantity when it should'
    assert numpy.fabs(edfwarm.meanvR(1.2*ro*units.kpc,grid=True,returnGrid=False,gridpoints=3).to(units.km/units.s).value-edfwarmnou.meanvR(1.2,grid=True,returnGrid=False,gridpoints=3)*vo) < 10.**-8., 'evolveddiskdf method meanvR does not return correct Quantity when it should'
    return None

def test_evolveddiskdf_method_inputAsQuantity_special():
    from galpy.util import bovy_conversion
    from galpy.df import dehnendf
    from galpy.potential import LogarithmicHaloPotential, \
        EllipticalDiskPotential
    lp= LogarithmicHaloPotential(normalize=1.)
    ep= EllipticalDiskPotential(twophio=0.05,phib=0.,p=0.,
                                tform=-150.,tsteady=125.)
    ro, vo= 6., 230.
    idfwarm= dehnendf(beta=0.,profileParams=(1./3.,1.,0.15),ro=ro,vo=vo)
    from galpy.df import evolveddiskdf
    edfwarm= evolveddiskdf(idfwarm,[lp,ep],to=-150.)
    idfwarmnou= dehnendf(beta=0.,profileParams=(1./3.,1.,0.15))
    edfwarmnou= evolveddiskdf(idfwarmnou,[lp,ep],to=-150.)
    from galpy.orbit import Orbit
    o= Orbit([1.,0.1,1.1,0.1])
    ts= numpy.linspace(0.,-150.,101)
    assert numpy.all(numpy.fabs(edfwarm(o,ts*bovy_conversion.time_in_Gyr(vo,ro)*units.Gyr).to(1/units.kpc**2/(units.km/units.s)**2).value-edfwarmnou(o,ts)/ro**2/vo**2) < 10.**-8.), 'evolveddiskdf method __call__ does not return correct Quantity when it should'
    return None

def test_evolveddiskdf_setup_roAsQuantity():
    from galpy.df import dehnendf
    from galpy.potential import LogarithmicHaloPotential, \
        EllipticalDiskPotential
    lp= LogarithmicHaloPotential(normalize=1.)
    ep= EllipticalDiskPotential(twophio=0.05,phib=0.,p=0.,
                                tform=-150.,tsteady=125.)
    ro= 7.
    idfwarm= dehnendf(beta=0.,profileParams=(1./3.,1.,0.15),ro=ro*units.kpc)
    from galpy.df import evolveddiskdf
    df= evolveddiskdf(idfwarm,[lp,ep],to=-150.)
    assert numpy.fabs(df._ro-ro) < 10.**-10., 'ro in evolveddiskdf setup as Quantity does not work as expected'
    return None

def test_evolveddiskdf_setup_roAsQuantity_oddunits():
    from galpy.df import dehnendf
    from galpy.potential import LogarithmicHaloPotential, \
        EllipticalDiskPotential
    lp= LogarithmicHaloPotential(normalize=1.)
    ep= EllipticalDiskPotential(twophio=0.05,phib=0.,p=0.,
                                tform=-150.,tsteady=125.)
    ro= 7000.
    idfwarm= dehnendf(beta=0.,profileParams=(1./3.,1.,0.15),ro=ro*units.lyr)
    from galpy.df import evolveddiskdf
    df= evolveddiskdf(idfwarm,[lp,ep],to=-150.)
    assert numpy.fabs(df._ro-ro*(units.lyr).to(units.kpc)) < 10.**-10., 'ro in evolveddiskdf setup as Quantity does not work as expected'
    return None

def test_evolveddiskdf_setup_voAsQuantity():
    from galpy.df import dehnendf
    from galpy.potential import LogarithmicHaloPotential, \
        EllipticalDiskPotential
    lp= LogarithmicHaloPotential(normalize=1.)
    ep= EllipticalDiskPotential(twophio=0.05,phib=0.,p=0.,
                                tform=-150.,tsteady=125.)
    vo= 230.
    idfwarm= dehnendf(beta=0.,profileParams=(1./3.,1.,0.15),
                      vo=vo*units.km/units.s)
    from galpy.df import evolveddiskdf
    df= evolveddiskdf(idfwarm,[lp,ep],to=-150.)
    assert numpy.fabs(df._vo-vo) < 10.**-10., 'vo in evolveddiskdf setup as Quantity does not work as expected'
    return None

def test_evolveddiskdf_setup_voAsQuantity_oddunits():
    from galpy.df import dehnendf
    from galpy.potential import LogarithmicHaloPotential, \
        EllipticalDiskPotential
    lp= LogarithmicHaloPotential(normalize=1.)
    ep= EllipticalDiskPotential(twophio=0.05,phib=0.,p=0.,
                                tform=-150.,tsteady=125.)
    vo= 230.
    idfwarm= dehnendf(beta=0.,profileParams=(1./3.,1.,0.15),
                      vo=vo*units.pc/units.Myr)
    from galpy.df import evolveddiskdf
    df= evolveddiskdf(idfwarm,[lp,ep],to=-150.)
    assert numpy.fabs(df._vo-vo*(units.pc/units.Myr).to(units.km/units.s)) < 10.**-10., 'vo in evolveddiskdf setup as Quantity does not work as expected'
    return None

def test_evolveddiskdf_setup_toAsQuantity():
    from galpy.util import bovy_conversion
    from galpy.df import dehnendf
    from galpy.potential import LogarithmicHaloPotential, \
        EllipticalDiskPotential
    lp= LogarithmicHaloPotential(normalize=1.)
    ep= EllipticalDiskPotential(twophio=0.05,phib=0.,p=0.,
                                tform=-150.,tsteady=125.)
    ro, vo= 7., 230.
    idfwarm= dehnendf(beta=0.,profileParams=(1./3.,1.,0.15),vo=vo,ro=ro)
    from galpy.df import evolveddiskdf
    df= evolveddiskdf(idfwarm,[lp,ep],to=-3.*units.Gyr)
    assert numpy.fabs(df._to+3./bovy_conversion.time_in_Gyr(vo,ro)) < 10.**-10., 'to in evolveddiskdf setup as Quantity does not work as expected'
    return None

def test_quasiisothermaldf_method_returntype():
    from galpy.potential import MWPotential
    from galpy.actionAngle import actionAngleAdiabatic
    from galpy.df import quasiisothermaldf
    from galpy.orbit import Orbit
    aA= actionAngleAdiabatic(pot=MWPotential,c=True)
    qdf= quasiisothermaldf(1./3.,0.2,0.1,1.,1.,pot=MWPotential,aA=aA,
                           cutcounter=True,ro=8.,vo=220.)
    o= Orbit([1.1,0.1,1.1,0.1,0.03,0.4])
    assert isinstance(qdf(o),units.Quantity), 'quasiisothermaldf method __call__ does not return Quantity when it should'
    assert isinstance(qdf.estimate_hr(1.1),units.Quantity), 'quasiisothermaldf method estimate_hr does not return Quantity when it should'
    assert isinstance(qdf.estimate_hz(1.1,0.1),units.Quantity), 'quasiisothermaldf method estimate_hz does not return Quantity when it should'
    assert isinstance(qdf.estimate_hsr(1.1),units.Quantity), 'quasiisothermaldf method estimate_hsr does not return Quantity when it should'
    assert isinstance(qdf.estimate_hsz(1.1),units.Quantity), 'quasiisothermaldf method estimate_hsz does not return Quantity when it should'
    assert isinstance(qdf.surfacemass_z(1.1),units.Quantity), 'quasiisothermaldf method surfacemass_z does not return Quantity when it should'
    assert isinstance(qdf.density(1.1,0.1),units.Quantity), 'quasiisothermaldf method density does not return Quantity when it should'
    assert isinstance(qdf.sigmaR2(1.1,0.1),units.Quantity), 'quasiisothermaldf method sigmaR2 does not return Quantity when it should'
    assert isinstance(qdf.sigmaT2(1.1,0.1),units.Quantity), 'quasiisothermaldf method sigmaT2 does not return Quantity when it should'
    assert isinstance(qdf.sigmaz2(1.1,0.1),units.Quantity), 'quasiisothermaldf method sigmaz2 does not return Quantity when it should'
    assert isinstance(qdf.sigmaRz(1.1,0.1),units.Quantity), 'quasiisothermaldf method sigmaRz does not return Quantity when it should'
    assert isinstance(qdf.tilt(1.1,0.1),units.Quantity), 'quasiisothermaldf method tilt does not return Quantity when it should'
    assert isinstance(qdf.meanvR(1.1,0.1),units.Quantity), 'quasiisothermaldf method meanvR does not return Quantity when it should'
    assert isinstance(qdf.meanvT(1.1,0.1),units.Quantity), 'quasiisothermaldf method meanvT does not return Quantity when it should'
    assert isinstance(qdf.meanvz(1.1,0.1),units.Quantity), 'quasiisothermaldf method meanvz does not return Quantity when it should'
    assert isinstance(qdf.meanjr(1.1,0.1),units.Quantity), 'quasiisothermaldf method meanjr does not return Quantity when it should'
    assert isinstance(qdf.meanlz(1.1,0.1),units.Quantity), 'quasiisothermaldf method meanlz does not return Quantity when it should'
    assert isinstance(qdf.meanjz(1.1,0.1),units.Quantity), 'quasiisothermaldf method meanjz does not return Quantity when it should'
    assert isinstance(qdf.sampleV(1.1,0.1),units.Quantity), 'quasiisothermaldf method sampleV does not return Quantity when it should'
    assert isinstance(qdf.pvR(0.1,1.1,0.1),units.Quantity), 'quasiisothermaldf method pvR does not return Quantity when it should'
    assert isinstance(qdf.pvT(1.1,1.1,0.1),units.Quantity), 'quasiisothermaldf method pvT does not return Quantity when it should'
    assert isinstance(qdf.pvz(0.1,1.1,0.1),units.Quantity), 'quasiisothermaldf method pvz does not return Quantity when it should'
    assert isinstance(qdf.pvRvT(0.1,1.1,1.1,0.1),units.Quantity), 'quasiisothermaldf method pvRvT does not return Quantity when it should'
    assert isinstance(qdf.pvRvz(0.1,0.2,1.1,0.1),units.Quantity), 'quasiisothermaldf method pvRvz does not return Quantity when it should'
    assert isinstance(qdf.pvTvz(1.1,1.1,1.1,0.1),units.Quantity), 'quasiisothermaldf method pvTvz does not return Quantity when it should'
    assert isinstance(qdf.vmomentdensity(1.1,0.1,0,0,0,gl=True),units.Quantity), 'quasiisothermaldf method vmomentdensity does not return Quantity when it should'
    assert isinstance(qdf.vmomentdensity(1.1,0.1,1,0,0,gl=True),units.Quantity), 'quasiisothermaldf method vmomentdensity does not return Quantity when it should'
    assert isinstance(qdf.vmomentdensity(1.1,0.1,0,1,1,gl=True),units.Quantity), 'quasiisothermaldf method vmomentdensity does not return Quantity when it should'
    assert isinstance(qdf.vmomentdensity(1.1,0.1,0,0,1,gl=True),units.Quantity), 'quasiisothermaldf method vmomentdensity does not return Quantity when it should'
    assert isinstance(qdf.vmomentdensity(1.1,0.1,1,1,0,gl=True),units.Quantity), 'quasiisothermaldf method vmomentdensity does not return Quantity when it should'
    assert isinstance(qdf.vmomentdensity(1.1,0.1,2,1,1,gl=True),units.Quantity), 'quasiisothermaldf method vmomentdensity does not return Quantity when it should'
    assert isinstance(qdf.jmomentdensity(1.1,0.1,0,0,0,gl=True),units.Quantity), 'quasiisothermaldf method jmomentdensity does not return Quantity when it should'
    assert isinstance(qdf.jmomentdensity(1.1,0.1,1,0,0,gl=True),units.Quantity), 'quasiisothermaldf method jmomentdensity does not return Quantity when it should'
    assert isinstance(qdf.jmomentdensity(1.1,0.1,0,1,1,gl=True),units.Quantity), 'quasiisothermaldf method jmomentdensity does not return Quantity when it should'
    assert isinstance(qdf.jmomentdensity(1.1,0.1,0,0,1,gl=True),units.Quantity), 'quasiisothermaldf method jmomentdensity does not return Quantity when it should'
    assert isinstance(qdf.jmomentdensity(1.1,0.1,1,1,0,gl=True),units.Quantity), 'quasiisothermaldf method jmomentdensity does not return Quantity when it should'
    assert isinstance(qdf.jmomentdensity(1.1,0.1,2,1,1,gl=True),units.Quantity), 'quasiisothermaldf method jmomentdensity does not return Quantity when it should'
    return None

def test_quasiisothermaldf_method_returnunit():
    from galpy.potential import MWPotential
    from galpy.actionAngle import actionAngleAdiabatic
    from galpy.df import quasiisothermaldf
    from galpy.orbit import Orbit
    aA= actionAngleAdiabatic(pot=MWPotential,c=True)
    qdf= quasiisothermaldf(1./3.,0.2,0.1,1.,1.,pot=MWPotential,aA=aA,
                           cutcounter=True,ro=8.,vo=220.)
    o= Orbit([1.1,0.1,1.1,0.1,0.03,0.4])
    try:
        qdf(o).to(1/(units.km/units.s)**3/units.kpc**3)
    except units.UnitConversionError:
        raise AssertionError('quasiisothermaldf method __call__ does not return Quantity with the right units')
    try:
        qdf.estimate_hr(1.1).to(units.kpc)
    except units.UnitConversionError:
        raise AssertionError('quasiisothermaldf method estimate_hr does not return Quantity with the right units')
    try:
        qdf.estimate_hz(1.1,0.1).to(units.kpc)
    except units.UnitConversionError:
        raise AssertionError('quasiisothermaldf method estimate_hz does not return Quantity with the right units')
    try:
        qdf.estimate_hsr(1.1).to(units.kpc)
    except units.UnitConversionError:
        raise AssertionError('quasiisothermaldf method estimate_hsr does not return Quantity with the right units')
    try:
        qdf.estimate_hsz(1.1).to(units.kpc)
    except units.UnitConversionError:
        raise AssertionError('quasiisothermaldf method estimate_hsz does not return Quantity with the right units')
    try:
        qdf.surfacemass_z(1.1).to(1/units.pc**2)
    except units.UnitConversionError:
        raise AssertionError('quasiisothermaldf method surfacemass_z does not return Quantity with the right units')
    try:
        qdf.density(1.1,0.1).to(1/units.pc**3)
    except units.UnitConversionError:
        raise AssertionError('quasiisothermaldf method density does not return Quantity with the right units')
    try:
        qdf.sigmaR2(1.1,0.1).to((units.km/units.s)**2)
    except units.UnitConversionError:
        raise AssertionError('quasiisothermaldf method sigmaR2 does not return Quantity with the right units')
    try:
        qdf.sigmaRz(1.1,0.1).to((units.km/units.s)**2)
    except units.UnitConversionError:
        raise AssertionError('quasiisothermaldf method sigmaRz does not return Quantity with the right units')
    try:
        qdf.sigmaT2(1.1,0.1).to((units.km/units.s)**2)
    except units.UnitConversionError:
        raise AssertionError('quasiisothermaldf method sigmaT2 does not return Quantity with the right units')
    try:
        qdf.sigmaz2(1.1,0.1).to((units.km/units.s)**2)
    except units.UnitConversionError:
        raise AssertionError('quasiisothermaldf method sigmaz2 does not return Quantity with the right units')
    try:
        qdf.tilt(1.1,0.1).to(units.deg)
    except units.UnitConversionError:
        raise AssertionError('quasiisothermaldf method tilt does not return Quantity with the right units')
    try:
        qdf.meanvR(1.1,0.1).to((units.km/units.s))
    except units.UnitConversionError:
        raise AssertionError('quasiisothermaldf method meanvR does not return Quantity with the right units')
    try:
        qdf.meanvT(1.1,0.1).to((units.km/units.s))
    except units.UnitConversionError:
        raise AssertionError('quasiisothermaldf method meanvT does not return Quantity with the right units')
    try:
        qdf.meanvz(1.1,0.1).to((units.km/units.s))
    except units.UnitConversionError:
        raise AssertionError('quasiisothermaldf method meanvz does not return Quantity with the right units')
    try:
        qdf.meanjr(1.1,0.1).to(units.kpc*(units.km/units.s))
    except units.UnitConversionError:
        raise AssertionError('quasiisothermaldf method meanjr does not return Quantity with the right units')
    try:
        qdf.meanlz(1.1,0.1).to(units.kpc*(units.km/units.s))
    except units.UnitConversionError:
        raise AssertionError('quasiisothermaldf method meanlz does not return Quantity with the right units')
    try:
        qdf.meanjz(1.1,0.1).to(units.kpc*(units.km/units.s))
    except units.UnitConversionError:
        raise AssertionError('quasiisothermaldf method meanjz does not return Quantity with the right units')
    try:
        qdf.sampleV(1.1,0.1).to((units.km/units.s))
    except units.UnitConversionError:
        raise AssertionError('quasiisothermaldf method sampleV does not return Quantity with the right units')
    try:
        qdf.pvR(0.1,1.1,0.1).to(1/(units.km/units.s)/units.pc**3)
    except units.UnitConversionError:
        raise AssertionError('quasiisothermaldf method pvR does not return Quantity with the right units')
    try:
        qdf.pvz(0.1,1.1,0.1).to(1/(units.km/units.s)/units.pc**3)
    except units.UnitConversionError:
        raise AssertionError('quasiisothermaldf method pvz does not return Quantity with the right units')
    try:
        qdf.pvT(1.1,1.1,0.1).to(1/(units.km/units.s)/units.pc**3)
    except units.UnitConversionError:
        raise AssertionError('quasiisothermaldf method pvT does not return Quantity with the right units')
    try:
        qdf.pvRvT(0.1,1.1,1.1,0.1).to(1/(units.km/units.s)**2/units.pc**3)
    except units.UnitConversionError:
        raise AssertionError('quasiisothermaldf method pvRvT does not return Quantity with the right units')
    try:
        qdf.pvRvz(0.1,0.2,1.1,0.1).to(1/(units.km/units.s)**2/units.pc**3)
    except units.UnitConversionError:
        raise AssertionError('quasiisothermaldf method pvRvz does not return Quantity with the right units')
    try:
        qdf.pvTvz(1.1,0.2,1,1.1,0.1).to(1/(units.km/units.s)**2/units.pc**3)
    except units.UnitConversionError:
        raise AssertionError('quasiisothermaldf method pvTvz does not return Quantity with the right units')
    try:
        qdf.vmomentdensity(1.1,0.2,0,0,0,gl=True).to(1/units.pc**3)
    except units.UnitConversionError:
        raise AssertionError('quasiisothermaldf method vmomentdensity does not return Quantity with the right units')
    try:
        qdf.vmomentdensity(1.1,0.2,1,0,0,gl=True).to(1/units.pc**3*(units.km/units.s))
    except units.UnitConversionError:
        raise AssertionError('quasiisothermaldf method vmomentdensity does not return Quantity with the right units')
    try:
        qdf.vmomentdensity(1.1,0.2,1,1,0,gl=True).to(1/units.pc**3*(units.km/units.s)**2)
    except units.UnitConversionError:
        raise AssertionError('quasiisothermaldf method vmomentdensity does not return Quantity with the right units')
    try:
        qdf.jmomentdensity(1.1,0.2,0,0,0,gl=True).to(1/units.pc**3)
    except units.UnitConversionError:
        raise AssertionError('quasiisothermaldf method jmomentdensity does not return Quantity with the right units')
    try:
        qdf.jmomentdensity(1.1,0.2,1,0,0,gl=True).to(1/units.pc**3*(units.kpc*units.km/units.s))
    except units.UnitConversionError:
        raise AssertionError('quasiisothermaldf method jmomentdensity does not return Quantity with the right units')
    try:
        qdf.jmomentdensity(1.1,0.2,1,1,0,gl=True).to(1/units.pc**3*(units.kpc*units.km/units.s)**2)
    except units.UnitConversionError:
        raise AssertionError('quasiisothermaldf method jmomentdensity does not return Quantity with the right units')
    return None

def test_quasiisothermaldf_method_value():
    from galpy.potential import MWPotential
    from galpy.actionAngle import actionAngleAdiabatic
    from galpy.df import quasiisothermaldf
    from galpy.orbit import Orbit
    aA= actionAngleAdiabatic(pot=MWPotential,c=True)
    ro, vo= 9., 210.
    qdf= quasiisothermaldf(1./3.,0.2,0.1,1.,1.,pot=MWPotential,aA=aA,
                           cutcounter=True,ro=ro,vo=vo)
    qdfnou= quasiisothermaldf(1./3.,0.2,0.1,1.,1.,pot=MWPotential,aA=aA,
                              cutcounter=True)
    o= Orbit([1.1,0.1,1.1,0.1,0.03,0.4])
    assert numpy.fabs(qdf(o).to(1/units.kpc**3/(units.km/units.s)**3).value-qdfnou(o)/ro**3/vo**3) < 10.**-8., 'quasiisothermaldf method __call__ does not return correct Quantity'
    assert numpy.fabs(qdf.estimate_hr(1.1).to(units.kpc).value-qdfnou.estimate_hr(1.1)*ro) < 10.**-8., 'quasiisothermaldf method estimate_hr does not return correct Quantity'
    assert numpy.fabs(qdf.estimate_hz(1.1,0.1).to(units.kpc).value-qdfnou.estimate_hz(1.1,0.1)*ro) < 10.**-8., 'quasiisothermaldf method estimate_hz does not return correct Quantity'
    assert numpy.fabs(qdf.estimate_hsr(1.1).to(units.kpc).value-qdfnou.estimate_hsr(1.1)*ro) < 10.**-8., 'quasiisothermaldf method estimate_hsr does not return correct Quantity'
    assert numpy.fabs(qdf.estimate_hsz(1.1).to(units.kpc).value-qdfnou.estimate_hsz(1.1)*ro) < 10.**-8., 'quasiisothermaldf method estimate_hsz does not return correct Quantity'
    assert numpy.fabs(qdf.surfacemass_z(1.1).to(1/units.kpc**2).value-qdfnou.surfacemass_z(1.1)/ro**2) < 10.**-8., 'quasiisothermaldf method surfacemass_z does not return correct Quantity'
    assert numpy.fabs(qdf.density(1.1,0.1).to(1/units.kpc**3).value-qdfnou.density(1.1,0.1)/ro**3) < 10.**-8., 'quasiisothermaldf method density does not return correct Quantity'
    assert numpy.fabs(qdf.sigmaR2(1.1,0.1).to((units.km/units.s)**2).value-qdfnou.sigmaR2(1.1,0.1)*vo**2) < 10.**-8., 'quasiisothermaldf method sigmaR2 does not return correct Quantity'
    assert numpy.fabs(qdf.sigmaT2(1.1,0.1).to((units.km/units.s)**2).value-qdfnou.sigmaT2(1.1,0.1)*vo**2) < 10.**-8., 'quasiisothermaldf method sigmaT2 does not return correct Quantity'
    assert numpy.fabs(qdf.sigmaz2(1.1,0.1).to((units.km/units.s)**2).value-qdfnou.sigmaz2(1.1,0.1)*vo**2) < 10.**-8., 'quasiisothermaldf method sigmaz2 does not return correct Quantity'
    assert numpy.fabs(qdf.sigmaRz(1.1,0.1).to((units.km/units.s)**2).value-qdfnou.sigmaRz(1.1,0.1)*vo**2) < 10.**-8., 'quasiisothermaldf method sigmaRz does not return correct Quantity'
    assert numpy.fabs(qdf.tilt(1.1,0.1).to(units.rad).value-qdfnou.tilt(1.1,0.1)) < 10.**-8., 'quasiisothermaldf method tilt does not return correct Quantity'
    assert numpy.fabs(qdf.meanvR(1.1,0.1).to(units.km/units.s).value-qdfnou.meanvR(1.1,0.1)*vo) < 10.**-8., 'quasiisothermaldf method meanvR does not return correct Quantity'
    assert numpy.fabs(qdf.meanvT(1.1,0.1).to(units.km/units.s).value-qdfnou.meanvT(1.1,0.1)*vo) < 10.**-8., 'quasiisothermaldf method meanvT does not return correct Quantity'
    assert numpy.fabs(qdf.meanvz(1.1,0.1).to(units.km/units.s).value-qdfnou.meanvz(1.1,0.1)*vo) < 10.**-8., 'quasiisothermaldf method meanvz does not return correct Quantity'
    # Lower tolerance, because determined through sampling
    assert numpy.fabs(qdf.meanjr(1.1,0.1,nmc=100000).to(units.kpc*units.km/units.s).value-qdfnou.meanjr(1.1,0.1,nmc=100000)*ro*vo) < 10., 'quasiisothermaldf method meanjr does not return correct Quantity'
    assert numpy.fabs(qdf.meanlz(1.1,0.1,nmc=100000).to(units.kpc*units.km/units.s).value-qdfnou.meanlz(1.1,0.1,nmc=100000)*ro*vo) < 100., 'quasiisothermaldf method meanlz does not return correct Quantity'
    assert numpy.fabs(qdf.meanjz(1.1,0.1,nmc=100000).to(units.kpc*units.km/units.s).value-qdfnou.meanjz(1.1,0.1,nmc=100000)*ro*vo) < 10., 'quasiisothermaldf method meanjz does not return correct Quantity'
    assert numpy.fabs(qdf.pvR(0.1,1.1,0.1).to(1/units.kpc**3/(units.km/units.s)).value-qdfnou.pvR(0.1,1.1,0.1)/ro**3/vo) < 10.**-8., 'quasiisothermaldf method pvR does not return correct Quantity'
    assert numpy.fabs(qdf.pvT(1.1,1.1,0.1).to(1/units.kpc**3/(units.km/units.s)).value-qdfnou.pvT(1.1,1.1,0.1)/ro**3/vo) < 10.**-8., 'quasiisothermaldf method pvT does not return correct Quantity'
    assert numpy.fabs(qdf.pvz(0.1,1.1,0.1).to(1/units.kpc**3/(units.km/units.s)).value-qdfnou.pvz(0.1,1.1,0.1)/ro**3/vo) < 10.**-8., 'quasiisothermaldf method pvz does not return correct Quantity'
    assert numpy.fabs(qdf.pvRvT(0.1,1.1,1.1,0.1).to(1/units.kpc**3/(units.km/units.s)**2).value-qdfnou.pvRvT(0.1,1.1,1.1,0.1)/ro**3/vo**2) < 10.**-8., 'quasiisothermaldf method pvRvT does not return correct Quantity'
    assert numpy.fabs(qdf.pvRvz(0.1,0.2,1.1,0.1).to(1/units.kpc**3/(units.km/units.s)**2).value-qdfnou.pvRvz(0.1,0.2,1.1,0.1)/ro**3/vo**2) < 10.**-8., 'quasiisothermaldf method pvRvz does not return correct Quantity'
    assert numpy.fabs(qdf.pvTvz(1.1,1.1,1.1,0.1).to(1/units.kpc**3/(units.km/units.s)**2).value-qdfnou.pvTvz(1.1,1.1,1.1,0.1)/ro**3/vo**2) < 10.**-8., 'quasiisothermaldf method pvTvz does not return correct Quantity'
    assert numpy.fabs(qdf.vmomentdensity(1.1,0.1,0,0,0,gl=True,ro=ro*units.kpc,vo=vo*units.km/units.s).to(1/units.kpc**3*(units.km/units.s)**0).value-qdfnou.vmomentdensity(1.1,0.1,0,0,0,gl=True)/ro**3*vo**0) < 10.**-8., 'quasiisothermaldf method vmomentdensity does not return correct Quantity'
    assert numpy.fabs(qdf.vmomentdensity(1.1,0.1,1,0,0,gl=True).to(1/units.kpc**3*(units.km/units.s)**1).value-qdfnou.vmomentdensity(1.1,0.1,1,0,0,gl=True)/ro**3*vo) < 10.**-8., 'quasiisothermaldf method vmomentdensity does not return correct Quantity'
    assert numpy.fabs(qdf.vmomentdensity(1.1,0.1,0,1,1,gl=True).to(1/units.kpc**3*(units.km/units.s)**2).value-qdfnou.vmomentdensity(1.1,0.1,0,1,1,gl=True)/ro**3*vo**2) < 10.**-8., 'quasiisothermaldf method vmomentdensity does not return correct Quantity'
    assert numpy.fabs(qdf.vmomentdensity(1.1,0.1,1,1,0,gl=True).to(1/units.kpc**3*(units.km/units.s)**2).value-qdfnou.vmomentdensity(1.1,0.1,1,1,0,gl=True)/ro**3*vo**2) < 10.**-8., 'quasiisothermaldf method vmomentdensity does not return correct Quantity'
    assert numpy.fabs(qdf.vmomentdensity(1.1,0.1,2,1,1,gl=True).to(1/units.kpc**3*(units.km/units.s)**4).value-qdfnou.vmomentdensity(1.1,0.1,2,1,1,gl=True)/ro**3*vo**4) < 10.**-8., 'quasiisothermaldf method vmomentdensity does not return correct Quantity'
    assert numpy.fabs(qdf.jmomentdensity(1.1,0.1,0,0,0,nmc=100000,ro=ro*units.kpc,vo=vo*units.km/units.s).to(1/units.kpc**3*(units.kpc*units.km/units.s)**0).value-qdfnou.jmomentdensity(1.1,0.1,0,0,0,nmc=100000)/ro**3*(ro*vo)**0) < 10.**-4., 'quasiisothermaldf method jmomentdensity does not return correct Quantity'
    assert numpy.fabs(qdf.jmomentdensity(1.1,0.1,1,0,0,nmc=100000).to(1/units.kpc**3*(units.kpc*units.km/units.s)**1).value-qdfnou.jmomentdensity(1.1,0.1,1,0,0,nmc=100000)/ro**3*(ro*vo)**1) < 10.**-2., 'quasiisothermaldf method jmomentdensity does not return correct Quantity'
    assert numpy.fabs(qdf.jmomentdensity(1.1,0.1,0,1,1,nmc=100000).to(1/units.kpc**3*(units.kpc*units.km/units.s)**2).value-qdfnou.jmomentdensity(1.1,0.1,0,1,1,nmc=100000)/ro**3*(ro*vo)**2) < 1., 'quasiisothermaldf method jmomentdensity does not return correct Quantity'
    assert numpy.fabs(qdf.jmomentdensity(1.1,0.1,1,1,0,nmc=100000).to(1/units.kpc**3*(units.kpc*units.km/units.s)**2).value-qdfnou.jmomentdensity(1.1,0.1,1,1,0,nmc=100000)/ro**3*(ro*vo)**2) < 10., 'quasiisothermaldf method jmomentdensity does not return correct Quantity'
    assert numpy.fabs(qdf.jmomentdensity(1.1,0.1,2,1,1,nmc=100000).to(1/units.kpc**3*(units.kpc*units.km/units.s)**4).value-qdfnou.jmomentdensity(1.1,0.1,2,1,1,nmc=100000)/ro**3*(ro*vo)**4) < 10000., 'quasiisothermaldf method jmomentdensity does not return correct Quantity'
    return None

def test_quasiisothermaldf_sample():
    from galpy.potential import MWPotential
    from galpy.actionAngle import actionAngleAdiabatic
    from galpy.df import quasiisothermaldf
    aA= actionAngleAdiabatic(pot=MWPotential,c=True)
    ro, vo= 9., 210.
    qdf= quasiisothermaldf(1./3.,0.2,0.1,1.,1.,pot=MWPotential,aA=aA,
                           cutcounter=True,ro=ro,vo=vo)
    qdfnou= quasiisothermaldf(1./3.,0.2,0.1,1.,1.,pot=MWPotential,aA=aA,
                              cutcounter=True)
    numpy.random.seed(1)
    vu= qdf.sampleV(1.1,0.1,n=1).to(units.km/units.s).value/vo
    numpy.random.seed(1)
    vnou= qdfnou.sampleV(1.1,0.1,n=1)
    assert numpy.all(numpy.fabs(vu-vnou)< 10.**-8.), 'quasiisothermaldf sampleV does not return correct Quantity'
    return None

def test_quasiisothermaldf_method_inputAsQuantity():
    # Those that use the decorator
    from galpy.potential import MWPotential
    from galpy.actionAngle import actionAngleAdiabatic
    from galpy.df import quasiisothermaldf
    aA= actionAngleAdiabatic(pot=MWPotential,c=True)
    ro, vo= 9., 210.
    qdf= quasiisothermaldf(1./3.,0.2,0.1,1.,1.,pot=MWPotential,aA=aA,
                           cutcounter=True,ro=ro,vo=vo)
    qdfnou= quasiisothermaldf(1./3.,0.2,0.1,1.,1.,pot=MWPotential,aA=aA,
                              cutcounter=True)
    assert numpy.fabs(qdf.estimate_hr(1.1*ro*units.kpc,z=100.*units.pc,dR=1.*units.pc).to(units.kpc).value-qdfnou.estimate_hr(1.1,0.1/ro,dR=10.**-3./ro)*ro) < 10.**-8., 'quasiisothermaldf method estimate_hr does not return correct Quantity'
    assert numpy.fabs(qdf.estimate_hz(1.1*ro*units.kpc,0.1*ro*units.kpc,dz=1.*units.pc).to(units.kpc).value-qdfnou.estimate_hz(1.1,0.1,dz=10.**-3./ro)*ro) < 10.**-8., 'quasiisothermaldf method estimate_hz does not return correct Quantity'
    assert numpy.fabs(qdf.estimate_hsr(1.1*ro*units.kpc,z=100.*units.pc,dR=1.*units.pc).to(units.kpc).value-qdfnou.estimate_hsr(1.1,0.1/ro,dR=10.**-3./ro)*ro) < 10.**-8., 'quasiisothermaldf method estimate_hsr does not return correct Quantity'
    assert numpy.fabs(qdf.estimate_hsz(1.1*ro*units.kpc,z=100.*units.pc,dR=1.*units.pc).to(units.kpc).value-qdfnou.estimate_hsz(1.1,0.1/ro,dR=10.**-3./ro)*ro) < 10.**-8., 'quasiisothermaldf method estimate_hsz does not return correct Quantity'
    assert numpy.fabs(qdf.surfacemass_z(1.1*ro*units.kpc,zmax=2.*units.kpc).to(1/units.kpc**2).value-qdfnou.surfacemass_z(1.1,zmax=2./ro)/ro**2) < 10.**-8., 'quasiisothermaldf method surfacemass_z does not return correct Quantity'
    assert numpy.fabs(qdf.density(1.1*ro*units.kpc,0.1*ro*units.kpc).to(1/units.kpc**3).value-qdfnou.density(1.1,0.1)/ro**3) < 10.**-8., 'quasiisothermaldf method density does not return correct Quantity'
    assert numpy.fabs(qdf.sigmaR2(1.1*ro*units.kpc,0.1*ro*units.kpc).to((units.km/units.s)**2).value-qdfnou.sigmaR2(1.1,0.1)*vo**2) < 10.**-8., 'quasiisothermaldf method sigmaR2 does not return correct Quantity'
    assert numpy.fabs(qdf.sigmaT2(1.1*ro*units.kpc,0.1*ro*units.kpc).to((units.km/units.s)**2).value-qdfnou.sigmaT2(1.1,0.1)*vo**2) < 10.**-8., 'quasiisothermaldf method sigmaT2 does not return correct Quantity'
    assert numpy.fabs(qdf.sigmaz2(1.1*ro*units.kpc,0.1*ro*units.kpc).to((units.km/units.s)**2).value-qdfnou.sigmaz2(1.1,0.1)*vo**2) < 10.**-8., 'quasiisothermaldf method sigmaz2 does not return correct Quantity'
    assert numpy.fabs(qdf.sigmaRz(1.1*ro*units.kpc,0.1*ro*units.kpc).to((units.km/units.s)**2).value-qdfnou.sigmaRz(1.1,0.1)*vo**2) < 10.**-8., 'quasiisothermaldf method sigmaRz does not return correct Quantity'
    assert numpy.fabs(qdf.tilt(1.1*ro*units.kpc,0.1*ro*units.kpc).to(units.rad).value-qdfnou.tilt(1.1,0.1)) < 10.**-8., 'quasiisothermaldf method tilt does not return correct Quantity'
    assert numpy.fabs(qdf.meanvR(1.1*ro*units.kpc,0.1*ro*units.kpc).to(units.km/units.s).value-qdfnou.meanvR(1.1,0.1)*vo) < 10.**-8., 'quasiisothermaldf method meanvR does not return correct Quantity'
    assert numpy.fabs(qdf.meanvT(1.1*ro*units.kpc,0.1*ro*units.kpc).to(units.km/units.s).value-qdfnou.meanvT(1.1,0.1)*vo) < 10.**-8., 'quasiisothermaldf method meanvT does not return correct Quantity'
    assert numpy.fabs(qdf.meanvz(1.1*ro*units.kpc,0.1*ro*units.kpc).to(units.km/units.s).value-qdfnou.meanvz(1.1,0.1)*vo) < 10.**-8., 'quasiisothermaldf method meanvz does not return correct Quantity'
    # Lower tolerance, because determined through sampling
    assert numpy.fabs(qdf.meanjr(1.1*ro*units.kpc,0.1*ro*units.kpc,nmc=100000).to(units.kpc*units.km/units.s).value-qdfnou.meanjr(1.1,0.1,nmc=100000)*ro*vo) < 10., 'quasiisothermaldf method meanjr does not return correct Quantity'
    assert numpy.fabs(qdf.meanlz(1.1*ro*units.kpc,0.1*ro*units.kpc,nmc=100000).to(units.kpc*units.km/units.s).value-qdfnou.meanlz(1.1,0.1,nmc=100000)*ro*vo) < 100., 'quasiisothermaldf method meanlz does not return correct Quantity'
    assert numpy.fabs(qdf.meanjz(1.1*ro*units.kpc,0.1*ro*units.kpc,nmc=100000).to(units.kpc*units.km/units.s).value-qdfnou.meanjz(1.1,0.1,nmc=100000)*ro*vo) < 10., 'quasiisothermaldf method meanjz does not return correct Quantity'
    assert numpy.fabs(qdf.pvR(0.1*vo*units.km/units.s,1.1*ro*units.kpc,0.1*ro*units.kpc).to(1/units.kpc**3/(units.km/units.s)).value-qdfnou.pvR(0.1,1.1,0.1)/ro**3/vo) < 10.**-8., 'quasiisothermaldf method pvR does not return correct Quantity'
    assert numpy.fabs(qdf.pvT(1.1*vo*units.km/units.s,1.1*ro*units.kpc,0.1*ro*units.kpc).to(1/units.kpc**3/(units.km/units.s)).value-qdfnou.pvT(1.1,1.1,0.1)/ro**3/vo) < 10.**-8., 'quasiisothermaldf method pvT does not return correct Quantity'
    assert numpy.fabs(qdf.pvz(0.1*vo*units.km/units.s,1.1*ro*units.kpc,0.1*ro*units.kpc).to(1/units.kpc**3/(units.km/units.s)).value-qdfnou.pvz(0.1,1.1,0.1)/ro**3/vo) < 10.**-8., 'quasiisothermaldf method pvz does not return correct Quantity'
    assert numpy.fabs(qdf.pvRvT(0.1*vo*units.km/units.s,1.1*vo*units.km/units.s,1.1*ro*units.kpc,0.1*ro*units.kpc).to(1/units.kpc**3/(units.km/units.s)**2).value-qdfnou.pvRvT(0.1,1.1,1.1,0.1)/ro**3/vo**2) < 10.**-8., 'quasiisothermaldf method pvRvT does not return correct Quantity'
    assert numpy.fabs(qdf.pvRvz(0.1*vo*units.km/units.s,0.2*vo*units.km/units.s,1.1*ro*units.kpc,0.1*ro*units.kpc).to(1/units.kpc**3/(units.km/units.s)**2).value-qdfnou.pvRvz(0.1,0.2,1.1,0.1)/ro**3/vo**2) < 10.**-8., 'quasiisothermaldf method pvRvz does not return correct Quantity'
    assert numpy.fabs(qdf.pvTvz(1.1*vo*units.km/units.s,0.1*vo*units.km/units.s,1.1*ro*units.kpc,0.1*ro*units.kpc).to(1/units.kpc**3/(units.km/units.s)**2).value-qdfnou.pvTvz(1.1,0.1,1.1,0.1)/ro**3/vo**2) < 10.**-8., 'quasiisothermaldf method pvTvz does not return correct Quantity'
    return None

def test_quasiisothermaldf_method_inputAsQuantity_special():
    from galpy.potential import MWPotential
    from galpy.actionAngle import actionAngleAdiabatic
    from galpy.df import quasiisothermaldf
    aA= actionAngleAdiabatic(pot=MWPotential,c=True)
    ro, vo= 9., 210.
    qdf= quasiisothermaldf(1./3.,0.2,0.1,1.,1.,pot=MWPotential,aA=aA,
                           cutcounter=True,ro=ro,vo=vo)
    qdfnou= quasiisothermaldf(1./3.,0.2,0.1,1.,1.,pot=MWPotential,aA=aA,
                              cutcounter=True)
    assert numpy.fabs(qdf((0.05*ro*vo*units.kpc*units.km/units.s,
                           1.1*ro*vo*units.kpc*units.km/units.s,
                           0.025*ro*vo*units.kpc*units.km/units.s)).to(1/units.kpc**3/(units.km/units.s)**3).value-qdfnou((0.05,1.1,0.025))/ro**3/vo**3) < 10.**-8., 'quasiisothermaldf method __call__ does not return correct Quantity'
    return None

def test_quasiisothermaldf_setup_roAsQuantity():
    from galpy.potential import MWPotential
    from galpy.actionAngle import actionAngleAdiabatic
    from galpy.df import quasiisothermaldf
    aA= actionAngleAdiabatic(pot=MWPotential,c=True)
    ro= 9.
    df= quasiisothermaldf(1./3.,0.2,0.1,1.,1.,pot=MWPotential,aA=aA,
                          cutcounter=True,ro=ro*units.kpc)
    assert numpy.fabs(df._ro-ro) < 10.**-10., 'ro in quasiisothermaldf setup as Quantity does not work as expected'
    return None

def test_quasiisothermaldf_setup_roAsQuantity_oddunits():
    from galpy.potential import MWPotential
    from galpy.actionAngle import actionAngleAdiabatic
    from galpy.df import quasiisothermaldf
    aA= actionAngleAdiabatic(pot=MWPotential,c=True)
    ro= 9000.
    df= quasiisothermaldf(1./3.,0.2,0.1,1.,1.,pot=MWPotential,aA=aA,
                          cutcounter=True,ro=ro*units.lyr)
    assert numpy.fabs(df._ro-ro*(units.lyr).to(units.kpc)) < 10.**-10., 'ro in quasiisothermaldf setup as Quantity does not work as expected'
    return None

def test_quasiisothermaldf_setup_voAsQuantity():
    from galpy.potential import MWPotential
    from galpy.actionAngle import actionAngleAdiabatic
    from galpy.df import quasiisothermaldf
    aA= actionAngleAdiabatic(pot=MWPotential,c=True)
    vo= 230.
    df= quasiisothermaldf(1./3.,0.2,0.1,1.,1.,pot=MWPotential,aA=aA,
                          cutcounter=True,vo=vo*units.km/units.s)
    assert numpy.fabs(df._vo-vo) < 10.**-10., 'vo in quasiisothermaldf setup as Quantity does not work as expected'
    return None

def test_quasiisothermaldf_setup_voAsQuantity_oddunits():
    from galpy.potential import MWPotential
    from galpy.actionAngle import actionAngleAdiabatic
    from galpy.df import quasiisothermaldf
    aA= actionAngleAdiabatic(pot=MWPotential,c=True)
    vo= 230.
    df= quasiisothermaldf(1./3.,0.2,0.1,1.,1.,pot=MWPotential,aA=aA,
                          cutcounter=True,vo=vo*units.pc/units.Myr)
    assert numpy.fabs(df._vo-vo*(units.pc/units.Myr).to(units.km/units.s)) < 10.**-10., 'vo in quasiisothermaldf setup as Quantity does not work as expected'
    return None

def test_test_quasiisothermaldf_setup_profileAsQuantity():
    from galpy.potential import MWPotential
    from galpy.actionAngle import actionAngleAdiabatic
    from galpy.df import quasiisothermaldf
    from galpy.orbit import Orbit
    aA= actionAngleAdiabatic(pot=MWPotential,c=True)
    ro, vo= 7., 250.
    qdf= quasiisothermaldf(3.*units.kpc,
                           30.*units.km/units.s,
                           20.*units.pc/units.Myr,
                           10.*units.kpc,
                           8000.*units.lyr,
                           pot=MWPotential,aA=aA,
                           cutcounter=True,ro=ro,vo=vo)
    assert numpy.fabs(qdf._hr-3./ro) < 10.**-10., 'hr in quasiisothermaldf setup as Quantity does not work as expected'
    assert numpy.fabs(qdf._sr-30./vo) < 10.**-10., 'sr in quasiisothermaldf setup as Quantity does not work as expected'
    assert numpy.fabs(qdf._sz-20.*(units.pc/units.Myr).to(units.km/units.s)/vo) < 10.**-10., 'sz in quasiisothermaldf setup as Quantity does not work as expected'
    assert numpy.fabs(qdf._hsr-10./ro) < 10.**-10., 'hr in quasiisothermaldf setup as Quantity does not work as expected'
    assert numpy.fabs(qdf._hsz-8000.*(units.lyr).to(units.kpc)/ro) < 10.**-10., 'hsz in quasiisothermaldf setup as Quantity does not work as expected'
    return None

def test_test_quasiisothermaldf_setup_refrloAsQuantity():
    from galpy.potential import MWPotential
    from galpy.actionAngle import actionAngleAdiabatic
    from galpy.df import quasiisothermaldf
    from galpy.orbit import Orbit
    aA= actionAngleAdiabatic(pot=MWPotential,c=True)
    ro, vo= 7., 250.
    qdf= quasiisothermaldf(1./3.,0.2,0.1,1.,1.,pot=MWPotential,aA=aA,
                           cutcounter=True,
                           refr=9.*units.kpc,
                           lo=10.*units.kpc*units.km/units.s,
                           ro=ro,vo=vo)
    assert numpy.fabs(qdf._refr-9./ro) < 10.**-10., 'refr in quasiisothermaldf setup as Quantity does not work as expected'
    assert numpy.fabs(qdf._lo-10./vo/ro) < 10.**-10., 'lo in quasiisothermaldf setup as Quantity does not work as expected'
    return None

def test_streamdf_method_returntype():
    #Imports
    from galpy.df import streamdf
    from galpy.orbit import Orbit
    from galpy.potential import LogarithmicHaloPotential
    from galpy.actionAngle import actionAngleIsochroneApprox
    from galpy.util import bovy_conversion #for unit conversions
    lp= LogarithmicHaloPotential(normalize=1.,q=0.9)
    aAI= actionAngleIsochroneApprox(pot=lp,b=0.8)
    obs= Orbit([1.56148083,0.35081535,-1.15481504,
                0.88719443,-0.47713334,0.12019596])
    sigv= 0.365 #km/s
    ro, vo= 9., 250.
    sdf_bovy14= streamdf(sigv/220.,progenitor=obs,pot=lp,aA=aAI,
                 leading=True,
                 nTrackChunks=11,
                 tdisrupt=4.5/bovy_conversion.time_in_Gyr(220.,8.),
                 ro=ro,vo=vo,nosetup=True)
    assert isinstance(sdf_bovy14.misalignment(),units.Quantity), 'streamdf method misalignment does not return Quantity when it should'
    assert isinstance(sdf_bovy14.estimateTdisrupt(0.1),units.Quantity), 'streamdf method estimateTdisrupt does not return Quantity when it should'
    assert isinstance(sdf_bovy14.meanOmega(0.1),units.Quantity), 'streamdf method meanOmega does not return Quantity when it should'
    assert isinstance(sdf_bovy14.sigOmega(0.1),units.Quantity), 'streamdf method sigOmega does not return Quantity when it should'
    assert isinstance(sdf_bovy14.meantdAngle(0.1),units.Quantity), 'streamdf method meantdAngle does not return Quantity when it should'
    assert isinstance(sdf_bovy14.sigtdAngle(0.1),units.Quantity), 'streamdf method sigtdAngle does not return Quantity when it should'
    assert isinstance(sdf_bovy14.meanangledAngle(0.1),units.Quantity), 'streamdf method meanangledAngle does not return Quantity when it should'
    assert isinstance(sdf_bovy14.sigangledAngle(0.1),units.Quantity), 'streamdf method sigangledAngle does not return Quantity when it should'
    return None

def test_streamdf_method_returnunit():
    #Imports
    from galpy.df import streamdf
    from galpy.orbit import Orbit
    from galpy.potential import LogarithmicHaloPotential
    from galpy.actionAngle import actionAngleIsochroneApprox
    from galpy.util import bovy_conversion #for unit conversions
    lp= LogarithmicHaloPotential(normalize=1.,q=0.9)
    aAI= actionAngleIsochroneApprox(pot=lp,b=0.8)
    obs= Orbit([1.56148083,0.35081535,-1.15481504,
                0.88719443,-0.47713334,0.12019596])
    sigv= 0.365 #km/s
    ro, vo= 9., 250.
    sdf_bovy14= streamdf(sigv/220.,progenitor=obs,pot=lp,aA=aAI,
                 leading=True,
                 nTrackChunks=11,
                 tdisrupt=4.5/bovy_conversion.time_in_Gyr(220.,8.),
                 ro=ro,vo=vo,nosetup=True)
    try:
        sdf_bovy14.misalignment().to(units.deg)
    except units.UnitConversionError:
        raise AssertionError('streamdf method misalignment does not return Quantity with the right units')
    try:
        sdf_bovy14.estimateTdisrupt(0.1).to(units.Myr)
    except units.UnitConversionError:
        raise AssertionError('streamdf method estimateTdisrupt does not return Quantity with the right units')
    try:
        sdf_bovy14.meanOmega(0.1).to(1/units.Myr)
    except units.UnitConversionError:
        raise AssertionError('streamdf method meanOmega does not return Quantity with the right units')
    try:
        sdf_bovy14.sigOmega(0.1).to(1/units.Myr)
    except units.UnitConversionError:
        raise AssertionError('streamdf method sigOmega does not return Quantity with the right units')
    try:
        sdf_bovy14.meantdAngle(0.1).to(units.Myr)
    except units.UnitConversionError:
        raise AssertionError('streamdf method meantdAngle does not return Quantity with the right units')
    try:
        sdf_bovy14.sigtdAngle(0.1).to(units.Myr)
    except units.UnitConversionError:
        raise AssertionError('streamdf method sigtdAngle does not return Quantity with the right units')
    try:
        sdf_bovy14.meanangledAngle(0.1).to(units.rad)
    except units.UnitConversionError:
        raise AssertionError('streamdf method meanangledAngle does not return Quantity with the right units')
    try:
        sdf_bovy14.sigangledAngle(0.1).to(units.rad)
    except units.UnitConversionError:
        raise AssertionError('streamdf method sigangledAngle does not return Quantity with the right units')
    return None

def test_streamdf_method_value():
    #Imports
    from galpy.df import streamdf
    from galpy.orbit import Orbit
    from galpy.potential import LogarithmicHaloPotential
    from galpy.actionAngle import actionAngleIsochroneApprox
    from galpy.util import bovy_conversion #for unit conversions
    lp= LogarithmicHaloPotential(normalize=1.,q=0.9)
    aAI= actionAngleIsochroneApprox(pot=lp,b=0.8)
    obs= Orbit([1.56148083,0.35081535,-1.15481504,
                0.88719443,-0.47713334,0.12019596])
    sigv= 0.365 #km/s
    ro, vo= 9., 250.
    sdf_bovy14= streamdf(sigv/220.,progenitor=obs,pot=lp,aA=aAI,
                 leading=True,
                 nTrackChunks=11,
                 tdisrupt=4.5/bovy_conversion.time_in_Gyr(220.,8.),
                 ro=ro,vo=vo,nosetup=True)
    sdf_bovy14_nou= streamdf(sigv/220.,progenitor=obs,pot=lp,aA=aAI,
                             leading=True,
                             nTrackChunks=11,
                             tdisrupt=4.5/bovy_conversion.time_in_Gyr(220.,8.),
                             nosetup=True)
    assert numpy.fabs(sdf_bovy14.misalignment().to(units.rad).value-sdf_bovy14_nou.misalignment()) < 10.**-8., 'streamdf method misalignment does not return correct Quantity'
    assert numpy.fabs(sdf_bovy14.estimateTdisrupt(0.1).to(units.Gyr).value-sdf_bovy14_nou.estimateTdisrupt(0.1)*bovy_conversion.time_in_Gyr(vo,ro)) < 10.**-8., 'streamdf method estimateTdisrupt does not return correct Quantity'
    assert numpy.all(numpy.fabs(sdf_bovy14.meanOmega(0.1).to(1/units.Gyr).value-sdf_bovy14_nou.meanOmega(0.1)*bovy_conversion.freq_in_Gyr(vo,ro)) < 10.**-8.), 'streamdf method meanOmega does not return correct Quantity'
    assert numpy.fabs(sdf_bovy14.sigOmega(0.1).to(1/units.Gyr).value-sdf_bovy14_nou.sigOmega(0.1)*bovy_conversion.freq_in_Gyr(vo,ro)) < 10.**-8., 'streamdf method sigOmega does not return correct Quantity'
    assert numpy.fabs(sdf_bovy14.meantdAngle(0.1).to(units.Gyr).value-sdf_bovy14_nou.meantdAngle(0.1)*bovy_conversion.time_in_Gyr(vo,ro)) < 10.**-8., 'streamdf method meantdAngle does not return correct Quantity'
    assert numpy.fabs(sdf_bovy14.sigtdAngle(0.1).to(units.Gyr).value-sdf_bovy14_nou.sigtdAngle(0.1)*bovy_conversion.time_in_Gyr(vo,ro)) < 10.**-8., 'streamdf method sigtdAngle does not return correct Quantity'
    assert numpy.fabs(sdf_bovy14.meanangledAngle(0.1).to(units.rad).value-sdf_bovy14_nou.meanangledAngle(0.1)) < 10.**-8., 'streamdf method meanangledAngle does not return correct Quantity'
    assert numpy.fabs(sdf_bovy14.sigangledAngle(0.1).to(units.rad).value-sdf_bovy14_nou.sigangledAngle(0.1)) < 10.**-8., 'streamdf method sigangledAngle does not return correct Quantity'
    return None

def test_streamdf_method_inputAsQuantity():
    #Imports
    from galpy.df import streamdf
    from galpy.orbit import Orbit
    from galpy.potential import LogarithmicHaloPotential
    from galpy.actionAngle import actionAngleIsochroneApprox
    from galpy.util import bovy_conversion #for unit conversions
    lp= LogarithmicHaloPotential(normalize=1.,q=0.9)
    aAI= actionAngleIsochroneApprox(pot=lp,b=0.8)
    obs= Orbit([1.56148083,0.35081535,-1.15481504,
                0.88719443,-0.47713334,0.12019596])
    sigv= 0.365 #km/s
    ro, vo= 9., 250.
    sdf_bovy14= streamdf(sigv/220.,progenitor=obs,pot=lp,aA=aAI,
                 leading=True,
                 nTrackChunks=11,
                 tdisrupt=4.5/bovy_conversion.time_in_Gyr(220.,8.),
                 ro=ro,vo=vo,nosetup=True)
    sdf_bovy14_nou= streamdf(sigv/220.,progenitor=obs,pot=lp,aA=aAI,
                             leading=True,
                             nTrackChunks=11,
                             tdisrupt=4.5/bovy_conversion.time_in_Gyr(220.,8.),
                             nosetup=True)
    assert numpy.fabs(sdf_bovy14.subhalo_encounters(\
            venc=200.*units.km/units.s,
            sigma=150.*units.km/units.s,
            nsubhalo=38.35/(4.*(25.*units.kpc)**3.*numpy.pi/3.),
            bmax=1.*units.kpc,yoon=False)-
                      sdf_bovy14_nou.subhalo_encounters(\
            venc=200./vo,sigma=150./vo,
            nsubhalo=38.35/(4.*25.**3.*numpy.pi/3.)*ro**3.,
            bmax=1./ro,yoon=False)) < 10.**-8., 'streamdf method subhalo_encounters with Quantity input does not return correct Quantity'
    assert numpy.fabs(sdf_bovy14.pOparapar(0.2/units.Gyr,30.*units.deg)-sdf_bovy14_nou.pOparapar(0.2/bovy_conversion.freq_in_Gyr(vo,ro),30.*numpy.pi/180.)) < 10.**-8., 'streamdf method pOparapar with Quantity input does not return correct Quantity'
    return None

def test_streamdf_sample():
    #Imports
    from galpy.df import streamdf
    from galpy.orbit import Orbit
    from galpy.potential import LogarithmicHaloPotential
    from galpy.actionAngle import actionAngleIsochroneApprox
    from galpy.util import bovy_conversion #for unit conversions
    lp= LogarithmicHaloPotential(normalize=1.,q=0.9)
    aAI= actionAngleIsochroneApprox(pot=lp,b=0.8)
    obs= Orbit([1.56148083,0.35081535,-1.15481504,
                0.88719443,-0.47713334,0.12019596])
    sigv= 0.365 #km/s
    ro, vo= 9., 250.
    sdf_bovy14= streamdf(sigv/220.,progenitor=obs,pot=lp,aA=aAI,
                 leading=True,
                 nTrackChunks=11,
                 tdisrupt=4.5/bovy_conversion.time_in_Gyr(220.,8.),
                 ro=ro,vo=vo,nosetup=True)
    sdf_bovy14_nou= streamdf(sigv/220.,progenitor=obs,pot=lp,aA=aAI,
                             leading=True,
                             nTrackChunks=11,
                             tdisrupt=4.5/bovy_conversion.time_in_Gyr(220.,8.),
                             nosetup=True)
    # aa
    numpy.random.seed(1)
    acfsdt= sdf_bovy14.sample(1,returnaAdt=True)
    numpy.random.seed(1)
    acfsdtnou= sdf_bovy14_nou.sample(1,returnaAdt=True)
    assert numpy.all(numpy.fabs(acfsdt[0].to(1/units.Gyr).value/bovy_conversion.freq_in_Gyr(vo,ro)-acfsdtnou[0]) < 10.**-8.), 'streamdf sample returnaAdt does not return correct Quantity'
    assert numpy.all(numpy.fabs(acfsdt[1].to(units.rad).value-acfsdtnou[1]) < 10.**-8.), 'streamdf sample returnaAdt does not return correct Quantity'
    assert numpy.all(numpy.fabs(acfsdt[2].to(units.Gyr).value/bovy_conversion.time_in_Gyr(vo,ro)-acfsdtnou[2]) < 10.**-8.), 'streamdf sample returnaAdt does not return correct Quantity'
    # Test others as part of streamgapdf
    return None

def test_streamdf_setup_roAsQuantity():
    #Imports
    from galpy.df import streamdf
    from galpy.orbit import Orbit
    from galpy.potential import LogarithmicHaloPotential
    from galpy.actionAngle import actionAngleIsochroneApprox
    from galpy.util import bovy_conversion #for unit conversions
    lp= LogarithmicHaloPotential(normalize=1.,q=0.9)
    aAI= actionAngleIsochroneApprox(pot=lp,b=0.8)
    obs= Orbit([1.56148083,0.35081535,-1.15481504,
                0.88719443,-0.47713334,0.12019596])
    sigv= 0.365 #km/s
    ro= 9.
    df= streamdf(sigv/220.,progenitor=obs,pot=lp,aA=aAI,
                 leading=True,
                 nTrackChunks=11,
                 tdisrupt=4.5/bovy_conversion.time_in_Gyr(220.,8.),
                 ro=ro*units.kpc,
                 nosetup=True)
    assert numpy.fabs(df._ro-ro) < 10.**-10., 'ro in streamdf setup as Quantity does not work as expected'
    return None

def test_streamdf_setup_roAsQuantity_oddunits():
    #Imports
    from galpy.df import streamdf
    from galpy.orbit import Orbit
    from galpy.potential import LogarithmicHaloPotential
    from galpy.actionAngle import actionAngleIsochroneApprox
    from galpy.util import bovy_conversion #for unit conversions
    lp= LogarithmicHaloPotential(normalize=1.,q=0.9)
    aAI= actionAngleIsochroneApprox(pot=lp,b=0.8)
    obs= Orbit([1.56148083,0.35081535,-1.15481504,
                0.88719443,-0.47713334,0.12019596])
    sigv= 0.365 #km/s
    ro= 9000.
    df= streamdf(sigv/220.,progenitor=obs,pot=lp,aA=aAI,
                 leading=True,
                 nTrackChunks=11,
                 tdisrupt=4.5/bovy_conversion.time_in_Gyr(220.,8.),
                 ro=ro*units.lyr,
                 nosetup=True)
    assert numpy.fabs(df._ro-ro*(units.lyr).to(units.kpc)) < 10.**-10., 'ro in quasiisothermaldf setup as Quantity does not work as expected'
    return None

def test_streamdf_setup_voAsQuantity():
    #Imports
    from galpy.df import streamdf
    from galpy.orbit import Orbit
    from galpy.potential import LogarithmicHaloPotential
    from galpy.actionAngle import actionAngleIsochroneApprox
    from galpy.util import bovy_conversion #for unit conversions
    lp= LogarithmicHaloPotential(normalize=1.,q=0.9)
    aAI= actionAngleIsochroneApprox(pot=lp,b=0.8)
    obs= Orbit([1.56148083,0.35081535,-1.15481504,
                0.88719443,-0.47713334,0.12019596])
    sigv= 0.365 #km/s
    vo= 250.
    df= streamdf(sigv/220.,progenitor=obs,pot=lp,aA=aAI,
                 leading=True,
                 nTrackChunks=11,
                 tdisrupt=4.5/bovy_conversion.time_in_Gyr(220.,8.),
                 vo=vo*units.km/units.s,
                 nosetup=True)
    assert numpy.fabs(df._vo-vo) < 10.**-10., 'vo in streamdf setup as Quantity does not work as expected'
    return None

def test_streamdf_setup_voAsQuantity_oddunits():
    #Imports
    from galpy.df import streamdf
    from galpy.orbit import Orbit
    from galpy.potential import LogarithmicHaloPotential
    from galpy.actionAngle import actionAngleIsochroneApprox
    from galpy.util import bovy_conversion #for unit conversions
    lp= LogarithmicHaloPotential(normalize=1.,q=0.9)
    aAI= actionAngleIsochroneApprox(pot=lp,b=0.8)
    obs= Orbit([1.56148083,0.35081535,-1.15481504,
                0.88719443,-0.47713334,0.12019596])
    sigv= 0.365 #km/s
    vo= 250.
    df= streamdf(sigv/220.,progenitor=obs,pot=lp,aA=aAI,
                 leading=True,
                 nTrackChunks=11,
                 tdisrupt=4.5/bovy_conversion.time_in_Gyr(220.,8.),
                 vo=vo*units.pc/units.Myr,
                 nosetup=True)
    assert numpy.fabs(df._vo-vo*(units.pc/units.Myr).to(units.km/units.s)) < 10.**-10., 'vo in streamdf setup as Quantity does not work as expected'
    return None

def test_streamdf_setup_paramsAsQuantity():
    #Imports
    from galpy.df import streamdf
    from galpy.orbit import Orbit
    from galpy.potential import LogarithmicHaloPotential
    from galpy.actionAngle import actionAngleIsochroneApprox
    from galpy.util import bovy_conversion #for unit conversions
    lp= LogarithmicHaloPotential(normalize=1.,q=0.9)
    aAI= actionAngleIsochroneApprox(pot=lp,b=0.8)
    obs= Orbit([1.56148083,0.35081535,-1.15481504,
                0.88719443,-0.47713334,0.12019596])
    sigv= 0.365*units.km/units.s
    ro, vo= 9., 230.
    df= streamdf(sigv,progenitor=obs,pot=lp,aA=aAI,
                 leading=True,
                 nTrackChunks=11,
                 tdisrupt=4.5*units.Gyr,
                 ro=ro,vo=vo,
                 sigangle=0.01*units.deg,
                 deltaAngleTrack=170.*units.deg,
                 nosetup=True)
    assert numpy.fabs(df._sigv-0.365/vo) < 10.**-10., 'sigv in streamdf setup as Quantity does not work as expected'
    assert numpy.fabs(df._tdisrupt-4.5/bovy_conversion.time_in_Gyr(vo,ro)) < 10.**-10., 'tdisrupt in streamdf setup as Quantity does not work as expected'
    assert numpy.fabs(df._sigangle-0.01*(units.deg).to(units.rad)) < 10.**-10., 'sigangle in streamdf setup as Quantity does not work as expected'
    assert numpy.fabs(df._deltaAngleTrack-170.*(units.deg).to(units.rad)) < 10.**-10., 'deltaAngleTrack in streamdf setup as Quantity does not work as expected'
    return None

def test_streamdf_setup_coordtransformparamsAsQuantity():
    #Imports
    from galpy.df import streamdf
    from galpy.orbit import Orbit
    from galpy.potential import LogarithmicHaloPotential
    from galpy.actionAngle import actionAngleIsochroneApprox
    from galpy.util import bovy_conversion #for unit conversions
    lp= LogarithmicHaloPotential(normalize=1.,q=0.9)
    aAI= actionAngleIsochroneApprox(pot=lp,b=0.8)
    obs= Orbit([1.56148083,0.35081535,-1.15481504,
                0.88719443,-0.47713334,0.12019596])
    sigv= 0.365 #km/s
    ro, vo= 9., 230.
    df= streamdf(sigv/vo,progenitor=obs,pot=lp,aA=aAI,
                 leading=True,
                 nTrackChunks=11,
                 tdisrupt=4.5/bovy_conversion.time_in_Gyr(vo,ro),
                 ro=ro,vo=vo,
                 nosetup=True,
                 R0=8.*units.kpc,
                 Zsun=25.*units.pc,
                 vsun=[-10.*units.km/units.s,
                        240.*units.pc/units.Myr,
                        7.*units.km/units.s])
    assert numpy.fabs(df._R0-8.) < 10.**-10., 'R0 in streamdf setup as Quantity does not work as expected'
    assert numpy.fabs(df._Zsun-0.025) < 10.**-10., 'Zsun in streamdf setup as Quantity does not work as expected'
    assert numpy.fabs(df._vsun[0]+10.) < 10.**-10., 'vsun in streamdf setup as Quantity does not work as expected'
    assert numpy.fabs(df._vsun[1]-240.*(units.pc/units.Myr).to(units.km/units.s)) < 10.**-10., 'vsun in streamdf setup as Quantity does not work as expected'
    assert numpy.fabs(df._vsun[2]-7.) < 10.**-10., 'vsun in streamdf setup as Quantity does not work as expected'
    # Now with vsun as Quantity
    df= streamdf(sigv/vo,progenitor=obs,pot=lp,aA=aAI,
                 leading=True,
                 nTrackChunks=11,
                 tdisrupt=4.5/bovy_conversion.time_in_Gyr(vo,ro),
                 ro=ro,vo=vo,
                 nosetup=True,
                 R0=8.*units.kpc,
                 Zsun=25.*units.pc,
                 vsun=units.Quantity([-10.,240.,7.],unit=units.km/units.s))
    assert numpy.fabs(df._vsun[0]+10.) < 10.**-10., 'vsun in streamdf setup as Quantity does not work as expected'
    assert numpy.fabs(df._vsun[1]-240.) < 10.**-10., 'vsun in streamdf setup as Quantity does not work as expected'
    assert numpy.fabs(df._vsun[2]-7.) < 10.**-10., 'vsun in streamdf setup as Quantity does not work as expected'
    return None

def test_streamdf_RnormWarning():
    import warnings
    from galpy.util import galpyWarning
    #Imports
    from galpy.df import streamdf
    from galpy.orbit import Orbit
    from galpy.potential import LogarithmicHaloPotential
    from galpy.actionAngle import actionAngleIsochroneApprox
    from galpy.util import bovy_conversion #for unit conversions
    lp= LogarithmicHaloPotential(normalize=1.,q=0.9)
    aAI= actionAngleIsochroneApprox(pot=lp,b=0.8)
    obs= Orbit([1.56148083,0.35081535,-1.15481504,
                0.88719443,-0.47713334,0.12019596])
    sigv= 0.365 #km/s
    ro, vo= 9., 250.
    with warnings.catch_warnings(record=True) as w:
        warnings.simplefilter("always",galpyWarning)
        sdf_bovy14= streamdf(sigv/220.,progenitor=obs,pot=lp,aA=aAI,
                             leading=True,
                             nTrackChunks=11,
                             tdisrupt=4.5/bovy_conversion.time_in_Gyr(220.,8.),
                             Rnorm=ro,nosetup=True)
        raisedWarning= False
        for wa in w:
            raisedWarning= (str(wa.message) == "WARNING: Rnorm keyword input to streamdf is deprecated in favor of the standard ro keyword")
            if raisedWarning: break
        assert raisedWarning,  'Rnorm warning not raised when it should have been'
    return None

def test_streamdf_VnormWarning():
    import warnings
    from galpy.util import galpyWarning
    #Imports
    from galpy.df import streamdf
    from galpy.orbit import Orbit
    from galpy.potential import LogarithmicHaloPotential
    from galpy.actionAngle import actionAngleIsochroneApprox
    from galpy.util import bovy_conversion #for unit conversions
    lp= LogarithmicHaloPotential(normalize=1.,q=0.9)
    aAI= actionAngleIsochroneApprox(pot=lp,b=0.8)
    obs= Orbit([1.56148083,0.35081535,-1.15481504,
                0.88719443,-0.47713334,0.12019596])
    sigv= 0.365 #km/s
    ro, vo= 9., 250.
    with warnings.catch_warnings(record=True) as w:
        warnings.simplefilter("always",galpyWarning)
        sdf_bovy14= streamdf(sigv/220.,progenitor=obs,pot=lp,aA=aAI,
                             leading=True,
                             nTrackChunks=11,
                             tdisrupt=4.5/bovy_conversion.time_in_Gyr(220.,8.),
                             Vnorm=vo,nosetup=True)
        raisedWarning= False
        for wa in w:
            raisedWarning= (str(wa.message) == "WARNING: Vnorm keyword input to streamdf is deprecated in favor of the standard vo keyword")
            if raisedWarning: break
        assert raisedWarning,  'Vnorm warning not raised when it should have been'
    return None

def test_streamgapdf_method_returntype():
    #Imports
    from galpy.df import streamgapdf
    from galpy.orbit import Orbit
    from galpy.potential import LogarithmicHaloPotential
    from galpy.actionAngle import actionAngleIsochroneApprox
    from galpy.util import bovy_conversion #for unit conversions
    lp= LogarithmicHaloPotential(normalize=1.,q=0.9)
    aAI= actionAngleIsochroneApprox(pot=lp,b=0.8)
    prog_unp_peri= Orbit([2.6556151742081835,
                          0.2183747276300308,
                          0.67876510797240575,
                          -2.0143395648974671,
                          -0.3273737682604374,
                          0.24218273922966019])
    global sdf_sanders15, sdf_sanders15_nou
    V0, R0= 220., 8.
    sigv= 0.365*(10./2.)**(1./3.)*units.km/units.s
    # bare-bones setup, only interested in testing consistency between units
    # and no units
    sdf_sanders15= streamgapdf(sigv,progenitor=prog_unp_peri,pot=lp,aA=aAI,
                               leading=False,nTrackChunks=5,
                               nTrackIterations=1,
                               nTrackChunksImpact=5,
                               sigMeanOffset=4.5,
                               tdisrupt=10.88*units.Gyr,
                               Vnorm=V0,Rnorm=R0,
                               impactb=0.1*units.kpc,
                               subhalovel=numpy.array([6.82200571,132.7700529,
                                                       149.4174464])*units.km/units.s,
                               timpact=0.88*units.Gyr,
                               impact_angle=-2.34*units.rad,
                               GM=10.**8.*units.Msun,
                               rs=625.*units.pc)
    # Setup nounit version for later
    sdf_sanders15_nou= streamgapdf(sigv.to(units.km/units.s).value/V0,
                                   progenitor=prog_unp_peri,pot=lp,aA=aAI,
                                   leading=False,nTrackChunks=5,
                                   nTrackIterations=1,
                                   nTrackChunksImpact=5,
                                   Vnorm=V0,Rnorm=R0,
                                   sigMeanOffset=4.5,
                                   tdisrupt=10.88\
                                       /bovy_conversion.time_in_Gyr(V0,R0),
                                   impactb=0.1/R0,
                                   subhalovel=numpy.array([6.82200571,132.7700529,
                                                           149.4174464])/V0,
                                   timpact=0.88/bovy_conversion.time_in_Gyr(V0,R0),
                                   impact_angle=-2.34,
                                   GM=10.**-2.\
                                       /bovy_conversion.mass_in_1010msol(V0,R0),
                                   rs=0.625/R0)
    # turn off units
    sdf_sanders15_nou._roSet= False
    sdf_sanders15_nou._voSet= False
    assert isinstance(sdf_sanders15.meanOmega(0.1),units.Quantity), 'streamgapdf method meanOmega does not return Quantity when it should'
    return None

def test_streamgapdf_method_returnunit():
    try:
        sdf_sanders15.meanOmega(0.1).to(1/units.Gyr)
    except units.UnitConversionError:
        raise AssertionError('streamdf method meanOmega does not return Quantity with the right units')
    return None

def test_streamgapdf_method_value():
    from galpy.util import bovy_conversion
    assert numpy.all(numpy.fabs(sdf_sanders15.meanOmega(0.1).to(1/units.Gyr).value/bovy_conversion.freq_in_Gyr(sdf_sanders15._vo,sdf_sanders15._ro)-sdf_sanders15_nou.meanOmega(0.1)) < 10.**-8.), 'streamgapdf method meanOmega does not return correct Quantity'
    return None

def test_streamgapdf_setup_impactparamsAsQuantity():
    assert numpy.fabs(sdf_sanders15._impactb-sdf_sanders15_nou._impactb) < 10.**-8., 'impactb specified as Quantity for streamgapdf does not work as expected'
    assert numpy.fabs(sdf_sanders15._impact_angle-sdf_sanders15_nou._impact_angle) < 10.**-8., 'impact_angle specified as Quantity for streamgapdf does not work as expected'
    assert numpy.fabs(sdf_sanders15._timpact-sdf_sanders15_nou._timpact) < 10.**-8., 'timpact specified as Quantity for streamgapdf does not work as expected'
    assert numpy.all(numpy.fabs(sdf_sanders15._subhalovel-sdf_sanders15_nou._subhalovel) < 10.**-8.), 'subhalovel specified as Quantity for streamgapdf does not work as expected'
    # GM and rs are not currently stored in streamgapdf, so just check kick
    assert numpy.all(numpy.fabs(sdf_sanders15._kick_deltav-sdf_sanders15_nou._kick_deltav) < 10.**-8.), 'Calculated kick from parameters specified as Quantity for streamgapdf does not work as expected'
    return None

def test_streamgapdf_inputAsQuantity():
    from galpy.util import bovy_conversion
    assert numpy.fabs(sdf_sanders15.pOparapar(0.2/units.Gyr,30.*units.deg)-sdf_sanders15_nou.pOparapar(0.2/bovy_conversion.freq_in_Gyr(sdf_sanders15._vo,sdf_sanders15._ro),30.*numpy.pi/180.)) < 10.**-8., 'streamgapdf method pOparapar with Quantity input does not return correct Quantity'
    return None

def test_streamgapdf_sample():
    from galpy.util import bovy_conversion
    # RvR
    numpy.random.seed(1)
    RvR= sdf_sanders15.sample(1)
    numpy.random.seed(1)
    RvRnou= sdf_sanders15_nou.sample(1)
    assert numpy.fabs(RvR[0].to(units.kpc).value/sdf_sanders15._ro-RvRnou[0]) < 10.**-8., 'streamgapdf sample RvR does not return a correct Quantity'
    assert numpy.fabs(RvR[3].to(units.kpc).value/sdf_sanders15._ro-RvRnou[3]) < 10.**-8., 'streamgapdf sample RvR does not return a correct Quantity'
    assert numpy.fabs(RvR[1].to(units.km/units.s).value/sdf_sanders15._vo-RvRnou[1]) < 10.**-8., 'streamgapdf sample RvR does not return a correct Quantity'
    assert numpy.fabs(RvR[2].to(units.km/units.s).value/sdf_sanders15._vo-RvRnou[2]) < 10.**-8., 'streamgapdf sample RvR does not return a correct Quantity'
    assert numpy.fabs(RvR[4].to(units.km/units.s).value/sdf_sanders15._vo-RvRnou[4]) < 10.**-8., 'streamgapdf sample RvR does not return a correct Quantity'
    assert numpy.fabs(RvR[5].to(units.rad).value-RvRnou[5]) < 10.**-8., 'streamgapdf sample RvR does not return a correct Quantity'
    # RvR,dt
    numpy.random.seed(1)
    RvRdt= sdf_sanders15.sample(1,returndt=True)
    numpy.random.seed(1)
    RvRdtnou= sdf_sanders15_nou.sample(1,returndt=True)
    assert numpy.fabs(RvRdt[0].to(units.kpc).value/sdf_sanders15._ro-RvRdtnou[0]) < 10.**-8., 'streamgapdf sample RvRdt does not return a correct Quantity'
    assert numpy.fabs(RvRdt[3].to(units.kpc).value/sdf_sanders15._ro-RvRdtnou[3]) < 10.**-8., 'streamgapdf sample RvRdt does not return a correct Quantity'
    assert numpy.fabs(RvRdt[1].to(units.km/units.s).value/sdf_sanders15._vo-RvRdtnou[1]) < 10.**-8., 'streamgapdf sample RvRdt does not return a correct Quantity'
    assert numpy.fabs(RvRdt[2].to(units.km/units.s).value/sdf_sanders15._vo-RvRdtnou[2]) < 10.**-8., 'streamgapdf sample RvRdt does not return a correct Quantity'
    assert numpy.fabs(RvRdt[4].to(units.km/units.s).value/sdf_sanders15._vo-RvRdtnou[4]) < 10.**-8., 'streamgapdf sample RvRdt does not return a correct Quantity'
    assert numpy.fabs(RvRdt[5].to(units.rad).value-RvRdtnou[5]) < 10.**-8., 'streamgapdf sample RvRdt does not return a correct Quantity'
    assert numpy.fabs(RvRdt[6].to(units.Gyr).value/bovy_conversion.time_in_Gyr(sdf_sanders15._vo,sdf_sanders15._ro)-RvRdtnou[6]) < 10.**-8., 'streamgapdf sample RvRdt does not return a correct Quantity'
    # xy
    numpy.random.seed(1)
    xy= sdf_sanders15.sample(1,xy=True)
    numpy.random.seed(1)
    xynou= sdf_sanders15_nou.sample(1,xy=True)
    assert numpy.fabs(xy[0].to(units.kpc).value/sdf_sanders15._ro-xynou[0]) < 10.**-8., 'streamgapdf sample xy does not return a correct Quantity'
    assert numpy.fabs(xy[1].to(units.kpc).value/sdf_sanders15._ro-xynou[1]) < 10.**-8., 'streamgapdf sample xy does not return a correct Quantity'
    assert numpy.fabs(xy[2].to(units.kpc).value/sdf_sanders15._ro-xynou[2]) < 10.**-8., 'streamgapdf sample xy does not return a correct Quantity'
    assert numpy.fabs(xy[3].to(units.km/units.s).value/sdf_sanders15._vo-xynou[3]) < 10.**-8., 'streamgapdf sample xy does not return a correct Quantity'
    assert numpy.fabs(xy[4].to(units.km/units.s).value/sdf_sanders15._vo-xynou[4]) < 10.**-8., 'streamgapdf sample xy does not return a correct Quantity'
    assert numpy.fabs(xy[5].to(units.km/units.s).value/sdf_sanders15._vo-xynou[5]) < 10.**-8., 'streamgapdf sample xy does not return a correct Quantity'
    # xydt
    numpy.random.seed(1)
    xydt= sdf_sanders15.sample(1,xy=True,returndt=True)
    numpy.random.seed(1)
    xydtnou= sdf_sanders15_nou.sample(1,xy=True,returndt=True)
    assert numpy.fabs(xy[0].to(units.kpc).value/sdf_sanders15._ro-xynou[0]) < 10.**-8., 'streamgapdf sample xy does not return a correct Quantity'
    assert numpy.fabs(xy[1].to(units.kpc).value/sdf_sanders15._ro-xynou[1]) < 10.**-8., 'streamgapdf sample xy does not return a correct Quantity'
    assert numpy.fabs(xy[2].to(units.kpc).value/sdf_sanders15._ro-xynou[2]) < 10.**-8., 'streamgapdf sample xy does not return a correct Quantity'
    assert numpy.fabs(xy[3].to(units.km/units.s).value/sdf_sanders15._vo-xynou[3]) < 10.**-8., 'streamgapdf sample xy does not return a correct Quantity'
    assert numpy.fabs(xy[4].to(units.km/units.s).value/sdf_sanders15._vo-xynou[4]) < 10.**-8., 'streamgapdf sample xy does not return a correct Quantity'
    assert numpy.fabs(xy[5].to(units.km/units.s).value/sdf_sanders15._vo-xynou[5]) < 10.**-8., 'streamgapdf sample xy does not return a correct Quantity'
    assert numpy.fabs(xydt[6].to(units.Gyr).value/bovy_conversion.time_in_Gyr(sdf_sanders15._vo,sdf_sanders15._ro)-xydtnou[6]) < 10.**-8., 'streamgapdf sample xydt does not return a correct Quantity'
    # lb
    numpy.random.seed(1)
    lb= sdf_sanders15.sample(1,lb=True)
    numpy.random.seed(1)
    lbnou= sdf_sanders15_nou.sample(1,lb=True)
    assert numpy.fabs(lb[0].to(units.deg).value-lbnou[0]) < 10.**-8., 'streamgapdf sample lb does not return a correct Quantity'
    assert numpy.fabs(lb[1].to(units.deg).value-lbnou[1]) < 10.**-8., 'streamgapdf sample lb does not return a correct Quantity'
    assert numpy.fabs(lb[2].to(units.kpc).value-lbnou[2]) < 10.**-8., 'streamgapdf sample lb does not return a correct Quantity'
    assert numpy.fabs(lb[3].to(units.km/units.s).value-lbnou[3]) < 10.**-8., 'streamgapdf sample lb does not return a correct Quantity'
    assert numpy.fabs(lb[4].to(units.mas/units.yr).value-lbnou[4]) < 10.**-8., 'streamgapdf sample lb does not return a correct Quantity'
    assert numpy.fabs(lb[5].to(units.mas/units.yr).value-lbnou[5]) < 10.**-8., 'streamgapdf sample lb does not return a correct Quantity'
    # lbdt
    numpy.random.seed(1)
    lbdt= sdf_sanders15.sample(1,lb=True,returndt=True)
    numpy.random.seed(1)
    lbdtnou= sdf_sanders15_nou.sample(1,lb=True,returndt=True)
    assert numpy.fabs(lbdt[0].to(units.deg).value-lbdtnou[0]) < 10.**-8., 'streamgapdf sample lbdt does not return a correct Quantity'
    assert numpy.fabs(lbdt[1].to(units.deg).value-lbdtnou[1]) < 10.**-8., 'streamgapdf sample lbdt does not return a correct Quantity'
    assert numpy.fabs(lbdt[2].to(units.kpc).value-lbdtnou[2]) < 10.**-8., 'streamgapdf sample lbdt does not return a correct Quantity'
    assert numpy.fabs(lbdt[3].to(units.km/units.s).value-lbdtnou[3]) < 10.**-8., 'streamgapdf sample lbdt does not return a correct Quantity'
    assert numpy.fabs(lbdt[4].to(units.mas/units.yr).value-lbdtnou[4]) < 10.**-8., 'streamgapdf sample lbdt does not return a correct Quantity'
    assert numpy.fabs(lbdt[5].to(units.mas/units.yr).value-lbdtnou[5]) < 10.**-8., 'streamgapdf sample lbdt does not return a correct Quantity'
    assert numpy.fabs(lbdt[6].to(units.Gyr).value/bovy_conversion.time_in_Gyr(sdf_sanders15._vo,sdf_sanders15._ro)-lbdtnou[6]) < 10.**-8., 'streamgapdf sample lbdt does not return a correct Quantity'
    return None

def test_orbitmethodswunits_quantity_issue326():
    # Methods that *always* return a number with implied units 
    # (like Orbit.dist), should return always return a Quantity when 
    # apy-units=True in the configuration file (see issue 326)
    from galpy.orbit import Orbit
    o= Orbit([1.,0.1,1.1,0.1,0.2,0.])
    # First make sure we're testing what we want to test
    assert not o._roSet, 'Test of whether or not Orbit methods that should always return a Quantity do so cannot run meaningfully when _roSet is True'
    assert not o._orb._roSet, 'Test of whether or not Orbit methods that should always return a Quantity do so cannot run meaningfully when _roSet is True'
    assert not o._voSet, 'Test of whether or not Orbit methods that should always return a Quantity do so cannot run meaningfully when _voSet is True'
    assert not o._orb._voSet, 'Test of whether or not Orbit methods that should always return a Quantity do so cannot run meaningfully when _voSet is True'
    # Then test methods
    assert isinstance(o.ra(),units.Quantity), 'Orbit method ra does not return Quantity when called for orbit with _roSet = False / _voSet = False'
    assert isinstance(o.dec(),units.Quantity), 'Orbit method ra does not return Quantity when called for orbit with _roSet = False / _voSet = False'
    assert isinstance(o.ll(),units.Quantity), 'Orbit method ra does not return Quantity when called for orbit with _roSet = False / _voSet = False'
    assert isinstance(o.bb(),units.Quantity), 'Orbit method ra does not return Quantity when called for orbit with _roSet = False / _voSet = False'
    assert isinstance(o.dist(),units.Quantity), 'Orbit method ra does not return Quantity when called for orbit with _roSet = False / _voSet = False'
    assert isinstance(o.pmra(),units.Quantity), 'Orbit method ra does not return Quantity when called for orbit with _roSet = False / _voSet = False'
    assert isinstance(o.pmdec(),units.Quantity), 'Orbit method ra does not return Quantity when called for orbit with _roSet = False / _voSet = False'
    assert isinstance(o.pmll(),units.Quantity), 'Orbit method ra does not return Quantity when called for orbit with _roSet = False / _voSet = False'
    assert isinstance(o.pmbb(),units.Quantity), 'Orbit method ra does not return Quantity when called for orbit with _roSet = False / _voSet = False'
    assert isinstance(o.vlos(),units.Quantity), 'Orbit method ra does not return Quantity when called for orbit with _roSet = False / _voSet = False'
    assert isinstance(o.helioX(),units.Quantity), 'Orbit method ra does not return Quantity when called for orbit with _roSet = False / _voSet = False'
    assert isinstance(o.helioY(),units.Quantity), 'Orbit method ra does not return Quantity when called for orbit with _roSet = False / _voSet = False'
    assert isinstance(o.helioZ(),units.Quantity), 'Orbit method ra does not return Quantity when called for orbit with _roSet = False / _voSet = False'
    assert isinstance(o.U(),units.Quantity), 'Orbit method ra does not return Quantity when called for orbit with _roSet = False / _voSet = False'
    assert isinstance(o.V(),units.Quantity), 'Orbit method ra does not return Quantity when called for orbit with _roSet = False / _voSet = False'
    assert isinstance(o.W(),units.Quantity), 'Orbit method ra does not return Quantity when called for orbit with _roSet = False / _voSet = False'
    return None

def test_orbitmethodswunits_quantity_overrideusephysical_issue326():
    # Methods that *always* return a number with implied units 
    # (like Orbit.dist), should return always return a Quantity when 
    # apy-units=True in the configuration file (see issue 326)
    # This test: *even* when use_physical=False
    from galpy.orbit import Orbit
    o= Orbit([1.,0.1,1.1,0.1,0.2,0.])
    # First make sure we're testing what we want to test
    assert not o._roSet, 'Test of whether or not Orbit methods that should always return a Quantity do so cannot run meaningfully when _roSet is True'
    assert not o._orb._roSet, 'Test of whether or not Orbit methods that should always return a Quantity do so cannot run meaningfully when _roSet is True'
    assert not o._voSet, 'Test of whether or not Orbit methods that should always return a Quantity do so cannot run meaningfully when _voSet is True'
    assert not o._orb._voSet, 'Test of whether or not Orbit methods that should always return a Quantity do so cannot run meaningfully when _voSet is True'
    # Then test methods
    assert isinstance(o.ra(use_physical=False),units.Quantity), 'Orbit method ra does not return Quantity when called for orbit with _roSet = False / _voSet = False'
    assert isinstance(o.dec(use_physical=False),units.Quantity), 'Orbit method ra does not return Quantity when called for orbit with _roSet = False / _voSet = False'
    assert isinstance(o.ll(use_physical=False),units.Quantity), 'Orbit method ra does not return Quantity when called for orbit with _roSet = False / _voSet = False'
    assert isinstance(o.bb(use_physical=False),units.Quantity), 'Orbit method ra does not return Quantity when called for orbit with _roSet = False / _voSet = False'
    assert isinstance(o.dist(use_physical=False),units.Quantity), 'Orbit method ra does not return Quantity when called for orbit with _roSet = False / _voSet = False'
    assert isinstance(o.pmra(use_physical=False),units.Quantity), 'Orbit method ra does not return Quantity when called for orbit with _roSet = False / _voSet = False'
    assert isinstance(o.pmdec(use_physical=False),units.Quantity), 'Orbit method ra does not return Quantity when called for orbit with _roSet = False / _voSet = False'
    assert isinstance(o.pmll(use_physical=False),units.Quantity), 'Orbit method ra does not return Quantity when called for orbit with _roSet = False / _voSet = False'
    assert isinstance(o.pmbb(use_physical=False),units.Quantity), 'Orbit method ra does not return Quantity when called for orbit with _roSet = False / _voSet = False'
    assert isinstance(o.vlos(use_physical=False),units.Quantity), 'Orbit method ra does not return Quantity when called for orbit with _roSet = False / _voSet = False'
    assert isinstance(o.helioX(use_physical=False),units.Quantity), 'Orbit method ra does not return Quantity when called for orbit with _roSet = False / _voSet = False'
    assert isinstance(o.helioY(use_physical=False),units.Quantity), 'Orbit method ra does not return Quantity when called for orbit with _roSet = False / _voSet = False'
    assert isinstance(o.helioZ(use_physical=False),units.Quantity), 'Orbit method ra does not return Quantity when called for orbit with _roSet = False / _voSet = False'
    assert isinstance(o.U(use_physical=False),units.Quantity), 'Orbit method ra does not return Quantity when called for orbit with _roSet = False / _voSet = False'
    assert isinstance(o.V(use_physical=False),units.Quantity), 'Orbit method ra does not return Quantity when called for orbit with _roSet = False / _voSet = False'
    assert isinstance(o.W(use_physical=False),units.Quantity), 'Orbit method ra does not return Quantity when called for orbit with _roSet = False / _voSet = False'
    return None

def test_SkyCoord_nodoubleunits_issue325():
    # make sure that SkyCoord doesn't return distances with units like kpc^2
    # which happened before, because it would use a distance with units of 
    # kpc and then again multiply with kpc
    from galpy.orbit import Orbit
    o = Orbit(vxvv=[0.,0.,0.,0.,0.,0.],radec=True)
    # Check return units of SkyCoord
    try:
        o.SkyCoord().ra.to(units.deg)
    except units.UnitConversionError:
        raise AssertionError('Orbit method SkyCoord has the wrong units for the right ascension')
    try:
        o.SkyCoord().dec.to(units.deg)
    except units.UnitConversionError:
        raise AssertionError('Orbit method SkyCoord has the wrong units for the declination')
    try:
        o.SkyCoord().distance.to(units.kpc)
    except units.UnitConversionError:
        raise AssertionError('Orbit method SkyCoord has the wrong units for the distance')
    return None<|MERGE_RESOLUTION|>--- conflicted
+++ resolved
@@ -2329,15 +2329,6 @@
                            pa=30./180.*numpy.pi)
     # Check potential
     assert numpy.fabs(pot(1.5,0.3,phi=0.1,use_physical=False)-pot_nounits(1.5,0.3,phi=0.1,use_physical=False)) < 10.**-8., "SolidBodyRotationWrapperPotential w/ parameters w/ units does not behave as expected"   
-<<<<<<< HEAD
-    # 
-    pot= potential.ChandrasekharDynamicalFrictionForce(GMs=10.**9.*units.Msun,
-                                                       rhm=1.2*units.kpc)
-    pot_nounits= potential.ChandrasekharDynamicalFrictionForce(\
-        GMs=10.**9./bovy_conversion.mass_in_msol(vo,ro),rhm=1.2/ro)
-    # Check potential
-    assert numpy.fabs(pot.Rforce(1.5,0.3,phi=0.1,v=[0.,1.,0.],use_physical=False)-pot_nounits.Rforce(1.5,0.3,phi=0.1,v=[0.,1.,0.],use_physical=False)) < 10.**-8., "ChandrasekharDynamicalFrictionForce w/ parameters w/ units does not behave as expected"   
-=======
     # CorotatingRotationWrapperPotential
     spn= potential.SpiralArmsPotential(omega=0.,phi_ref=0.)
     pot= potential.CorotatingRotationWrapperPotential(pot=spn,\
@@ -2361,7 +2352,13 @@
                                  sigma=10./bovy_conversion.time_in_Gyr(vo,ro))
     # Check potential
     assert numpy.fabs(pot(1.5,0.3,phi=0.1,use_physical=False)-pot_nounits(1.5,0.3,phi=0.1,use_physical=False)) < 10.**-8., "GaussianAmplitudeWrapperPotential w/ parameters w/ units does not behave as expected"   
->>>>>>> be846800
+    # ChandrasekharDynamicalFrictionForce
+    pot= potential.ChandrasekharDynamicalFrictionForce(GMs=10.**9.*units.Msun,
+                                                       rhm=1.2*units.kpc)
+    pot_nounits= potential.ChandrasekharDynamicalFrictionForce(\
+        GMs=10.**9./bovy_conversion.mass_in_msol(vo,ro),rhm=1.2/ro)
+    # Check potential
+    assert numpy.fabs(pot.Rforce(1.5,0.3,phi=0.1,v=[0.,1.,0.],use_physical=False)-pot_nounits.Rforce(1.5,0.3,phi=0.1,v=[0.,1.,0.],use_physical=False)) < 10.**-8., "ChandrasekharDynamicalFrictionForce w/ parameters w/ units does not behave as expected"   
     return None
 
 def test_potential_paramunits_2d():
