--- conflicted
+++ resolved
@@ -695,12 +695,10 @@
                 and isinstance(kwargs['t'],units.Quantity):
             kwargs['t']= kwargs['t'].to(units.Gyr).value\
                 /time_in_Gyr(vo,ro)
-<<<<<<< HEAD
         # v kwarg for dissipative forces
         if 'v' in kwargs and _APY_LOADED \
                 and isinstance(kwargs['v'],units.Quantity):
             kwargs['v']= kwargs['v'].to(units.km/units.s).value/vo
-=======
         # Mass kwarg for rtide
         if 'M' in kwargs and _APY_LOADED \
                 and isinstance(kwargs['M'],units.Quantity):
@@ -710,7 +708,6 @@
             except units.UnitConversionError:
                 kwargs['M']= kwargs['M'].to(units.pc*units.km**2/units.s**2)\
                     .value/mass_in_msol(vo,ro)/_G
->>>>>>> a96b0a31
         # kwargs that come up in quasiisothermaldf    
         if 'z' in kwargs and _APY_LOADED \
                 and isinstance(kwargs['z'],units.Quantity):
