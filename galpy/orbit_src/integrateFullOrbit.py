import sys
import sysconfig
import warnings
import numpy as nu
import ctypes
import ctypes.util
from numpy.ctypeslib import ndpointer
import os
from galpy import potential
from galpy.util import galpyWarning
from galpy.orbit_src.integratePlanarOrbit import _parse_integrator, _parse_tol
#Find and load the library
_lib= None
outerr= None
PY3= sys.version > '3'
if PY3: #pragma: no cover
    _ext_suffix= sysconfig.get_config_var('EXT_SUFFIX')
else:
    _ext_suffix= '.so'
for path in sys.path:
    try:
        _lib = ctypes.CDLL(os.path.join(path,'galpy_integrate_c%s' % _ext_suffix))
    except OSError as e:
        if os.path.exists(os.path.join(path,'galpy_integrate_c%s' % _ext_suffix)): #pragma: no cover
            outerr= e
        _lib = None
    else:
        break
if _lib is None: #pragma: no cover
    if not outerr is None:
        warnings.warn("integrateFullOrbit_c extension module not loaded, because of error '%s' " % outerr,
                      galpyWarning)
    else:
        warnings.warn("integrateFullOrbit_c extension module not loaded, because galpy_integrate_c%s image was not found" % _ext_suffix,
                      galpyWarning)
    _ext_loaded= False
else:
    _ext_loaded= True

def _parse_pot(pot,potforactions=False):
    """Parse the potential so it can be fed to C"""
    #Figure out what's in pot
    if not isinstance(pot,list):
        pot= [pot]
    #Initialize everything
    pot_type= []
    pot_args= []
    npot= len(pot)
    for p in pot:
        if isinstance(p,potential.LogarithmicHaloPotential):
            pot_type.append(0)
            pot_args.extend([p._amp,p._q,p._core2])
        elif isinstance(p,potential.MiyamotoNagaiPotential):
            pot_type.append(5)
            pot_args.extend([p._amp,p._a,p._b])
        elif isinstance(p,potential.PowerSphericalPotential):
            pot_type.append(7)
            pot_args.extend([p._amp,p.alpha])
        elif isinstance(p,potential.HernquistPotential):
            pot_type.append(8)
            pot_args.extend([p._amp,p.a])
        elif isinstance(p,potential.NFWPotential):
            pot_type.append(9)
            pot_args.extend([p._amp,p.a])
        elif isinstance(p,potential.JaffePotential):
            pot_type.append(10)
            pot_args.extend([p._amp,p.a])
        elif isinstance(p,potential.DoubleExponentialDiskPotential):
            pot_type.append(11)
            pot_args.extend([p._amp,p._alpha,p._beta,p._kmaxFac,
                             p._nzeros,p._glorder])
            pot_args.extend([p._glx[ii] for ii in range(p._glorder)])
            pot_args.extend([p._glw[ii] for ii in range(p._glorder)])
            pot_args.extend([p._j0zeros[ii] for ii in range(p._nzeros+1)])
            pot_args.extend([p._dj0zeros[ii] for ii in range(p._nzeros+1)])
            pot_args.extend([p._j1zeros[ii] for ii in range(p._nzeros+1)])
            pot_args.extend([p._dj1zeros[ii] for ii in range(p._nzeros+1)])
            pot_args.extend([p._kp._amp,p._kp.alpha])
        elif isinstance(p,potential.FlattenedPowerPotential):
            pot_type.append(12)
            pot_args.extend([p._amp,p.alpha,p.q2,p.core2])
        elif isinstance(p,potential.interpRZPotential):
            pot_type.append(13)
            pot_args.extend([len(p._rgrid),len(p._zgrid)])
            if p._logR:
                pot_args.extend([p._logrgrid[ii] for ii in range(len(p._rgrid))])
            else:
                pot_args.extend([p._rgrid[ii] for ii in range(len(p._rgrid))])
            pot_args.extend([p._zgrid[ii] for ii in range(len(p._zgrid))])
            if potforactions:
                pot_args.extend([x for x in p._potGrid_splinecoeffs.flatten(order='C')])
            else:
                pot_args.extend([x for x in p._rforceGrid_splinecoeffs.flatten(order='C')])
                pot_args.extend([x for x in p._zforceGrid_splinecoeffs.flatten(order='C')])
            pot_args.extend([p._amp,int(p._logR)])
        elif isinstance(p,potential.IsochronePotential):
            pot_type.append(14)
            pot_args.extend([p._amp,p.b])
        elif isinstance(p,potential.PowerSphericalPotentialwCutoff):
            pot_type.append(15)
            pot_args.extend([p._amp,p.alpha,p.rc])
        elif isinstance(p,potential.MN3ExponentialDiskPotential):
            # Three Miyamoto-Nagai disks
            npot+= 2
            pot_type.extend([5,5,5])
            pot_args.extend([p._amp*p._mn3[0]._amp,
                             p._mn3[0]._a,p._mn3[0]._b,
                             p._amp*p._mn3[1]._amp,
                             p._mn3[1]._a,p._mn3[1]._b,
                             p._amp*p._mn3[2]._amp,
                             p._mn3[2]._a,p._mn3[2]._b])
        elif isinstance(p,potential.KuzminKutuzovStaeckelPotential):
            pot_type.append(16)
            pot_args.extend([p._amp,p._ac,p._Delta])
        elif isinstance(p,potential.PlummerPotential):
            pot_type.append(17)
            pot_args.extend([p._amp,p._b])
        elif isinstance(p,potential.PseudoIsothermalPotential):
            pot_type.append(18)
            pot_args.extend([p._amp,p._a])
        elif isinstance(p,potential.KuzminDiskPotential):
            pot_type.append(19)
            pot_args.extend([p._amp,p._a])
<<<<<<< HEAD
        elif isinstance(p,potential.BurkertPotential):
            pot_type.append(20)
            pot_args.extend([p._amp,p.a])
        elif isinstance(p,potential.TwoPowerTriaxialPotential):
            if isinstance(p,potential.TriaxialHernquistPotential):
                pot_type.append(21)
            elif isinstance(p,potential.TriaxialNFWPotential):
                pot_type.append(22)
            elif isinstance(p,potential.TriaxialJaffePotential):
                pot_type.append(23)
            pot_args.extend([p._amp,p.a,p._b2,p._c2,int(p._aligned)])
            if not p._aligned:
                pot_args.extend(list(p._rot.flatten()))
            else:
                pot_args.extend(list(nu.eye(3).flatten())) # not actually used
            pot_args.append(p._glorder)
            pot_args.extend([p._glx[ii] for ii in range(p._glorder)])
            # this adds some common factors to the integration weights
            pot_args.extend([-p._glw[ii]*p._b*p._c/p.a**(3.-2.*potforactions)\
                                 /nu.sqrt(( 1.+(p._b2-1.)*p._glx[ii]**2.)
                                          *(1.+(p._c2-1.)*p._glx[ii]**2.))
                             for ii in range(p._glorder)])
            pot_args.extend([0.,0.,0.,0.,0.,0.])
=======
        elif isinstance(p,potential.SCFPotential):
            pot_type.append(24)
            pot_args.extend([p._a])
            pot_args.extend(p._Acos.shape)
            pot_args.extend(p._amp*p._Acos.flatten(order='C'))
            pot_args.extend(p._amp*p._Asin.flatten(order='C'))   
            pot_args.extend([-1., 0, 0, 0, 0, 0, 0])         
>>>>>>> 3c8689fc
    pot_type= nu.array(pot_type,dtype=nu.int32,order='C')
    pot_args= nu.array(pot_args,dtype=nu.float64,order='C')
    return (npot,pot_type,pot_args)

def integrateFullOrbit_c(pot,yo,t,int_method,rtol=None,atol=None,dt=None):
    """
    NAME:
       integrateFullOrbit_c
    PURPOSE:
       C integrate an ode for a FullOrbit
    INPUT:
       pot - Potential or list of such instances
       yo - initial condition [q,p]
       t - set of times at which one wants the result
       int_method= 'leapfrog_c', 'rk4_c', 'rk6_c', 'symplec4_c'
       rtol, atol
       dt= (None) force integrator to use this stepsize (default is to automatically determine one))
    OUTPUT:
       (y,err)
       y : array, shape (len(y0), len(t))
       Array containing the value of y for each desired time in t, \
       with the initial value y0 in the first row.
       err: error message, if not zero: 1 means maximum step reduction happened for adaptive integrators
    HISTORY:
       2011-11-13 - Written - Bovy (IAS)
    """
    rtol, atol= _parse_tol(rtol,atol)
    npot, pot_type, pot_args= _parse_pot(pot)
    int_method_c= _parse_integrator(int_method)
    if dt is None: 
        dt= -9999.99

    #Set up result array
    result= nu.empty((len(t),6))
    err= ctypes.c_int(0)

    #Set up the C code
    ndarrayFlags= ('C_CONTIGUOUS','WRITEABLE')
    integrationFunc= _lib.integrateFullOrbit
    integrationFunc.argtypes= [ndpointer(dtype=nu.float64,flags=ndarrayFlags),
                               ctypes.c_int,                             
                               ndpointer(dtype=nu.float64,flags=ndarrayFlags),
                               ctypes.c_int,
                               ndpointer(dtype=nu.int32,flags=ndarrayFlags),
                               ndpointer(dtype=nu.float64,flags=ndarrayFlags),
                               ctypes.c_double,
                               ctypes.c_double,
                               ctypes.c_double,
                               ndpointer(dtype=nu.float64,flags=ndarrayFlags),
                               ctypes.POINTER(ctypes.c_int),
                               ctypes.c_int]

    #Array requirements, first store old order
    f_cont= [yo.flags['F_CONTIGUOUS'],
             t.flags['F_CONTIGUOUS']]
    yo= nu.require(yo,dtype=nu.float64,requirements=['C','W'])
    t= nu.require(t,dtype=nu.float64,requirements=['C','W'])
    result= nu.require(result,dtype=nu.float64,requirements=['C','W'])

    #Run the C code
    integrationFunc(yo,
                    ctypes.c_int(len(t)),
                    t,
                    ctypes.c_int(npot),
                    pot_type,
                    pot_args,
                    ctypes.c_double(dt),
                    ctypes.c_double(rtol),ctypes.c_double(atol),
                    result,
                    ctypes.byref(err),
                    ctypes.c_int(int_method_c))
    
    if int(err.value) == -10: #pragma: no cover
        raise KeyboardInterrupt("Orbit integration interrupted by CTRL-C (SIGINT)")

    #Reset input arrays
    if f_cont[0]: yo= nu.asfortranarray(yo)
    if f_cont[1]: t= nu.asfortranarray(t)

    return (result,err.value)

def integrateFullOrbit_dxdv_c(pot,yo,dyo,t,int_method,rtol=None,atol=None): #pragma: no cover because not included in v1, uncover when included
    """
    NAME:
       integrateFullOrbit_dxdv_c
    PURPOSE:
       C integrate an ode for a planarOrbit+phase space volume dxdv
    INPUT:
       pot - Potential or list of such instances
       yo - initial condition [q,p]
       dyo - initial condition [dq,dp]
       t - set of times at which one wants the result
       int_method= 'leapfrog_c', 'rk4_c', 'rk6_c', 'symplec4_c'
       rtol, atol
    OUTPUT:
       (y,err)
       y : array, shape (len(y0), len(t))
       Array containing the value of y for each desired time in t, \
       with the initial value y0 in the first row.
       err: error message if not zero, 1: maximum step reduction happened for adaptive integrators
    HISTORY:
       2011-11-13 - Written - Bovy (IAS)
    """
    rtol, atol= _parse_tol(rtol,atol)
    npot, pot_type, pot_args= _parse_pot(pot)
    int_method_c= _parse_integrator(int_method)
    yo= nu.concatenate((yo,dyo))

    #Set up result array
    result= nu.empty((len(t),12))
    err= ctypes.c_int(0)

    #Set up the C code
    ndarrayFlags= ('C_CONTIGUOUS','WRITEABLE')
    integrationFunc= _lib.integrateFullOrbit_dxdv
    integrationFunc.argtypes= [ndpointer(dtype=nu.float64,flags=ndarrayFlags),
                               ctypes.c_int,                             
                               ndpointer(dtype=nu.float64,flags=ndarrayFlags),
                               ctypes.c_int,
                               ndpointer(dtype=nu.int32,flags=ndarrayFlags),
                               ndpointer(dtype=nu.float64,flags=ndarrayFlags),
                               ctypes.c_double,
                               ctypes.c_double,
                               ndpointer(dtype=nu.float64,flags=ndarrayFlags),
                               ctypes.POINTER(ctypes.c_int),
                               ctypes.c_int]

    #Array requirements, first store old order
    f_cont= [yo.flags['F_CONTIGUOUS'],
             t.flags['F_CONTIGUOUS']]
    yo= nu.require(yo,dtype=nu.float64,requirements=['C','W'])
    t= nu.require(t,dtype=nu.float64,requirements=['C','W'])
    result= nu.require(result,dtype=nu.float64,requirements=['C','W'])

    #Run the C code
    integrationFunc(yo,
                    ctypes.c_int(len(t)),
                    t,
                    ctypes.c_int(npot),
                    pot_type,
                    pot_args,
                    ctypes.c_double(rtol),ctypes.c_double(atol),
                    result,
                    ctypes.byref(err),
                    ctypes.c_int(int_method_c))

    if int(err.value) == -10: #pragma: no cover
        raise KeyboardInterrupt("Orbit integration interrupted by CTRL-C (SIGINT)")

    #Reset input arrays
    if f_cont[0]: yo= nu.asfortranarray(yo)
    if f_cont[1]: t= nu.asfortranarray(t)

    return (result,err.value)<|MERGE_RESOLUTION|>--- conflicted
+++ resolved
@@ -121,7 +121,6 @@
         elif isinstance(p,potential.KuzminDiskPotential):
             pot_type.append(19)
             pot_args.extend([p._amp,p._a])
-<<<<<<< HEAD
         elif isinstance(p,potential.BurkertPotential):
             pot_type.append(20)
             pot_args.extend([p._amp,p.a])
@@ -145,7 +144,6 @@
                                           *(1.+(p._c2-1.)*p._glx[ii]**2.))
                              for ii in range(p._glorder)])
             pot_args.extend([0.,0.,0.,0.,0.,0.])
-=======
         elif isinstance(p,potential.SCFPotential):
             pot_type.append(24)
             pot_args.extend([p._a])
@@ -153,7 +151,6 @@
             pot_args.extend(p._amp*p._Acos.flatten(order='C'))
             pot_args.extend(p._amp*p._Asin.flatten(order='C'))   
             pot_args.extend([-1., 0, 0, 0, 0, 0, 0])         
->>>>>>> 3c8689fc
     pot_type= nu.array(pot_type,dtype=nu.int32,order='C')
     pot_args= nu.array(pot_args,dtype=nu.float64,order='C')
     return (npot,pot_type,pot_args)
