import sys
import sysconfig
import warnings
import numpy as nu
import ctypes
import ctypes.util
from numpy.ctypeslib import ndpointer
import os
from galpy import potential, potential_src
from galpy.util import galpyWarning
#Find and load the library
_lib= None
outerr= None
PY3= sys.version > '3'
if PY3: #pragma: no cover
    _ext_suffix= sysconfig.get_config_var('EXT_SUFFIX')
else:
    _ext_suffix= '.so'
for path in sys.path:
    try:
        _lib = ctypes.CDLL(os.path.join(path,'galpy_integrate_c%s' % _ext_suffix))
    except OSError as e:
        if os.path.exists(os.path.join(path,'galpy_integrate_c%s' % _ext_suffix)): #pragma: no cover
            outerr= e
        _lib = None
    else:
        break
if _lib is None: #pragma: no cover
    if not outerr is None:
        warnings.warn("integratePlanarOrbit_c extension module not loaded, because of error '%s' " % outerr,
                      galpyWarning)
    else:
        warnings.warn("integratePlanarOrbit_c extension module not loaded, because galpy_integrate_c%s image was not found" % _ext_suffix,
                      galpyWarning)
    _ext_loaded= False
else:
    _ext_loaded= True

def _parse_pot(pot):
    """Parse the potential so it can be fed to C"""
    from galpy.orbit_src.integrateFullOrbit import _parse_scf_pot
    #Figure out what's in pot
    if not isinstance(pot,list):
        pot= [pot]
    #Initialize everything
    pot_type= []
    pot_args= []
    npot= len(pot)
    for p in pot:
        if isinstance(p,potential_src.planarPotential.planarPotentialFromRZPotential) \
                 and isinstance(p._Pot,potential.LogarithmicHaloPotential):
            pot_type.append(0)
            pot_args.extend([p._Pot._amp,p._Pot._core2])
        elif isinstance(p,potential_src.planarPotential.planarPotentialFromFullPotential) \
                 and isinstance(p._Pot,potential.DehnenBarPotential):
            pot_type.append(1)
            pot_args.extend([p._Pot._amp*p._Pot._af,p._Pot._tform,
                             p._Pot._tsteady,p._Pot._rb,p._Pot._omegab,
                             p._Pot._barphi])
        elif isinstance(p,potential.TransientLogSpiralPotential):
            pot_type.append(2)
            pot_args.extend([p._amp,p._A,p._to,p._sigma2,p._alpha,p._m,
                             p._omegas,p._gamma])
        elif isinstance(p,potential.SteadyLogSpiralPotential):
            pot_type.append(3)
            if p._tform is None:
                pot_args.extend([p._amp,float('nan'), float('nan'),
                                 p._A,p._alpha,p._m,
                                 p._omegas,p._gamma])
            else:
                pot_args.extend([p._amp,p._tform,p._tsteady,p._A,p._alpha,p._m,
                                 p._omegas,p._gamma])
        elif isinstance(p,potential.EllipticalDiskPotential):
            pot_type.append(4)
            if p._tform is None:
                pot_args.extend([p._amp,float('nan'), float('nan'),
                                 p._twophio,p._p,p._phib])
            else:
                pot_args.extend([p._amp,p._tform,p._tsteady,
                                 p._twophio,p._p,p._phib])
        elif isinstance(p,potential_src.planarPotential.planarPotentialFromRZPotential) \
                 and isinstance(p._Pot,potential.MiyamotoNagaiPotential):
            pot_type.append(5)
            pot_args.extend([p._Pot._amp,p._Pot._a,p._Pot._b])
        elif isinstance(p,potential.LopsidedDiskPotential):
            pot_type.append(6)
            if p._tform is None:
                pot_args.extend([p._amp,float('nan'), float('nan'),
                                 p._mphio,p._p,p._phib])
            else:
                pot_args.extend([p._amp,p._tform,p._tsteady,
                                 p._mphio,p._p,p._phib])
        elif isinstance(p,potential_src.planarPotential.planarPotentialFromRZPotential) \
                 and isinstance(p._Pot,potential.PowerSphericalPotential):
            pot_type.append(7)
            pot_args.extend([p._Pot._amp,p._Pot.alpha])
        elif isinstance(p,potential_src.planarPotential.planarPotentialFromRZPotential) \
                 and isinstance(p._Pot,potential.HernquistPotential):
            pot_type.append(8)
            pot_args.extend([p._Pot._amp,p._Pot.a])
        elif isinstance(p,potential_src.planarPotential.planarPotentialFromRZPotential) \
                 and isinstance(p._Pot,potential.NFWPotential):
            pot_type.append(9)
            pot_args.extend([p._Pot._amp,p._Pot.a])
        elif isinstance(p,potential_src.planarPotential.planarPotentialFromRZPotential) \
                 and isinstance(p._Pot,potential.JaffePotential):
            pot_type.append(10)
            pot_args.extend([p._Pot._amp,p._Pot.a])
        elif isinstance(p,potential_src.planarPotential.planarPotentialFromRZPotential) \
                and isinstance(p._Pot,potential.DoubleExponentialDiskPotential):
            pot_type.append(11)
            pot_args.extend([p._Pot._amp,p._Pot._alpha,
                             p._Pot._beta,p._Pot._kmaxFac,
                             p._Pot._nzeros,p._Pot._glorder])
            pot_args.extend([p._Pot._glx[ii] for ii in range(p._Pot._glorder)])
            pot_args.extend([p._Pot._glw[ii] for ii in range(p._Pot._glorder)])
            pot_args.extend([p._Pot._j0zeros[ii] for ii in range(p._Pot._nzeros+1)])
            pot_args.extend([p._Pot._dj0zeros[ii] for ii in range(p._Pot._nzeros+1)])
            pot_args.extend([p._Pot._j1zeros[ii] for ii in range(p._Pot._nzeros+1)])
            pot_args.extend([p._Pot._dj1zeros[ii] for ii in range(p._Pot._nzeros+1)])
            pot_args.extend([p._Pot._kp._amp,p._Pot._kp.alpha])
        elif isinstance(p,potential_src.planarPotential.planarPotentialFromRZPotential) \
                and isinstance(p._Pot,potential.FlattenedPowerPotential):
            pot_type.append(12)
            pot_args.extend([p._Pot._amp,p._Pot.alpha,p._Pot.core2])
        elif isinstance(p,potential_src.planarPotential.planarPotentialFromRZPotential) \
                 and isinstance(p._Pot,potential.IsochronePotential):
            pot_type.append(14)
            pot_args.extend([p._Pot._amp,p._Pot.b])
        elif isinstance(p,potential_src.planarPotential.planarPotentialFromRZPotential) \
                 and isinstance(p._Pot,potential.PowerSphericalPotentialwCutoff):
            pot_type.append(15)
            pot_args.extend([p._Pot._amp,p._Pot.alpha,p._Pot.rc])
        elif isinstance(p,potential_src.planarPotential.planarPotentialFromRZPotential) \
                 and isinstance(p._Pot,potential.MN3ExponentialDiskPotential):
            # Three Miyamoto-Nagai disks
            npot+= 2
            pot_type.extend([5,5,5])
            pot_args.extend([p._Pot._amp*p._Pot._mn3[0]._amp,
                             p._Pot._mn3[0]._a,p._Pot._mn3[0]._b,
                             p._Pot._amp*p._Pot._mn3[1]._amp,
                             p._Pot._mn3[1]._a,p._Pot._mn3[1]._b,
                             p._Pot._amp*p._Pot._mn3[2]._amp,
                             p._Pot._mn3[2]._a,p._Pot._mn3[2]._b])
        elif isinstance(p,potential_src.planarPotential.planarPotentialFromRZPotential) \
                 and isinstance(p._Pot,potential.KuzminKutuzovStaeckelPotential):
            pot_type.append(16)
            pot_args.extend([p._Pot._amp,p._Pot._ac,p._Pot._Delta])
        elif isinstance(p,potential_src.planarPotential.planarPotentialFromRZPotential) \
                 and isinstance(p._Pot,potential.PlummerPotential):
            pot_type.append(17)
            pot_args.extend([p._Pot._amp,p._Pot._b])
        elif isinstance(p,potential_src.planarPotential.planarPotentialFromRZPotential) \
                 and isinstance(p._Pot,potential.PseudoIsothermalPotential):
            pot_type.append(18)
            pot_args.extend([p._Pot._amp,p._Pot._a])
        elif isinstance(p,potential_src.planarPotential.planarPotentialFromRZPotential) \
                 and isinstance(p._Pot,potential.KuzminDiskPotential):
            pot_type.append(19)
            pot_args.extend([p._Pot._amp,p._Pot._a])
        elif isinstance(p,potential_src.planarPotential.planarPotentialFromRZPotential) \
                 and isinstance(p._Pot,potential.BurkertPotential):
            pot_type.append(20)
            pot_args.extend([p._Pot._amp,p._Pot.a])
        elif (isinstance(p,potential_src.planarPotential.planarPotentialFromFullPotential) or isinstance(p,potential_src.planarPotential.planarPotentialFromRZPotential)) and isinstance(p._Pot,potential.TwoPowerTriaxialPotential):
            if isinstance(p._Pot,potential.TriaxialHernquistPotential):
                pot_type.append(21)
            elif isinstance(p._Pot,potential.TriaxialNFWPotential):
                pot_type.append(22)
            elif isinstance(p._Pot,potential.TriaxialJaffePotential):
                pot_type.append(23)
            pot_args.extend([p._Pot._amp,p._Pot.a,p._Pot._b2,
                             p._Pot._c2,int(p._Pot._aligned)])
            if not p._Pot._aligned:
                pot_args.extend(list(p._Pot._rot.flatten()))
            else:
                pot_args.extend(list(nu.eye(3).flatten())) # not actually used
            pot_args.append(p._Pot._glorder)
            pot_args.extend([p._Pot._glx[ii] for ii in range(p._Pot._glorder)])
            # this adds some common factors to the integration weights
            pot_args.extend([-p._Pot._glw[ii]*p._Pot._b*p._Pot._c/p._Pot.a**3.\
                                 /nu.sqrt(( 1.+(p._Pot._b2-1.)
                                            *p._Pot._glx[ii]**2.)
                                          *(1.+(p._Pot._c2-1.)
                                            *p._Pot._glx[ii]**2.))
                             for ii in range(p._Pot._glorder)])
            pot_args.extend([p._Pot._glw[ii] for ii in range(p._Pot._glorder)])
            pot_args.extend([0.,0.,0.,0.,0.,0.]) 
        elif (isinstance(p,potential_src.planarPotential.planarPotentialFromFullPotential) or isinstance(p,potential_src.planarPotential.planarPotentialFromRZPotential)) \
                 and isinstance(p._Pot,potential.SCFPotential):
            pt,pa= _parse_scf_pot(p._Pot)
            pot_type.append(pt)
            pot_args.extend(pa)
        elif isinstance(p,potential_src.planarPotential.planarPotentialFromFullPotential) \
                 and isinstance(p._Pot,potential.SoftenedNeedleBarPotential):
            pot_type.append(25)
            pot_args.extend([p._Pot._amp,p._Pot._a,p._Pot._b,p._Pot._c2,
                             p._Pot._pa,p._Pot._omegab])
            pot_args.extend([0.,0.,0.,0.,0.,0.,0.]) # for caching
        elif (isinstance(p,potential_src.planarPotential.planarPotentialFromFullPotential) or isinstance(p,potential_src.planarPotential.planarPotentialFromRZPotential)) \
                and isinstance(p._Pot,potential.DiskSCFPotential):
            # Need to pull this apart into: (a) SCF part, (b) constituent
            # [Sigma_i,h_i] parts
            # (a) SCF, multiply in any add'l amp
            pt,pa= _parse_scf_pot(p._Pot._scf,extra_amp=p._Pot._amp)
            pot_type.append(pt)
            pot_args.extend(pa)
            # (b) constituent [Sigma_i,h_i] parts
            for Sigma,hz in zip(p._Pot._Sigma_dict,p._Pot._hz_dict):
                npot+= 1
                pot_type.append(26)
                stype= Sigma.get('type','exp')
                if stype == 'exp' \
                        or (stype == 'exp' and 'Rhole' in Sigma):
                    pot_args.extend([3,0,
                                     4.*nu.pi*Sigma.get('amp',1.)*p._Pot._amp,
                                     Sigma.get('h',1./3.)])
                elif stype == 'expwhole' \
                        or (stype == 'exp' and 'Rhole' in Sigma):
                    pot_args.extend([4,1,
                                     4.*nu.pi*Sigma.get('amp',1.)*p._Pot._amp,
                                     Sigma.get('h',1./3.),
                                     Sigma.get('Rhole',0.5)])
                hztype= hz.get('type','exp')
                if hztype == 'exp':
                    pot_args.extend([0,hz.get('h',0.0375)])
                elif hztype == 'sech2':
                    pot_args.extend([1,hz.get('h',0.0375)])
<<<<<<< HEAD
        ############################## WRAPPERS ###############################
        elif (isinstance(p,potential_src.planarPotential.planarPotentialFromFullPotential) or isinstance(p,potential_src.planarPotential.planarPotentialFromRZPotential)) \
                and isinstance(p._Pot,potential.DehnenSmoothWrapperPotential):
            pot_type.append(-1)
            wrap_npot, wrap_pot_type, wrap_pot_args= \
                _parse_pot(potential.toPlanarPotential(p._Pot._pot))
            pot_args.extend([wrap_npot,len(wrap_pot_args)])
            pot_type.extend(wrap_pot_type)
            pot_args.extend(wrap_pot_args)
            pot_args.extend([p._Pot._amp,p._Pot._tform,p._Pot._tsteady])
=======
        elif isinstance(p, potential_src.planarPotential.planarPotentialFromFullPotential) \
                and isinstance(p._Pot, potential.SpiralArmsPotential):
            pot_type.append(27)
            pot_args.extend([len(p._Pot._Cs), p._Pot._amp, p._Pot._N, p._Pot._sin_alpha,
                             p._Pot._tan_alpha, p._Pot._r_ref, p._Pot._phi_ref, p._Pot._Rs, p._Pot._H, p._Pot._omega])
            pot_args.extend(p._Pot._Cs)
>>>>>>> f5094fa6
    pot_type= nu.array(pot_type,dtype=nu.int32,order='C')
    pot_args= nu.array(pot_args,dtype=nu.float64,order='C')
    return (npot,pot_type,pot_args)

def _parse_integrator(int_method):
    """parse the integrator method to pass to C"""
    #Pick integrator
    if int_method.lower() == 'rk4_c':
        int_method_c= 1
    elif int_method.lower() == 'rk6_c':
        int_method_c= 2
    elif int_method.lower() == 'symplec4_c':
        int_method_c= 3
    elif int_method.lower() == 'symplec6_c':
        int_method_c= 4
    elif int_method.lower() == 'dopr54_c':
        int_method_c= 5
    else:
        int_method_c= 0
    return int_method_c
            
def _parse_tol(rtol,atol):
    """Parse the tolerance keywords"""
    #Process atol and rtol
    if rtol is None:
        rtol= -12.*nu.log(10.)
    else: #pragma: no cover
        rtol= nu.log(rtol)
    if atol is None:
        atol= -12.*nu.log(10.)
    else: #pragma: no cover
        atol= nu.log(atol)
    return (rtol,atol)

def integratePlanarOrbit_c(pot,yo,t,int_method,rtol=None,atol=None,
                           dt=None):
    """
    NAME:
       integratePlanarOrbit_c
    PURPOSE:
       C integrate an ode for a planarOrbit
    INPUT:
       pot - Potential or list of such instances
       yo - initial condition [q,p]
       t - set of times at which one wants the result
       int_method= 'leapfrog_c', 'rk4_c', 'rk6_c', 'symplec4_c'
       rtol, atol
       dt= (None) force integrator to use this stepsize (default is to automatically determine one))
    OUTPUT:
       (y,err)
       y : array, shape (len(y0), len(t))
       Array containing the value of y for each desired time in t, \
       with the initial value y0 in the first row.
       err: error message, if not zero: 1 means maximum step reduction happened for adaptive integrators
    HISTORY:
       2011-10-03 - Written - Bovy (IAS)
    """
    rtol, atol= _parse_tol(rtol,atol)
    npot, pot_type, pot_args= _parse_pot(pot)
    int_method_c= _parse_integrator(int_method)
    if dt is None: 
        dt= -9999.99

    #Set up result array
    result= nu.empty((len(t),4))
    err= ctypes.c_int(0)

    #Set up the C code
    ndarrayFlags= ('C_CONTIGUOUS','WRITEABLE')
    integrationFunc= _lib.integratePlanarOrbit
    integrationFunc.argtypes= [ndpointer(dtype=nu.float64,flags=ndarrayFlags),
                               ctypes.c_int,                             
                               ndpointer(dtype=nu.float64,flags=ndarrayFlags),
                               ctypes.c_int,
                               ndpointer(dtype=nu.int32,flags=ndarrayFlags),
                               ndpointer(dtype=nu.float64,flags=ndarrayFlags),
                               ctypes.c_double,
                               ctypes.c_double,
                               ctypes.c_double,
                               ndpointer(dtype=nu.float64,flags=ndarrayFlags),
                               ctypes.POINTER(ctypes.c_int),
                               ctypes.c_int]

    #Array requirements, first store old order
    f_cont= [yo.flags['F_CONTIGUOUS'],
             t.flags['F_CONTIGUOUS']]
    yo= nu.require(yo,dtype=nu.float64,requirements=['C','W'])
    t= nu.require(t,dtype=nu.float64,requirements=['C','W'])
    result= nu.require(result,dtype=nu.float64,requirements=['C','W'])

    #Run the C code
    integrationFunc(yo,
                    ctypes.c_int(len(t)),
                    t,
                    ctypes.c_int(npot),
                    pot_type,
                    pot_args,
                    ctypes.c_double(dt),                    
                    ctypes.c_double(rtol),ctypes.c_double(atol),
                    result,
                    ctypes.byref(err),
                    ctypes.c_int(int_method_c))

    if err.value == -10: #pragma: no cover
        raise KeyboardInterrupt("Orbit integration interrupted by CTRL-C (SIGINT)")

    #Reset input arrays
    if f_cont[0]: yo= nu.asfortranarray(yo)
    if f_cont[1]: t= nu.asfortranarray(t)

    return (result,err.value)


def integratePlanarOrbit_dxdv_c(pot,yo,dyo,t,int_method,rtol=None,atol=None,
                                dt=None):
    """
    NAME:
       integratePlanarOrbit_dxdv_c
    PURPOSE:
       C integrate an ode for a planarOrbit+phase space volume dxdv
    INPUT:
       pot - Potential or list of such instances
       yo - initial condition [q,p]
       dyo - initial condition [dq,dp]
       t - set of times at which one wants the result
       int_method= 'leapfrog_c', 'rk4_c', 'rk6_c', 'symplec4_c'
       rtol, atol
       dt= (None) force integrator to use this stepsize (default is to automatically determine one))
    OUTPUT:
       (y,err)
       y : array, shape (len(y0), len(t))
       Array containing the value of y for each desired time in t, \
       with the initial value y0 in the first row.
       err: error message if not zero, 1: maximum step reduction happened for adaptive integrators
    HISTORY:
       2011-10-19 - Written - Bovy (IAS)
    """
    rtol, atol= _parse_tol(rtol,atol)
    npot, pot_type, pot_args= _parse_pot(pot)
    int_method_c= _parse_integrator(int_method)
    if dt is None: 
        dt= -9999.99
    yo= nu.concatenate((yo,dyo))

    #Set up result array
    result= nu.empty((len(t),8))
    err= ctypes.c_int(0)

    #Set up the C code
    ndarrayFlags= ('C_CONTIGUOUS','WRITEABLE')
    integrationFunc= _lib.integratePlanarOrbit_dxdv
    integrationFunc.argtypes= [ndpointer(dtype=nu.float64,flags=ndarrayFlags),
                               ctypes.c_int,                             
                               ndpointer(dtype=nu.float64,flags=ndarrayFlags),
                               ctypes.c_int,
                               ndpointer(dtype=nu.int32,flags=ndarrayFlags),
                               ndpointer(dtype=nu.float64,flags=ndarrayFlags),
                               ctypes.c_double,
                               ctypes.c_double,
                               ctypes.c_double,
                               ndpointer(dtype=nu.float64,flags=ndarrayFlags),
                               ctypes.POINTER(ctypes.c_int),
                               ctypes.c_int]

    #Array requirements, first store old order
    f_cont= [yo.flags['F_CONTIGUOUS'],
             t.flags['F_CONTIGUOUS']]
    yo= nu.require(yo,dtype=nu.float64,requirements=['C','W'])
    t= nu.require(t,dtype=nu.float64,requirements=['C','W'])
    result= nu.require(result,dtype=nu.float64,requirements=['C','W'])

    #Run the C code
    integrationFunc(yo,
                    ctypes.c_int(len(t)),
                    t,
                    ctypes.c_int(npot),
                    pot_type,
                    pot_args,
                    ctypes.c_double(dt),                    
                    ctypes.c_double(rtol),ctypes.c_double(atol),
                    result,
                    ctypes.byref(err),
                    ctypes.c_int(int_method_c))

    if err.value == -10: #pragma: no cover
        raise KeyboardInterrupt("Orbit integration interrupted by CTRL-C (SIGINT)")

    #Reset input arrays
    if f_cont[0]: yo= nu.asfortranarray(yo)
    if f_cont[1]: t= nu.asfortranarray(t)

    return (result,err.value)<|MERGE_RESOLUTION|>--- conflicted
+++ resolved
@@ -226,7 +226,12 @@
                     pot_args.extend([0,hz.get('h',0.0375)])
                 elif hztype == 'sech2':
                     pot_args.extend([1,hz.get('h',0.0375)])
-<<<<<<< HEAD
+        elif isinstance(p, potential_src.planarPotential.planarPotentialFromFullPotential) \
+                and isinstance(p._Pot, potential.SpiralArmsPotential):
+            pot_type.append(27)
+            pot_args.extend([len(p._Pot._Cs), p._Pot._amp, p._Pot._N, p._Pot._sin_alpha,
+                             p._Pot._tan_alpha, p._Pot._r_ref, p._Pot._phi_ref, p._Pot._Rs, p._Pot._H, p._Pot._omega])
+            pot_args.extend(p._Pot._Cs)
         ############################## WRAPPERS ###############################
         elif (isinstance(p,potential_src.planarPotential.planarPotentialFromFullPotential) or isinstance(p,potential_src.planarPotential.planarPotentialFromRZPotential)) \
                 and isinstance(p._Pot,potential.DehnenSmoothWrapperPotential):
@@ -237,14 +242,6 @@
             pot_type.extend(wrap_pot_type)
             pot_args.extend(wrap_pot_args)
             pot_args.extend([p._Pot._amp,p._Pot._tform,p._Pot._tsteady])
-=======
-        elif isinstance(p, potential_src.planarPotential.planarPotentialFromFullPotential) \
-                and isinstance(p._Pot, potential.SpiralArmsPotential):
-            pot_type.append(27)
-            pot_args.extend([len(p._Pot._Cs), p._Pot._amp, p._Pot._N, p._Pot._sin_alpha,
-                             p._Pot._tan_alpha, p._Pot._r_ref, p._Pot._phi_ref, p._Pot._Rs, p._Pot._H, p._Pot._omega])
-            pot_args.extend(p._Pot._Cs)
->>>>>>> f5094fa6
     pot_type= nu.array(pot_type,dtype=nu.int32,order='C')
     pot_args= nu.array(pot_args,dtype=nu.float64,order='C')
     return (npot,pot_type,pot_args)
